--- conflicted
+++ resolved
@@ -1,62 +1,3 @@
-<<<<<<< HEAD
-27 logger.warning(error_message)
-28 return [{'sentence': error_message, 'source': 'parser'}]
-29
-30 # 2. Try to open and parse the file
-31 try:
-32 chunks = []
-33 if file_ext == '.pdf':
-34 with pdfplumber.open(file_path) as pdf:
-35 for i, page in enumerate(pdf.pages, start=1):
-36 page_text = page.extract_text() or ""
-37 metadata = {'source_document': file_path, 'page': i}
-38 page_chunks = sentence_window_chunker(page_text, metadata=metadata)
-39 chunks.extend(page_chunks)
-40 elif ext == ".docx":
-41 try:
-42 docx_doc = Document(file_path)
-43 except Exception:
-44 return [{'sentence': "Error: python-docx not available.", 'window': '', 'metadata': {'source': 'DOCX Parser'}}]
-45 full_text = "\n".join([para.text for para in docx_doc.paragraphs])
-46 metadata = {'source_document': file_path}
-47 doc_chunks = sentence_window_chunker(full_text, metadata=metadata)
-48 chunks.extend(doc_chunks)
-49 elif ext in [".xlsx", ".xls", ".csv"]:
-50 try:
-51 if ext in [".xlsx", ".xls"]:
-52 df = pd.read_excel(file_path)
-53 if isinstance(df, dict):
-54 df = next(iter(df.values()))
-55 else:
-56 df = pd.read_csv(file_path)
-57 content = df.to_string(index=False)
-58 metadata = {'source_document': file_path}
-59 data_chunks = sentence_window_chunker(content, metadata=metadata)
-60 chunks.extend(data_chunks)
-61 except Exception as e:
-62 return [{'sentence': f"Error: Failed to read tabular file: {e}", 'window': '', 'metadata': {'source': 'Data Parser'}}]
-63 elif ext in [".png", ".jpg", ".jpeg", ".gif", ".bmp", ".tiff"]:
-64 if not Image or not pytesseract:
-65 return [{'sentence': "Error: OCR dependencies not available.", 'window': '', 'metadata': {'source': 'OCR Parser'}}]
-66 try:
-67 img = Image.open(file_path)
-68 if img.mode not in ("RGB", "L"):
-69 img = img.convert("RGB")  # type: ignore[assignment]
-70 txt = pytesseract.image_to_string(img)
-71 metadata = {'source_document': file_path}
-72 ocr_chunks = sentence_window_chunker(txt or "", metadata=metadata)
-73 chunks.extend(ocr_chunks)
-74 except Image.UnidentifiedImageError as e:
-75 return [{'sentence': f"Error: Unidentified image: {e}", 'window': '', 'metadata': {'source': 'OCR Parser'}}]
-76 elif ext == ".txt":
-77 with open(file_path, "r", encoding="utf-8") as f:
-78 txt = f.read()
-79 metadata = {'source_document': file_path}
-80 txt_chunks = sentence_window_chunker(txt, metadata=metadata)
-81 chunks.extend(txt_chunks)
-82 else:
-83 return [{'sentence': f"Error: Unsupported file type: {ext}", 'window': '', 'metadata': {'source': 'File Handler'}}]
-=======
 import os
 import logging
 import pdfplumber
@@ -166,5 +107,4 @@
     if current_text or not sections:
         sections[current_section] = " ".join(current_text).strip()
 
-    return sections
->>>>>>> efc4b42c
+    return sections