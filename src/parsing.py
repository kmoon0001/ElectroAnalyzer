--- conflicted
+++ resolved
@@ -84,100 +84,63 @@
     except Exception as e:
         return [(f"Error: An unexpected error occurred: {e}", "System")]
 
-<<<<<<< HEAD
 import yaml
 import re
+from typing import Dict
 
-def parse_text_into_sections(text: str) -> dict:
-    """
-    Parses a clinical note into sections based on headers defined in config.yaml.
-    """
+# Default headers if config is missing or invalid
+DEFAULT_SECTION_HEADERS = [
+    "Subjective", "Objective", "Assessment", "Plan",
+    "History of Present Illness", "Past Medical History",
+    "Medications", "Allergies", "Review of Systems",
+    "Physical Examination", "Diagnosis", "Treatment Plan"
+]
+
+def load_section_headers() -> list:
+    """Load section headers from config.yaml, fallback to defaults on error."""
     try:
         with open('config.yaml', 'r') as f:
             config = yaml.safe_load(f)
-        section_headers = config.get('section_headers', [])
+        headers = config.get('section_headers', [])
+        if headers:
+            return headers
     except (FileNotFoundError, yaml.YAMLError):
-        # Fallback to a default list if config is missing or invalid
-        section_headers = ['Subjective', 'Objective', 'Assessment', 'Plan']
+        pass
+    return DEFAULT_SECTION_HEADERS
 
+def parse_text_into_sections(text: str) -> Dict[str, str]:
+    """
+    Parses a clinical note into sections based on headers from config.yaml or defaults.
+    Uses regex to find headers followed by colons (case-insensitive).
+    """
+    section_headers = load_section_headers()
     if not section_headers:
         return {"full_text": text}
 
-    # Create a regex pattern from the headers
-    # This pattern looks for a header followed by a colon, optional whitespace, and then captures the text
-    pattern = r'(' + '|'.join(section_headers) + r'):'
+    # Assemble regex pattern for section headers
+    pattern = r"^\s*(" + "|".join(re.escape(header) for header in section_headers) + r")\s*:"
+    matches = list(re.finditer(pattern, text, re.MULTILINE | re.IGNORECASE))
 
-    # Split the text by the headers
-    parts = re.split(pattern, text, flags=re.IGNORECASE)
+    if not matches:
+        return {"unclassified": text}
 
     sections = {}
-    current_header = "Header" # Default for text before the first header
+    # Find text before first header for completeness
+    if matches[0].start() > 0:
+        pre_content = text[:matches[0].start()].strip()
+        if pre_content:
+            sections["Header"] = pre_content
 
-    # The first part is the text before any headers
-    if parts[0].strip():
-        sections[current_header] = parts[0].strip()
-
-    # Process the rest of the parts
-    for i in range(1, len(parts), 2):
-        header = parts[i].strip()
-        content = parts[i+1].strip() if (i+1) < len(parts) else ""
-
-        # Find the canonical header name (maintaining original case)
-        canonical_header = next((h for h in section_headers if h.lower() == header.lower()), header)
-        sections[canonical_header] = content
-=======
-
-# A simple list of section headers that are commonly found in clinical notes.
-SECTION_HEADERS = [
-    "Subjective",
-    "Objective",
-    "Assessment",
-    "Plan",
-    "History of Present Illness",
-    "Past Medical History",
-    "Medications",
-    "Allergies",
-    "Review of Systems",
-    "Physical Examination",
-    "Diagnosis",
-    "Treatment Plan",
-]
-
-def parse_document_into_sections(document_text: str) -> Dict[str, str]:
-    """
-    Parses a document into sections based on a predefined list of headers.
-
-    This is a simple implementation that uses regular expressions to find section
-    headers. It assumes that a section starts with a header and ends at the
-    next header.
-
-    :param document_text: The text of the document to parse.
-    :return: A dictionary where keys are section headers and values are the
-             content of the sections.
-    """
-    sections = {}
-    # Create a regex pattern to find any of the section headers at the start of a line.
-    # The `re.IGNORECASE` flag makes the matching case-insensitive.
-    pattern = r"^\s*(" + "|".join(re.escape(header) for header in SECTION_HEADERS) + r")\s*:"
-
-    # Find all matches of the pattern in the document.
-    matches = list(re.finditer(pattern, document_text, re.MULTILINE | re.IGNORECASE))
-
-    if not matches:
-        # If no headers are found, return the entire document as an "unclassified" section.
-        return {"unclassified": document_text}
-
-    # Iterate through the matches to extract the content of each section.
+    # Iterate through matches to extract content
     for i, match in enumerate(matches):
         section_header = match.group(1).strip()
         start_index = match.end()
+        end_index = matches[i + 1].start() if i + 1 < len(matches) else len(text)
+        section_content = text[start_index:end_index].strip()
+        canonical_header = next((h for h in section_headers if h.lower() == section_header.lower()), section_header)
+        sections[canonical_header] = section_content
 
-        # The end index of the section is the start index of the next section,
-        # or the end of the document if it's the last section.
-        end_index = matches[i + 1].start() if i + 1 < len(matches) else len(document_text)
+    return sections
 
-        section_content = document_text[start_index:end_index].strip()
-        sections[section_header] = section_content
->>>>>>> 79f280b7
-
-    return sections+# For compatibility: expose both parse_text_into_sections and parse_document_into_sections
+parse_document_into_sections = parse_text_into_sections