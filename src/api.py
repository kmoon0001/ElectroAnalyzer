from fastapi import FastAPI, UploadFile, File, Form, HTTPException
from fastapi.responses import HTMLResponse
import shutil
import os
import re
import sqlite3
import tempfile

from src.database import initialize_database, DATABASE_PATH
from src.rubric_service import RubricService
from src.parsing import parse_document_content
from src.guideline_service import GuidelineService
from src.compliance_analyzer import ComplianceAnalyzer
# Mode: "offline" or "backend"
analysis_mode = "backend"  # or set to "offline" as needed

if analysis_mode == "offline":
    from src.document_classifier import DocumentClassifier, DocumentType
    # Set up classifier usage (example)
    classifier = DocumentClassifier()
else:
    from src import rubric_router
    initialize_database()  # Make sure rubric/database is ready for API


app = FastAPI()

app.include_router(rubric_router.router)

# Import the new analyzer
from src.compliance_analyzer import ComplianceAnalyzer

# Instantiate the new ComplianceAnalyzer at startup.
# This is a heavyweight object that loads multiple ML models,
# so we follow a singleton pattern by creating it once.
print("Loading Compliance Analyzer at startup...")
analyzer = ComplianceAnalyzer()
print("Compliance Analyzer loaded successfully.")

# Instantiate the main compliance analyzer at startup
analyzer = ComplianceAnalyzer()

def scrub_phi(text: str) -> str:
    if not isinstance(text, str):
        return text
    patterns = [
        (r'[A-Za-z0-9._%+-]+@[A-Za-z0-9.-]+\.[A-Za-z]{2,}', '[EMAIL]'),
        (r'(\+?\d{1,2}[\s\-.]?)?(\(?\d{3}\)?[ \-.]?\d{3}[\-.]?\d{4})', '[PHONE]'),
        (r'\b\d{3}-\d{2}-\d{4}\b', '[SSN]'),
        (r'\bMRN[:\s]*[A-Za-z0-9\-]{4,}\b', '[MRN]'),
        (r'\b(19|20)\d{2}-/ (0?[1-9]|1[0-2])-/ (0?[1-g]|[12]\d|3[01])\b', '[DATE]'),
        (r'\b(Name|Patient|DOB|Address)[:\s]+[^\n]+', r'\1: [REDACTED]'),
    ]
    out = text
    for pat, repl in patterns:
        out = re.sub(pat, repl, out)
    return out

@app.get("/")
def read_root():
    return {"message": "Backend for Therapy Compliance Analyzer"}

@app.post("/analyze", response_class=HTMLResponse)
import tempfile
import os
import shutil

@app.post("/analyze", response_class=HTMLResponse)
async def analyze_document(
    file: UploadFile = File(...),
    discipline: str = Form("All"),
    rubric_id: int = Form(None)
):
    # Use a temporary directory for robust cleanup of the uploaded file.
    temp_dir = tempfile.mkdtemp()
    temp_file_path = os.path.join(temp_dir, file.filename)
    try:
        with open(temp_file_path, "wb") as buffer:
            shutil.copyfileobj(file.file, buffer)
        
        # 1. Parse the document content and scrub PHI
        document_chunks = parse_document_content(temp_file_path)
        if not document_chunks or not document_chunks[0][0]:
            raise HTTPException(status_code=400, detail="Could not extract text from document.")
        document_text = " ".join([chunk[0] for chunk in document_chunks if chunk[0]])
        scrubbed_text = scrub_phi(document_text)
        if not scrubbed_text.strip():
            raise HTTPException(status_code=400, detail="Document is empty or contains no parsable text.")
        
        # 2. Load the selected rubric from the database and run analysis
        if rubric_id is not None:
            result = run_rubric_analysis(scrubbed_text, rubric_id)
        else:
            result = run_discipline_analysis(scrubbed_text, discipline)
        return result
    finally:
        shutil.rmtree(temp_dir)

<<<<<<< HEAD
def run_rubric_analysis(file, rubric_id):
    # Save the uploaded file temporarily
    temp_file_path = f"temp_{file.filename}"
    with open(temp_file_path, "wb") as buffer:
        shutil.copyfileobj(file.file, buffer)

    temp_rubric_path = None
    try:
        # 1. Parse document content
        document_chunks = parse_document_content(temp_file_path)
        document_text = " ".join([chunk[0] for chunk in document_chunks])
        scrubbed_text = scrub_phi(document_text)

        # 2. Load the selected rubric from the database
        try:
            with sqlite3.connect(DATABASE_PATH) as conn:
                cur = conn.cursor()
                cur.execute("SELECT content FROM rubrics WHERE id = ?", (rubric_id,))
                result = cur.fetchone()
            if not result:
                raise HTTPException(status_code=404, detail="Selected rubric not found.")
            rubric_content = result[0]
        except sqlite3.Error as e:
            raise HTTPException(status_code=500, detail=f"Database error: {e}")

        # 3. Use RubricService with the specific rubric content
        with tempfile.NamedTemporaryFile(mode='w', delete=False, suffix=".ttl") as temp_rubric_file:
            temp_rubric_file.write(rubric_content)
            temp_rubric_path = temp_rubric_file.name

        rubric_service = RubricService(ontology_path=temp_rubric_path)
        rules = rubric_service.get_rules()

        # 4. Perform keyword-based analysis
        findings = []
        for rule in rules:
            # Simple keyword matching (can be expanded)
            for keyword in rule.positive_keywords:
                if keyword.lower() in scrubbed_text.lower():
                    findings.append(rule)
                    break

        # 5. Generate the HTML report
        with open("src/report_template.html", "r") as f:
            template_str = f.read()

=======
# Actual implementations recommended:
def run_rubric_analysis(document_text, rubric_id):
    # TODO: implement rubric-based analysis logic here
    return {"analysis": f"Rubric {rubric_id} applied"}

def run_discipline_analysis(document_text, discipline):
    # TODO: implement discipline-based analysis logic here
    return {"analysis": f"Discipline '{discipline}' applied"}

    try:
        with open(temp_file_path, "wb") as buffer:
            shutil.copyfileobj(file.file, buffer)

        # 1. Parse the document content and scrub for PHI.
        document_chunks = parse_document_content(temp_file_path)
        if not document_chunks or not document_chunks[0][0]:
             raise HTTPException(status_code=400, detail="Could not extract text from document.")

        document_text = " ".join([chunk[0] for chunk in document_chunks if chunk[0]])
        scrubbed_text = scrub_phi(document_text)

        if not scrubbed_text.strip():
            raise HTTPException(status_code=400, detail="Document is empty or contains no parsable text.")

        # 2. Perform analysis using the new, refactored ComplianceAnalyzer.
        # This replaces the old keyword-based analysis.
        analysis_results = analyzer.analyze_document(scrubbed_text)

        # 3. Generate the HTML report from the section-by-section results.
        # Note: The path to the template is relative to the root, where the app is run.
        with open("src/report_template.html", "r") as f:
            template_str = f.read()

        # Populate findings using the new dictionary structure and collapsible sections.
>>>>>>> 79f280b7
        findings_html = ""
        if analysis_results:
            for section, analysis in analysis_results.items():
                findings_html += f"""
                <details>
                    <summary>Section: {section}</summary>
                    <div class="finding-content">
                        <p>{analysis.replace("\n", "<br>")}</p>
                    </div>
                </details>
                """
        else:
<<<<<<< HEAD
            findings_html = "<p>No specific findings based on the selected rubric.</p>"
=======
            findings_html = "<p>No analysis results were generated.</p>"
>>>>>>> 79f280b7

        report_html = template_str.replace("<!-- Placeholder for findings -->", findings_html)
        # For rubric analysis, we leave the guidelines section blank unless specified otherwise
        report_html = report_html.replace("<!-- Placeholder for Medicare guidelines -->", "<p>Guideline correlation not performed for this rubric analysis.</p>")

<<<<<<< HEAD
    finally:
        # Clean up the temporary files
        os.remove(temp_file_path)
        if temp_rubric_path and os.path.exists(temp_rubric_path):
            os.remove(temp_rubric_path)

    return HTMLResponse(content=report_html)

def run_discipline_analysis(file, discipline):
    # Save the uploaded file temporarily
    temp_file_path = f"temp_{file.filename}"
    with open(temp_file_path, "wb") as buffer:
        shutil.copyfileobj(file.file, buffer)

    try:
        # 1. Parse the document content
        document_chunks = parse_document_content(temp_file_path)
        document_text = " ".join([chunk[0] for chunk in document_chunks])

        # 2. Perform analysis using the ComplianceAnalyzer
        result = analyzer.analyze_document(document_text)
        analysis_html = f"<div>{result['analysis']}</div>"

        # 3. Format the sources
        sources_html = "<ul>"
        for source in result['sources']:
            sources_html += f"<li>{source}</li>"
        sources_html += "</ul>"

        # 4. Generate the HTML report
        with open("src/report_template.html", "r") as f:
            template_str = f.read()

        report_html = template_str.replace("<!-- Placeholder for findings -->", analysis_html)
        report_html = report_html.replace("<!-- Placeholder for Medicare guidelines -->", sources_html)

    finally:
        # Clean up the temporary file
        os.remove(temp_file_path)
=======
        # The new analyzer incorporates guideline retrieval, so the old guideline search is no longer needed.
        # We can provide a generic message here.
        report_html = report_html.replace("<!-- Placeholder for Medicare guidelines -->", "<p>Guideline analysis is now integrated into the section-by-section results.</p>")

try:
    # 2. Classify the document
    classifier = DocumentClassifier()
    doc_type = classifier.classify(document_text)
    doc_type_str = doc_type.name.replace("_", " ").title()

    # 3. Load the rubric and filter rules
    rubric_service = RubricService()
    rules = rubric_service.get_filtered_rules(doc_type_str, discipline)

    # 3. Perform analysis
    findings = []
    for rule in rules:
        for keyword in rule.positive_keywords:
            if keyword.lower() in document_text.lower():
                findings.append(rule)
                break

    # 4. Generate the HTML report
    with open("report_template.html", "r") as f:
        template_str = f.read()

    # Populate findings
    findings_html = ""
    if findings:
        for finding in findings:
            findings_html += f"""
            <div class="finding">
                <h3>{finding.issue_title}</h3>
                <p><strong>Severity:</strong> {finding.severity}</p>
                <p><strong>Category:</strong> {finding.issue_category}</p>
                <p>{finding.issue_detail}</p>
            </div>
            """
    else:
        findings_html = "<p>No specific findings based on the rubric.</p>"

    report_html = template_str.replace("<!-- Placeholder for findings -->", findings_html)

    # Populate Medicare guidelines
    guidelines_html = ""
    if findings:
        for finding in findings:
            guideline_results = guideline_service.search(query=finding.issue_title, top_k=1)
            if guideline_results:
                guidelines_html += "<div>"
                guidelines_html += f"<h4>Related to: {finding.issue_title}</h4>"
                for result in guideline_results:
                    guidelines_html += f"<p><strong>Source:</strong> {result['source']}</p>"
                    guidelines_html += f"<p>{result['text']}</p>"
                guidelines_html += "</div>"

    if not guidelines_html:
        guidelines_html = "<p>No relevant Medicare guidelines found.</p>"

    report_html = report_html.replace("<!-- Placeholder for Medicare guidelines -->", guidelines_html)

    # Clean up the temporary file
    os.remove(temp_file_path)
>>>>>>> 79f280b7

    return HTMLResponse(content=report_html)

except Exception as e:
    # Log the exception for easier debugging and return a clean error to the client.
    print(f"An error occurred during analysis: {e}")
    raise HTTPException(status_code=500, detail=f"An internal error occurred: {str(e)}")
finally:
    # Clean up the temporary directory and its contents.
    if os.path.exists(temp_dir):
        shutil.rmtree(temp_dir)
    return HTMLResponse(content=report_html)<|MERGE_RESOLUTION|>--- conflicted
+++ resolved
@@ -96,7 +96,6 @@
     finally:
         shutil.rmtree(temp_dir)
 
-<<<<<<< HEAD
 def run_rubric_analysis(file, rubric_id):
     # Save the uploaded file temporarily
     temp_file_path = f"temp_{file.filename}"
@@ -105,10 +104,14 @@
 
     temp_rubric_path = None
     try:
-        # 1. Parse document content
+        # 1. Parse document content and scrub for PHI
         document_chunks = parse_document_content(temp_file_path)
-        document_text = " ".join([chunk[0] for chunk in document_chunks])
+        document_text = " ".join([chunk[0] for chunk in document_chunks if chunk[0]])
         scrubbed_text = scrub_phi(document_text)
+
+        # Handle empty text
+        if not scrubbed_text.strip():
+            raise HTTPException(status_code=400, detail="Document is empty or contains no parsable text.")
 
         # 2. Load the selected rubric from the database
         try:
@@ -122,7 +125,7 @@
         except sqlite3.Error as e:
             raise HTTPException(status_code=500, detail=f"Database error: {e}")
 
-        # 3. Use RubricService with the specific rubric content
+        # 3. Analyze using RubricService (original feature logic still works)
         with tempfile.NamedTemporaryFile(mode='w', delete=False, suffix=".ttl") as temp_rubric_file:
             temp_rubric_file.write(rubric_content)
             temp_rubric_path = temp_rubric_file.name
@@ -130,55 +133,41 @@
         rubric_service = RubricService(ontology_path=temp_rubric_path)
         rules = rubric_service.get_rules()
 
-        # 4. Perform keyword-based analysis
+        # Keyword-based findings for backward compatibility
         findings = []
         for rule in rules:
-            # Simple keyword matching (can be expanded)
             for keyword in rule.positive_keywords:
                 if keyword.lower() in scrubbed_text.lower():
                     findings.append(rule)
                     break
 
-        # 5. Generate the HTML report
+        # NEW: Analysis results using ComplianceAnalyzer if available
+        analysis_results = None
+        if 'analyzer' in globals():  # If you have ComplianceAnalyzer configured
+            analysis_results = analyzer.analyze_document(scrubbed_text)
+
+        # 4. Generate the HTML report, combine results
         with open("src/report_template.html", "r") as f:
             template_str = f.read()
 
-=======
-# Actual implementations recommended:
-def run_rubric_analysis(document_text, rubric_id):
-    # TODO: implement rubric-based analysis logic here
-    return {"analysis": f"Rubric {rubric_id} applied"}
-
-def run_discipline_analysis(document_text, discipline):
-    # TODO: implement discipline-based analysis logic here
-    return {"analysis": f"Discipline '{discipline}' applied"}
-
-    try:
-        with open(temp_file_path, "wb") as buffer:
-            shutil.copyfileobj(file.file, buffer)
-
-        # 1. Parse the document content and scrub for PHI.
-        document_chunks = parse_document_content(temp_file_path)
-        if not document_chunks or not document_chunks[0][0]:
-             raise HTTPException(status_code=400, detail="Could not extract text from document.")
-
-        document_text = " ".join([chunk[0] for chunk in document_chunks if chunk[0]])
-        scrubbed_text = scrub_phi(document_text)
-
-        if not scrubbed_text.strip():
-            raise HTTPException(status_code=400, detail="Document is empty or contains no parsable text.")
-
-        # 2. Perform analysis using the new, refactored ComplianceAnalyzer.
-        # This replaces the old keyword-based analysis.
-        analysis_results = analyzer.analyze_document(scrubbed_text)
-
-        # 3. Generate the HTML report from the section-by-section results.
-        # Note: The path to the template is relative to the root, where the app is run.
-        with open("src/report_template.html", "r") as f:
-            template_str = f.read()
-
-        # Populate findings using the new dictionary structure and collapsible sections.
->>>>>>> 79f280b7
+        findings_html = ''
+        if analysis_results:
+            for section, analysis in analysis_results.items():
+                findings_html += f"<div><strong>{section}</strong>: {analysis.replace('\\n', ' ')}</div>"
+        elif findings:
+            findings_html += "<ul>" + "".join(f"<li>{rule}</li>" for rule in findings) + "</ul>"
+        else:
+            findings_html = "No specific findings based on the selected rubric."
+
+        report_html = template_str.replace("{{findings}}", findings_html)
+        report_html = report_html.replace("{{guidelines}}", "\n\nGuideline correlation not performed for this rubric analysis.\n\n")
+
+        return {"report": report_html, "analysis": analysis_results or findings}
+
+    finally:
+        if temp_rubric_path and os.path.exists(temp_rubric_path):
+            os.remove(temp_rubric_path)
+
         findings_html = ""
         if analysis_results:
             for section, analysis in analysis_results.items():
@@ -191,121 +180,127 @@
                 </details>
                 """
         else:
-<<<<<<< HEAD
+def run_rubric_analysis(file, rubric_id):
+    """
+    Combines advanced PHI scrubbing, rubric lookup, rule-based and section-based analysis, and HTML reporting
+    """
+    import shutil, os, tempfile, sqlite3
+    temp_file_path = f"temp_{file.filename}"
+    temp_rubric_path = None
+    try:
+        # Save the uploaded file temporarily
+        with open(temp_file_path, "wb") as buffer:
+            shutil.copyfileobj(file.file, buffer)
+        # Parse and scrub text
+        document_chunks = parse_document_content(temp_file_path)
+        document_text = " ".join([chunk[0] for chunk in document_chunks if chunk[0]])
+        scrubbed_text = scrub_phi(document_text)
+        if not scrubbed_text.strip():
+            raise HTTPException(status_code=400, detail="Document is empty or contains no parsable text.")
+        # Load rubric from database
+        rubric_content = None
+        try:
+            with sqlite3.connect(DATABASE_PATH) as conn:
+                cur = conn.cursor()
+                cur.execute("SELECT content FROM rubrics WHERE id = ?", (rubric_id,))
+                result = cur.fetchone()
+            if not result:
+                raise HTTPException(status_code=404, detail="Selected rubric not found.")
+            rubric_content = result[0]
+        except sqlite3.Error as e:
+            raise HTTPException(status_code=500, detail=f"Database error: {e}")
+        # Create temp rubric file for advanced rule extraction
+        with tempfile.NamedTemporaryFile(mode='w', delete=False, suffix=".ttl") as temp_rubric_file:
+            temp_rubric_file.write(rubric_content)
+            temp_rubric_path = temp_rubric_file.name
+        rubric_service = RubricService(ontology_path=temp_rubric_path)
+        rules = rubric_service.get_rules()
+        findings = []
+        # Fast keyword matching from rules (preserves feature branch logic)
+        for rule in rules:
+            for keyword in getattr(rule, "positive_keywords", []):
+                if keyword.lower() in scrubbed_text.lower():
+                    findings.append(rule)
+                    break
+        # ALSO conduct advanced section-by-section semantic analysis (main branch logic)
+        analysis_results = None
+        try:
+            # Only run if ComplianceAnalyzer is available in environment
+            if "analyzer" in globals():
+                analysis_results = analyzer.analyze_document(scrubbed_text)
+        except Exception as e:
+            analysis_results = None
+        # Report construction
+        with open("src/report_template.html", "r") as f:
+            template_str = f.read()
+        findings_html = ""
+        # Prefer showing advanced analysis first, then fallback to findings
+        if analysis_results and isinstance(analysis_results, dict):
+            for section, analysis in analysis_results.items():
+                findings_html += f"<div><strong>{section}</strong>: {analysis.replace('\\n', ' ')}</div>"
+        elif findings:
+            findings_html += "<ul>" + "".join(f"<li>{getattr(rule, 'issue_title', str(rule))}</li>" for rule in findings) + "</ul>"
+        else:
             findings_html = "<p>No specific findings based on the selected rubric.</p>"
-=======
-            findings_html = "<p>No analysis results were generated.</p>"
->>>>>>> 79f280b7
-
         report_html = template_str.replace("<!-- Placeholder for findings -->", findings_html)
-        # For rubric analysis, we leave the guidelines section blank unless specified otherwise
-        report_html = report_html.replace("<!-- Placeholder for Medicare guidelines -->", "<p>Guideline correlation not performed for this rubric analysis.</p>")
-
-<<<<<<< HEAD
+        # Advanced guideline logic: search and collate related guideline text for each finding if available
+        guideline_html = ""
+        if findings and "guideline_service" in globals():
+            for rule in findings:
+                title = getattr(rule, "issue_title", None)
+                if title:
+                    guideline_results = guideline_service.search(query=title, top_k=1)
+                    if guideline_results:
+                        guideline_html += "<div>"
+                        guideline_html += f"<h4>Related to: {title}</h4>"
+                        for result in guideline_results:
+                            guideline_html += f"<p><strong>Source:</strong> {result['source']}</p>"
+                            guideline_html += f"<p>{result['text']}</p>"
+                        guideline_html += "</div>"
+        if not guideline_html:
+            # Fallback message for rubric analysis guidelines
+            guideline_html = "<p>Guideline correlation not performed for this rubric analysis.</p>"
+        report_html = report_html.replace("<!-- Placeholder for Medicare guidelines -->", guideline_html)
+        return HTMLResponse(content=report_html)
     finally:
-        # Clean up the temporary files
-        os.remove(temp_file_path)
-        if temp_rubric_path and os.path.exists(temp_rubric_path):
-            os.remove(temp_rubric_path)
-
-    return HTMLResponse(content=report_html)
+        # Thorough cleanup of temp files
+        try:
+            if temp_file_path and os.path.exists(temp_file_path):
+                os.remove(temp_file_path)
+            if temp_rubric_path and os.path.exists(temp_rubric_path):
+                os.remove(temp_rubric_path)
+        except Exception:
+            pass
 
 def run_discipline_analysis(file, discipline):
-    # Save the uploaded file temporarily
+    """
+    Advanced discipline analysis with ComplianceAnalyzer and dynamic guideline reporting
+    """
+    import shutil, os
     temp_file_path = f"temp_{file.filename}"
-    with open(temp_file_path, "wb") as buffer:
-        shutil.copyfileobj(file.file, buffer)
-
     try:
-        # 1. Parse the document content
+        with open(temp_file_path, "wb") as buffer:
+            shutil.copyfileobj(file.file, buffer)
+        # Parse and analyze
         document_chunks = parse_document_content(temp_file_path)
-        document_text = " ".join([chunk[0] for chunk in document_chunks])
-
-        # 2. Perform analysis using the ComplianceAnalyzer
+        document_text = " ".join([chunk[0] for chunk in document_chunks if chunk[0]])
         result = analyzer.analyze_document(document_text)
-        analysis_html = f"<div>{result['analysis']}</div>"
-
-        # 3. Format the sources
+        analysis_html = "<div>" + result.get("analysis", "") + "</div>" if result else "<p>No analysis results were generated.</p>"
         sources_html = "<ul>"
-        for source in result['sources']:
+        for source in result.get("sources", []):
             sources_html += f"<li>{source}</li>"
         sources_html += "</ul>"
-
-        # 4. Generate the HTML report
         with open("src/report_template.html", "r") as f:
             template_str = f.read()
-
         report_html = template_str.replace("<!-- Placeholder for findings -->", analysis_html)
         report_html = report_html.replace("<!-- Placeholder for Medicare guidelines -->", sources_html)
-
+        return HTMLResponse(content=report_html)
     finally:
-        # Clean up the temporary file
-        os.remove(temp_file_path)
-=======
-        # The new analyzer incorporates guideline retrieval, so the old guideline search is no longer needed.
-        # We can provide a generic message here.
-        report_html = report_html.replace("<!-- Placeholder for Medicare guidelines -->", "<p>Guideline analysis is now integrated into the section-by-section results.</p>")
-
-try:
-    # 2. Classify the document
-    classifier = DocumentClassifier()
-    doc_type = classifier.classify(document_text)
-    doc_type_str = doc_type.name.replace("_", " ").title()
-
-    # 3. Load the rubric and filter rules
-    rubric_service = RubricService()
-    rules = rubric_service.get_filtered_rules(doc_type_str, discipline)
-
-    # 3. Perform analysis
-    findings = []
-    for rule in rules:
-        for keyword in rule.positive_keywords:
-            if keyword.lower() in document_text.lower():
-                findings.append(rule)
-                break
-
-    # 4. Generate the HTML report
-    with open("report_template.html", "r") as f:
-        template_str = f.read()
-
-    # Populate findings
-    findings_html = ""
-    if findings:
-        for finding in findings:
-            findings_html += f"""
-            <div class="finding">
-                <h3>{finding.issue_title}</h3>
-                <p><strong>Severity:</strong> {finding.severity}</p>
-                <p><strong>Category:</strong> {finding.issue_category}</p>
-                <p>{finding.issue_detail}</p>
-            </div>
-            """
-    else:
-        findings_html = "<p>No specific findings based on the rubric.</p>"
-
-    report_html = template_str.replace("<!-- Placeholder for findings -->", findings_html)
-
-    # Populate Medicare guidelines
-    guidelines_html = ""
-    if findings:
-        for finding in findings:
-            guideline_results = guideline_service.search(query=finding.issue_title, top_k=1)
-            if guideline_results:
-                guidelines_html += "<div>"
-                guidelines_html += f"<h4>Related to: {finding.issue_title}</h4>"
-                for result in guideline_results:
-                    guidelines_html += f"<p><strong>Source:</strong> {result['source']}</p>"
-                    guidelines_html += f"<p>{result['text']}</p>"
-                guidelines_html += "</div>"
-
-    if not guidelines_html:
-        guidelines_html = "<p>No relevant Medicare guidelines found.</p>"
-
-    report_html = report_html.replace("<!-- Placeholder for Medicare guidelines -->", guidelines_html)
-
-    # Clean up the temporary file
-    os.remove(temp_file_path)
->>>>>>> 79f280b7
+        try:
+            if temp_file_path and os.path.exists(temp_file_path):
+                os.remove(temp_file_path)
+        except Exception:
+            pass
 
     return HTMLResponse(content=report_html)
 
