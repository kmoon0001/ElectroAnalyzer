--- conflicted
+++ resolved
@@ -53,29 +53,20 @@
 async def create_rubric(
     db: AsyncSession, rubric: schemas.RubricCreate
 ) -> models.ComplianceRubric:
-<<<<<<< HEAD
-    db_rubric = models.ComplianceRubric(**rubric.model_dump())
-=======
-    db_rubric = models.ComplianceRubric(**rubric.dict())
->>>>>>> 759b3d88
+db_rubric = models.ComplianceRubric(**rubric.model_dump())
     db.add(db_rubric)
     await db.commit()
     await db.refresh(db_rubric)
     return db_rubric
 
 
-<<<<<<< HEAD
-async def get_rubric(db: AsyncSession, rubric_id: int) -> Optional[models.ComplianceRubric]:
-=======
 async def get_rubric(
     db: AsyncSession, rubric_id: int
 ) -> Optional[models.ComplianceRubric]:
->>>>>>> 759b3d88
     result = await db.execute(
         select(models.ComplianceRubric).filter(models.ComplianceRubric.id == rubric_id)
     )
     return result.scalars().first()
-
 
 async def get_rubrics(
     db: AsyncSession, skip: int = 0, limit: int = 100
@@ -97,37 +88,25 @@
 
 
 async def delete_rubric(db: AsyncSession, rubric_id: int) -> None:
-<<<<<<< HEAD
-    await db.execute(delete(models.ComplianceRubric).where(models.ComplianceRubric.id == rubric_id))
-=======
-    await db.execute(
+await db.execute(
         delete(models.ComplianceRubric).where(models.ComplianceRubric.id == rubric_id)
     )
->>>>>>> 759b3d88
     await db.commit()
 
 
 async def create_report(
     db: AsyncSession, report: schemas.ReportCreate
 ) -> models.AnalysisReport:
-<<<<<<< HEAD
     db_report = models.AnalysisReport(**report.model_dump())
-=======
-    db_report = models.AnalysisReport(**report.dict())
->>>>>>> 759b3d88
     db.add(db_report)
     await db.commit()
     await db.refresh(db_report)
     return db_report
 
 
-<<<<<<< HEAD
-async def get_report(db: AsyncSession, report_id: int) -> Optional[models.AnalysisReport]:
-=======
 async def get_report(
     db: AsyncSession, report_id: int
 ) -> Optional[models.AnalysisReport]:
->>>>>>> 759b3d88
     result = await db.execute(
         select(models.AnalysisReport).filter(models.AnalysisReport.id == report_id)
     )
@@ -157,28 +136,20 @@
     Returns:
         A list of Report model instances.
     """
-<<<<<<< HEAD
-    query = select(models.AnalysisReport).options(selectinload(models.AnalysisReport.findings))
-=======
-    query = select(models.AnalysisReport).options(
+query = select(models.AnalysisReport).options(
         selectinload(models.AnalysisReport.findings)
     )
->>>>>>> 759b3d88
 
     if document_type:
         query = query.where(models.AnalysisReport.document_type == document_type)
     if min_score is not None:
         query = query.where(models.AnalysisReport.compliance_score >= min_score)
 
-<<<<<<< HEAD
-    query = query.order_by(models.AnalysisReport.analysis_date.desc()).offset(skip).limit(limit)
-=======
     query = (
         query.order_by(models.AnalysisReport.analysis_date.desc())
         .offset(skip)
         .limit(limit)
     )
->>>>>>> 759b3d88
 
     result = await db.execute(query)
     return result.scalars().all()
@@ -188,13 +159,9 @@
     await db.execute(
         delete(models.Finding).where(models.Finding.report_id == report_id)
     )
-<<<<<<< HEAD
-    await db.execute(delete(models.AnalysisReport).where(models.AnalysisReport.id == report_id))
-=======
     await db.execute(
         delete(models.AnalysisReport).where(models.AnalysisReport.id == report_id)
     )
->>>>>>> 759b3d88
     await db.commit()
 
 
@@ -217,13 +184,9 @@
         )
         # Then delete the reports
         result = await db.execute(
-<<<<<<< HEAD
-            delete(models.AnalysisReport).filter(models.AnalysisReport.analysis_date < cutoff_date)
-=======
-            delete(models.AnalysisReport).filter(
+delete(models.AnalysisReport).filter(
                 models.AnalysisReport.analysis_date < cutoff_date
             )
->>>>>>> 759b3d88
         )
         await db.commit()
         return result.rowcount
