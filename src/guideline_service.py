--- conflicted
+++ resolved
@@ -61,16 +61,9 @@
         self.guideline_chunks = all_chunks
 
         if self.guideline_chunks:
-<<<<<<< HEAD
-            logger.info(
-                f"Creating search index from {len(self.guideline_chunks)} "
-                f"text chunks..."
-            )
-=======
-            logger.info(f"Creating search index from {len(self.guideline_chunks)} text chunks...")
+logger.info(f"Creating search index from {len(self.guideline_chunks)} text chunks...")
             # The RAG instance is responsible for creating the index.
-# We pass only the text content for embedding.
->>>>>>> 24a5a1f5
+            # We pass only the text content for embedding.
             texts_to_index = [chunk[0] for chunk in self.guideline_chunks]
             self.rag.create_index(texts_to_index)
             self.is_index_ready = True
