import os
<<<<<<< HEAD
from functools import lru_cache
from typing import Any, Dict, List, Optional

import yaml
=======
from functools import lru_cache
from typing import Any, Dict, List, Optional

import yaml
from functools import lru_cache
from typing import List, Dict, Any, Optional
>>>>>>> fff0e792
from pydantic import BaseModel, Field
from dotenv import load_dotenv


class PathsSettings(BaseModel):
    temp_upload_dir: str
    api_url: str
    rule_dir: str


class DatabaseSettings(BaseModel):
    url: str
    echo: bool = False


class AuthSettings(BaseModel):
    secret_key: str
    algorithm: str
    access_token_expire_minutes: int


class MaintenanceSettings(BaseModel):
    purge_retention_days: int
    purge_interval_days: int = 1


class GeneratorProfile(BaseModel):
    repo: str
    filename: str
    min_system_gb: Optional[float] = None
    max_system_gb: Optional[float] = None


class ChatModelSettings(BaseModel):
    repo: str
    filename: str
    model_type: Optional[str] = None
    context_length: Optional[int] = None
    generation_params: Optional[Dict[str, Any]] = None


class PhiScrubberModelSettings(BaseModel):
    general: str
    biomedical: str


class ModelsSettings(BaseModel):
    generator_profiles: Optional[Dict[str, GeneratorProfile]] = None
    chat: Optional[ChatModelSettings] = None
    retriever: str
    fact_checker: str
    ner_ensemble: List[str]
    doc_classifier_prompt: str
    analysis_prompt_template: str
    nlg_prompt_template: str
<<<<<<< HEAD
    phi_scrubber: PhiScrubberModelSettings

=======
    phi_scrubber: Optional[PhiScrubberModelSettings] = None
    generator: Optional[str] = None
    generator_filename: Optional[str] = None
>>>>>>> fff0e792

class LLMSettings(BaseModel):
    model_type: str
    context_length: int
    generation_params: Dict[str, Any]


class RetrievalSettings(BaseModel):
    similarity_top_k: int
    dense_model_name: str
    rrf_k: int


class AnalysisSettings(BaseModel):
    confidence_threshold: float = Field(
<<<<<<< HEAD
        0.7,
=======
0.7,
>>>>>>> fff0e792
        description="Minimum confidence score for a finding to be considered valid.",
    )
    deterministic_focus: str = Field(
        "- Treatment frequency documented\n- Goals reviewed or adjusted\n- Medical necessity justified",
        description="Default focus points for compliance analysis.",
    )
<<<<<<< HEAD
=======


class MaintenanceSettings(BaseModel):
    purge_retention_days: int
    purge_interval_days: int = 1
>>>>>>> fff0e792


class Settings(BaseModel):
    enable_director_dashboard: bool = False
    database: DatabaseSettings
    auth: AuthSettings
    maintenance: MaintenanceSettings
    paths: PathsSettings
    llm: LLMSettings
    retrieval: RetrievalSettings
    analysis: AnalysisSettings
    models: ModelsSettings
    use_ai_mocks: bool = False

<<<<<<< HEAD
=======

>>>>>>> fff0e792

@lru_cache()
def get_settings() -> Settings:
    # Load environment variables from .env file
    load_dotenv()

    # Using a relative path from the project root is safer.
    with open("config.yaml", "r", encoding="utf-8") as f:
        config = yaml.safe_load(f)

    # Override secret_key from environment variable if it exists
    secret_key = os.environ.get("SECRET_KEY")
    if secret_key:
        config["auth"]["secret_key"] = secret_key

    print(config)
    return Settings(**config)<|MERGE_RESOLUTION|>--- conflicted
+++ resolved
@@ -1,17 +1,8 @@
 import os
-<<<<<<< HEAD
 from functools import lru_cache
 from typing import Any, Dict, List, Optional
 
 import yaml
-=======
-from functools import lru_cache
-from typing import Any, Dict, List, Optional
-
-import yaml
-from functools import lru_cache
-from typing import List, Dict, Any, Optional
->>>>>>> fff0e792
 from pydantic import BaseModel, Field
 from dotenv import load_dotenv
 
@@ -67,14 +58,9 @@
     doc_classifier_prompt: str
     analysis_prompt_template: str
     nlg_prompt_template: str
-<<<<<<< HEAD
-    phi_scrubber: PhiScrubberModelSettings
-
-=======
     phi_scrubber: Optional[PhiScrubberModelSettings] = None
     generator: Optional[str] = None
     generator_filename: Optional[str] = None
->>>>>>> fff0e792
 
 class LLMSettings(BaseModel):
     model_type: str
@@ -90,25 +76,13 @@
 
 class AnalysisSettings(BaseModel):
     confidence_threshold: float = Field(
-<<<<<<< HEAD
         0.7,
-=======
-0.7,
->>>>>>> fff0e792
         description="Minimum confidence score for a finding to be considered valid.",
     )
     deterministic_focus: str = Field(
         "- Treatment frequency documented\n- Goals reviewed or adjusted\n- Medical necessity justified",
         description="Default focus points for compliance analysis.",
     )
-<<<<<<< HEAD
-=======
-
-
-class MaintenanceSettings(BaseModel):
-    purge_retention_days: int
-    purge_interval_days: int = 1
->>>>>>> fff0e792
 
 
 class Settings(BaseModel):
@@ -123,10 +97,6 @@
     models: ModelsSettings
     use_ai_mocks: bool = False
 
-<<<<<<< HEAD
-=======
-
->>>>>>> fff0e792
 
 @lru_cache()
 def get_settings() -> Settings:
