--- conflicted
+++ resolved
@@ -19,7 +19,6 @@
     algorithm: str
     access_token_expire_minutes: int
 
-<<<<<<< HEAD
 class PathsSettings(BaseModel):
     temp_upload_dir: Path
     rule_dir: Path
@@ -40,8 +39,6 @@
             "doc_classifier_prompt",
         ]:
             setattr(self, attr, (PROJECT_ROOT / getattr(self, attr)).resolve())
-=======
->>>>>>> c414b367
 
 class MaintenanceSettings(BaseModel):
     purge_retention_days: int
@@ -163,8 +160,7 @@
     if secret_key:
         config["auth"]["secret_key"] = secret_key
 
-<<<<<<< HEAD
-    # Load deterministic_focus from file and add to config_data
+# Load deterministic_focus from file and add to config_data
     deterministic_focus_path = PROJECT_ROOT / "src/resources/deterministic_focus.txt"
     if deterministic_focus_path.is_file():
         with open(deterministic_focus_path, "r", encoding="utf-8") as f:
@@ -177,7 +173,5 @@
             "- Medical necessity justified"
         )
 
-=======
-    print(config_data)
->>>>>>> c414b367
+    print(config_data) # Debug line from main
     return Settings(**config_data)