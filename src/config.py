import os
import yaml
from functools import lru_cache
from pydantic import BaseModel
from typing import List, Dict, Any, Optional
from dotenv import load_dotenv


class DatabaseSettings(BaseModel):
    url: str


class AuthSettings(BaseModel):
    secret_key: str
    algorithm: str
    access_token_expire_minutes: int


class MaintenanceSettings(BaseModel):
    purge_retention_days: int


class GeneratorProfile(BaseModel):
    repo: str
    filename: str
    min_system_gb: Optional[float] = None
    max_system_gb: Optional[float] = None


class ChatModelSettings(BaseModel):
    repo: str
    filename: str
    model_type: Optional[str] = None
    context_length: Optional[int] = None
    generation_params: Optional[Dict[str, Any]] = None


class ModelsSettings(BaseModel):
    generator: Optional[str] = None
    generator_filename: Optional[str] = None
    generator_profiles: Optional[Dict[str, GeneratorProfile]] = None
    chat: Optional[ChatModelSettings] = None
    retriever: str
    fact_checker: str
    ner_ensemble: List[str]
    doc_classifier_prompt: str
    analysis_prompt_template: str
    nlg_prompt_template: str


class LLMSettings(BaseModel):
    model_type: str
    context_length: int
    generation_params: Dict[str, Any]


class RetrievalSettings(BaseModel):
    similarity_top_k: int
    dense_model_name: str
    rrf_k: int

<<<<<<< HEAD
=======
class AnalysisSettings(BaseModel):
    confidence_threshold: float = Field(
        0.7, description="Minimum confidence score for a finding to be considered valid."
    )
    deterministic_focus: str = Field(
        "- Treatment frequency documented\n- Goals reviewed or adjusted\n- Medical necessity justified",
        description="Default focus points for compliance analysis.",
    )

class PhiScrubberModelSettings(BaseModel):
    general: str
    biomedical: str

class ModelsSettings(BaseModel):
    fact_checker: str
    ner_ensemble: List[str]
    phi_scrubber: PhiScrubberModelSettings

class MaintenanceSettings(BaseModel):
    purge_retention_days: int
    purge_interval_days: int = 1
class AnalysisSettings(BaseModel):
    confidence_threshold: float = Field(
        0.7, description="Minimum confidence score for a finding to be considered valid."
    )
    deterministic_focus: str = Field(
        "- Treatment frequency documented\n- Goals reviewed or adjusted\n- Medical necessity justified",
        description="Default focus points for compliance analysis.",
    )

class MaintenanceSettings(BaseModel):
    purge_retention_days: int
    purge_interval_days: int = 1
>>>>>>> 702201db

class Settings(BaseModel):
    database: DatabaseSettings
    auth: AuthSettings
    maintenance: MaintenanceSettings
<<<<<<< HEAD
    models: ModelsSettings
    llm_settings: LLMSettings
    retrieval_settings: RetrievalSettings
    use_ai_mocks: bool = False
    temp_upload_dir: str
    api_url: str
    rule_dir: str
=======
    paths: PathsSettings
    llm: LLMSettings
    retrieval: RetrievalSettings
    analysis: AnalysisSettings
    models: ModelsSettings
    maintenance: MaintenanceSettings
>>>>>>> 702201db


@lru_cache()
def get_settings() -> Settings:
    # Load environment variables from .env file
    load_dotenv()

    # Using a relative path from the project root is safer.
    with open("config.yaml", "r", encoding="utf-8") as f:
        config = yaml.safe_load(f)

    # Override secret_key from environment variable if it exists
    secret_key = os.environ.get("SECRET_KEY")
    if secret_key:
        config["auth"]["secret_key"] = secret_key

<<<<<<< HEAD
    return Settings(**config)
=======
    print(config_data)
    return Settings(**config_data)
>>>>>>> 702201db
<|MERGE_RESOLUTION|>--- conflicted
+++ resolved
@@ -59,8 +59,6 @@
     dense_model_name: str
     rrf_k: int
 
-<<<<<<< HEAD
-=======
 class AnalysisSettings(BaseModel):
     confidence_threshold: float = Field(
         0.7, description="Minimum confidence score for a finding to be considered valid."
@@ -94,29 +92,21 @@
 class MaintenanceSettings(BaseModel):
     purge_retention_days: int
     purge_interval_days: int = 1
->>>>>>> 702201db
 
 class Settings(BaseModel):
     database: DatabaseSettings
     auth: AuthSettings
     maintenance: MaintenanceSettings
-<<<<<<< HEAD
-    models: ModelsSettings
-    llm_settings: LLMSettings
-    retrieval_settings: RetrievalSettings
-    use_ai_mocks: bool = False
-    temp_upload_dir: str
-    api_url: str
-    rule_dir: str
-=======
-    paths: PathsSettings
+paths: PathsSettings
     llm: LLMSettings
     retrieval: RetrievalSettings
     analysis: AnalysisSettings
     models: ModelsSettings
     maintenance: MaintenanceSettings
->>>>>>> 702201db
-
+    use_ai_mocks: bool = False
+    temp_upload_dir: str
+    api_url: str
+    rule_dir: str
 
 @lru_cache()
 def get_settings() -> Settings:
@@ -132,9 +122,5 @@
     if secret_key:
         config["auth"]["secret_key"] = secret_key
 
-<<<<<<< HEAD
-    return Settings(**config)
-=======
     print(config_data)
-    return Settings(**config_data)
->>>>>>> 702201db
+    return Settings(**config_data)