import os
import yaml
from functools import lru_cache
from typing import List, Dict, Any, Optional

from pydantic import BaseModel, Field

# --- Configuration Models ---

class DatabaseConfig(BaseModel):
    url: str = Field(default="sqlite:///./test.db")

class AuthConfig(BaseModel):
    secret_key: str = Field(default="a_very_secret_key")
    algorithm: str = Field(default="HS256")
    access_token_expire_minutes: int = Field(default=30)

class MaintenanceConfig(BaseModel):
    purge_retention_days: int = Field(default=30, description="Days to retain old reports before purging.")

class ModelsConfig(BaseModel):
    generator: str
    generator_filename: Optional[str] = None
    retriever: str
    fact_checker: str
    doc_classifier_prompt: str
    analysis_prompt_template: str
    ner_primary_model: str # Explicitly define the primary model
    ner_ensemble: List[str] = Field(default_factory=list)
    nlg_prompt_template: str = ""

class RetrievalSettingsConfig(BaseModel):
    similarity_top_k: int = 5

class AppConfig(BaseModel):
    database: DatabaseConfig = Field(default_factory=DatabaseConfig)
    auth: AuthConfig = Field(default_factory=AuthConfig)
    maintenance: MaintenanceConfig = Field(default_factory=MaintenanceConfig)
    models: ModelsConfig
    llm_settings: Dict[str, Any] = Field(default_factory=dict)
    retrieval_settings: RetrievalSettingsConfig = Field(default_factory=RetrievalSettingsConfig)

# --- Configuration Loading ---

def load_config_from_yaml(path: str = "config.yaml") -> dict:
    """Loads configuration from a YAML file."""
    if os.path.exists(path):
        with open(path, "r") as f:
<<<<<<< HEAD
            return yaml.safe_load(f) or {} # Return empty dict if file is empty
    # If the config file doesn't exist, Pydantic will use defaults or fail on missing required fields.
=======
<<<<<<< HEAD
            return yaml.safe_load(f) or {}
||||||| c46cdd8
            return yaml.safe_load(f)
=======
            # Return an empty dict if the file is empty to prevent errors
            return yaml.safe_load(f) or {}
>>>>>>> origin/main
>>>>>>> 497e6f32
    return {}

@lru_cache()
def get_config() -> AppConfig:
    """
    Loads, validates, and caches the application configuration.
    Raises pydantic.ValidationError if the configuration is invalid.
    """
    config_data = load_config_from_yaml()
    return AppConfig.model_validate(config_data)

config = get_config()<|MERGE_RESOLUTION|>--- conflicted
+++ resolved
@@ -1,73 +1,31 @@
-import os
-import yaml
-from functools import lru_cache
-from typing import List, Dict, Any, Optional
+database:
+  url: "sqlite:///./compliance.db"
 
-from pydantic import BaseModel, Field
+auth:
+  secret_key: "a_very_secret_key"
+  algorithm: "HS256"
+  access_token_expire_minutes: 30
 
-# --- Configuration Models ---
+maintenance:
+  purge_retention_days: 60
 
-class DatabaseConfig(BaseModel):
-    url: str = Field(default="sqlite:///./test.db")
+models:
+  generator: "mistralai/Magistral-Small-2509-GGUF"
+  generator_filename: "Magistral-Small-2509-Q4_K_M.gguf"
+  retriever: "pritamdeka/S-PubMedBert-MS-MARCO"
+  fact_checker: "hamish-haggerty/t5-base-e2e-qg"
+  ner_ensemble:
+    - "d4data/biomedical-ner-all"
+  doc_classifier_prompt: "src/resources/prompts/doc_classifier_prompt.txt"
+  analysis_prompt_template: "src/resources/prompts/analysis_prompt_template.txt"
+  nlg_prompt_template: "src/resources/prompts/nlg_prompt_template.txt"
 
-class AuthConfig(BaseModel):
-    secret_key: str = Field(default="a_very_secret_key")
-    algorithm: str = Field(default="HS256")
-    access_token_expire_minutes: int = Field(default=30)
+llm_settings:
+  model_type: "mistral"
+  context_length: 4096
+  generation_params:
+    temperature: 0.1
+    max_new_tokens: 8192
 
-class MaintenanceConfig(BaseModel):
-    purge_retention_days: int = Field(default=30, description="Days to retain old reports before purging.")
-
-class ModelsConfig(BaseModel):
-    generator: str
-    generator_filename: Optional[str] = None
-    retriever: str
-    fact_checker: str
-    doc_classifier_prompt: str
-    analysis_prompt_template: str
-    ner_primary_model: str # Explicitly define the primary model
-    ner_ensemble: List[str] = Field(default_factory=list)
-    nlg_prompt_template: str = ""
-
-class RetrievalSettingsConfig(BaseModel):
-    similarity_top_k: int = 5
-
-class AppConfig(BaseModel):
-    database: DatabaseConfig = Field(default_factory=DatabaseConfig)
-    auth: AuthConfig = Field(default_factory=AuthConfig)
-    maintenance: MaintenanceConfig = Field(default_factory=MaintenanceConfig)
-    models: ModelsConfig
-    llm_settings: Dict[str, Any] = Field(default_factory=dict)
-    retrieval_settings: RetrievalSettingsConfig = Field(default_factory=RetrievalSettingsConfig)
-
-# --- Configuration Loading ---
-
-def load_config_from_yaml(path: str = "config.yaml") -> dict:
-    """Loads configuration from a YAML file."""
-    if os.path.exists(path):
-        with open(path, "r") as f:
-<<<<<<< HEAD
-            return yaml.safe_load(f) or {} # Return empty dict if file is empty
-    # If the config file doesn't exist, Pydantic will use defaults or fail on missing required fields.
-=======
-<<<<<<< HEAD
-            return yaml.safe_load(f) or {}
-||||||| c46cdd8
-            return yaml.safe_load(f)
-=======
-            # Return an empty dict if the file is empty to prevent errors
-            return yaml.safe_load(f) or {}
->>>>>>> origin/main
->>>>>>> 497e6f32
-    return {}
-
-@lru_cache()
-def get_config() -> AppConfig:
-    """
-    Loads, validates, and caches the application configuration.
-    Raises pydantic.ValidationError if the configuration is invalid.
-    """
-    config_data = load_config_from_yaml()
-    return AppConfig.model_validate(config_data)
-
-config = get_config()+retrieval_settings:
+  similarity_top_k: 3