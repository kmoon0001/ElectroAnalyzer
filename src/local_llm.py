from __future__ import annotations

import logging
<<<<<<< HEAD
from typing import List, Optional
=======
import os
from typing import Dict, List, Optional
>>>>>>> 24a5a1f5

import faiss
import numpy as np
from huggingface_hub import hf_hub_download
from llama_cpp import Llama
from sentence_transformers import SentenceTransformer

# --- Configuration ---
# Using a small, fast, and effective model for sentence embeddings.
EMBEDDING_MODEL = "all-MiniLM-L6-v2"

# --- Logging ---
logger = logging.getLogger(__name__)


class LocalRAG:
    """
    A class to manage a local Retrieval-Augmented Generation (RAG) system.
    It uses a sentence transformer for embeddings, FAISS for similarity search,
    and a local LLM for generating responses based on retrieved context.
    """

    def __init__(
        self,
        model_repo_id: str,
        model_filename: str,
        model: Optional[SentenceTransformer] = None,
        n_gpu_layers: int = 0
    ):
        """
        Initializes the LocalRAG system.

        Args:
            model_repo_id (str): The Hugging Face repository ID of the GGUF model.
            model_filename (str): The filename of the GGUF model in the repository.
            model (Optional[SentenceTransformer]): An optional pre-loaded
                                                   sentence transformer model.
            n_gpu_layers (int): Number of layers to offload to GPU. 0 for CPU only.
        """
        self.llm: Optional[Llama] = None
        self.embedding_model: Optional[SentenceTransformer] = model
        self.index: Optional[faiss.Index] = None
        self.text_chunks: List[str] = []

        try:
            if self.embedding_model is None:
                logger.info(f"Loading embedding model: {EMBEDDING_MODEL}")
                self.embedding_model = SentenceTransformer(EMBEDDING_MODEL)
                logger.info("Embedding model loaded successfully.")
            else:
                logger.info("Using pre-loaded sentence transformer model.")

<<<<<<< HEAD
=======
# 2. Download and load the local LLM
>>>>>>> 24a5a1f5
            logger.info(f"Downloading LLM from {model_repo_id}...")
            model_path = hf_hub_download(
                repo_id=model_repo_id, filename=model_filename
            )
            logger.info(f"LLM downloaded to: {model_path}")

            self.llm = Llama(
                model_path=model_path,
                n_ctx=4096,
                n_gpu_layers=n_gpu_layers,
                verbose=False,
            )
            logger.info("Local LLM loaded successfully.")

        except Exception as e:
            logger.exception(f"Failed to initialize LocalRAG: {e}")
            self.llm = None
            self.embedding_model = None

    def is_ready(self) -> bool:
        """Check if the RAG system is fully initialized and ready to use."""
        return self.llm is not None and self.embedding_model is not None

    def create_index(self, texts: List[str]):
        """
        Creates a FAISS index from a list of text chunks.

        Args:
            texts (List[str]): A list of strings, where each string is a
                               chunk of text.
        """
        if not self.is_ready() or not self.embedding_model:
            logger.warning("RAG system is not ready. Cannot create index.")
            return

logger.info(f"Creating FAISS index for {len(texts)} text chunks.")
        self.text_chunks = texts

        embeddings = self.embedding_model.encode(
            texts, convert_to_tensor=False
        )
        embedding_dim = embeddings.shape[1]

        self.index = faiss.IndexFlatL2(embedding_dim)
        self.index.add(np.array(embeddings, dtype=np.float32))
        logger.info("FAISS index created successfully.")

    def search_index(self, query: str, k: int = 3) -> List[str]:
        """
        Searches the FAISS index for the most relevant text chunks.

        Args:
            query (str): The query string.
            k (int): The number of chunks to retrieve.

        Returns:
            List[str]: A list of the top k most relevant text chunks.
        """
        if not self.is_ready() or not self.index or not self.embedding_model:
            logger.warning(
                "RAG system or index is not ready. Cannot perform search."
            )
            return []

        query_embedding = self.embedding_model.encode([query])
        _, indices = self.index.search(
            np.array(query_embedding, dtype=np.float32), k
        )

        retrieved_chunks = [self.text_chunks[i] for i in indices[0]]
        return retrieved_chunks

    def query(
        self,
        question: str,
        k: int = 3,
        chat_history: List[tuple[str, str]] | None = None
    ) -> str:
        """
        Queries the RAG system, now with conversational history.

        Args:
            question (str): The user's question.
            k (int): The number of relevant text chunks to retrieve.
            chat_history (Optional[List[tuple[str, str]]]): The last N turns
                                                            of the conversation.

        Returns:
            str: The LLM's generated answer.
        """
        if not self.is_ready() or not self.index or not self.embedding_model or not self.llm:
            return "The local AI chat is not available. Please check the logs for errors."

        logger.info(f"Received query: {question}")

<<<<<<< HEAD
        query_embedding = self.embedding_model.encode([question])
        _, indices = self.index.search(
            np.array(query_embedding, dtype=np.float32), k
        )
        retrieved_chunks = [self.text_chunks[i] for i in indices[0]]

=======
        # 1. Find relevant text chunks from the FAISS index
        retrieved_chunks = self.search_index(question, k=k)

        # 2. Construct the prompt
>>>>>>> 24a5a1f5
        history_str = ""
        if chat_history:
            for sender, message in chat_history[-6:]:
                if sender == 'user':
                    history_str += f"Previous User Question: {message}\n"
                elif sender == 'ai':
                    history_str += f"Your Previous Answer: {message}\n"

        context_str = ""
        for i, chunk in enumerate(retrieved_chunks):
            context_str += f"BEGININPUT\nBEGINCONTEXT\nsource: " \
                           f"document_chunk_{i}\nENDCONTEXT\n{chunk}\nENDINPUT\n"

        prompt = (
            "You are a helpful AI assistant. Answer the user's question based "
            "on the provided document context and the recent conversation "
            "history.\n\n"
            "--- CONVERSATION HISTORY ---\n"
            f"{history_str}\n"
            "--- DOCUMENT CONTEXT ---\n"
            f"{context_str}\n"
            "--- CURRENT QUESTION ---\n"
            "BEGININSTRUCTION\n"
            "Based on the provided context and conversation history, answer "
            f"the following question: {question}\n"
            "ENDINSTRUCTION\n"
        )

        logger.info("Sending prompt to LLM...")

        try:
            output = self.llm(
                prompt, max_tokens=512, stop=["ENDINSTRUCTION"], echo=False
            )
            answer = output["choices"][0]["text"].strip()
            logger.info(f"LLM generated answer: {answer}")
            return answer
        except Exception as e:
            logger.exception(f"Error during LLM inference: {e}")
            return "An error occurred while generating a response."<|MERGE_RESOLUTION|>--- conflicted
+++ resolved
@@ -1,12 +1,8 @@
 from __future__ import annotations
 
 import logging
-<<<<<<< HEAD
-from typing import List, Optional
-=======
 import os
 from typing import Dict, List, Optional
->>>>>>> 24a5a1f5
 
 import faiss
 import numpy as np
@@ -59,10 +55,8 @@
             else:
                 logger.info("Using pre-loaded sentence transformer model.")
 
-<<<<<<< HEAD
-=======
 # 2. Download and load the local LLM
->>>>>>> 24a5a1f5
+
             logger.info(f"Downloading LLM from {model_repo_id}...")
             model_path = hf_hub_download(
                 repo_id=model_repo_id, filename=model_filename
@@ -157,20 +151,10 @@
             return "The local AI chat is not available. Please check the logs for errors."
 
         logger.info(f"Received query: {question}")
-
-<<<<<<< HEAD
-        query_embedding = self.embedding_model.encode([question])
-        _, indices = self.index.search(
-            np.array(query_embedding, dtype=np.float32), k
-        )
-        retrieved_chunks = [self.text_chunks[i] for i in indices[0]]
-
-=======
-        # 1. Find relevant text chunks from the FAISS index
+# 1. Find relevant text chunks from the FAISS index
         retrieved_chunks = self.search_index(question, k=k)
 
         # 2. Construct the prompt
->>>>>>> 24a5a1f5
         history_str = ""
         if chat_history:
             for sender, message in chat_history[-6:]:
