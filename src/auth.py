--- conflicted
+++ resolved
@@ -5,17 +5,12 @@
 from fastapi.security import OAuth2PasswordBearer
 from jose import JWTError, jwt
 from passlib.context import CryptContext
+from sqlalchemy.ext.asyncio import AsyncSession
+from functools import lru_cache
 
-from functools import lru_cache
 from . import crud, models, schemas
-<<<<<<< HEAD
-from .config import get_config
-from .database import get_db
-=======
 from .config import settings
 from .database import get_async_db as get_db
-from sqlalchemy.ext.asyncio import AsyncSession
->>>>>>> 604b2756
 
 pwd_context = CryptContext(schemes=["bcrypt"], deprecated="auto")
 
@@ -23,16 +18,9 @@
 
 class AuthService:
     def __init__(self):
-<<<<<<< HEAD
-        config = get_config()
-        self.secret_key = config.auth.secret_key
-        self.algorithm = config.auth.algorithm
-        self.access_token_expire_minutes = config.auth.access_token_expire_minutes
-=======
         self.secret_key = settings.auth.secret_key
         self.algorithm = settings.auth.algorithm
         self.access_token_expire_minutes = settings.auth.access_token_expire_minutes
->>>>>>> 604b2756
 
     def create_access_token(self, data: dict, expires_delta: Optional[timedelta] = None):
         to_encode = data.copy()
@@ -56,15 +44,11 @@
 def get_auth_service() -> AuthService:
     return AuthService()
 
-<<<<<<< HEAD
-def get_current_user(
+async def get_current_user(
     token: str = Depends(oauth2_scheme),
-    db: Session = Depends(get_db),
+    db: AsyncSession = Depends(get_db),
     auth_service: AuthService = Depends(get_auth_service),
 ) -> models.User:
-=======
-async def get_current_user(token: str = Depends(oauth2_scheme), db: AsyncSession = Depends(get_db)) -> models.User:
->>>>>>> 604b2756
     credentials_exception = HTTPException(
         status_code=status.HTTP_401_UNAUTHORIZED,
         detail="Could not validate credentials",
@@ -72,7 +56,7 @@
     )
     try:
         payload = jwt.decode(token, auth_service.secret_key, algorithms=[auth_service.algorithm])
-        username: str = payload.get("sub")
+        username: Optional[str] = payload.get("sub")
         if username is None:
             raise credentials_exception
         token_data = schemas.TokenData(username=username)
