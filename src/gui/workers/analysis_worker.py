--- conflicted
+++ resolved
@@ -10,15 +10,10 @@
     success = pyqtSignal(str)
     progress = pyqtSignal(int)
 
-<<<<<<< HEAD
-    def __init__(self, task_id: str):
-        super().__init__()
-=======
     def __init__(self, file_path, data, task_id):
         super().__init__()
         self.file_path = file_path
         self.data = data
->>>>>>> efc4b42c
         self.task_id = task_id
 
     def run(self):
