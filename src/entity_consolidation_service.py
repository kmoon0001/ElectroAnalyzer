from __future__ import annotations

import logging
import sqlite3
from typing import List, Dict, Set, Optional, Callable

from sentence_transformers import SentenceTransformer
from sklearn.metrics.pairwise import cosine_similarity
import numpy as np

from .ner_service import NEREntity

logger = logging.getLogger(__name__)


def _jaccard_similarity(set1: Set[str], set2: Set[str]) -> float:
    """Calculates the Jaccard similarity between two sets of words."""
    intersection = len(set1.intersection(set2))
    union = len(set1.union(set2))
    return intersection / union if union != 0 else 0


class EntityConsolidationService:
    """
    A service to consolidate and merge NER entities from multiple models.
    """
def __init__(self, db_connection_provider: Optional[Callable[[], sqlite3.Connection]] = None):
        self.db_connection_provider = db_connection_provider
        self.performance_cache: Dict[tuple[str, str], float] = {}

    def _get_model_weights(self, model_name: str, entity_label: str) -> float:
        """
        Fetches the historical performance of a model for a given label and returns a weight.
        A simple weighting scheme: (confirmations + 1) / (confirmations + rejections + 2)
        The +1/+2 is for Laplace smoothing to avoid zero-division and give a baseline score.
        """
        if not self.db_connection_provider:
            return 0.5 # Default weight if no DB is available

        cache_key = (model_name, entity_label)
        if cache_key in self.performance_cache:
            return self.performance_cache[cache_key]

        try:
            with self.db_connection_provider() as conn:
                cur = conn.cursor()
                cur.execute("""
                    SELECT confirmations, rejections
                    FROM ner_model_performance
                    WHERE model_name = ? AND entity_label = ?
                """, (model_name, entity_label))
                row = cur.fetchone()
                if row:
                    confirmations, rejections = row
                    # Ensure we don't divide by zero if for some reason we have negative values (should not happen)
                    denominator = confirmations + rejections + 2
                    if denominator <= 0:
                        weight = 0.5
                    else:
                        weight = (confirmations + 1) / denominator
                else:
                    weight = 0.5 # Default weight for unseen pairs

                self.performance_cache[cache_key] = weight
                logger.debug(f"Weight for {model_name}/{entity_label}: {weight:.2f}")
                return weight
        except Exception as e:
            logger.warning(f"Could not fetch model performance for {model_name}/{entity_label}: {e}")
            return 0.5 # Default weight on error
    def consolidate_entities(
        self, all_results: Dict[str, List[NEREntity]], original_text: str,
        embedding_model: Optional[SentenceTransformer] = None
    ) -> List[NEREntity]:
        """
        Merges overlapping entities from different models into a single list.
<<<<<<< HEAD

        Args:
            all_results (Dict[str, List[NEREntity]]): The raw output from the
                                                     NERService.
            original_text (str): The original text that was analyzed.

        Returns:
=======
Returns:
>>>>>>> 24a5a1f5
            List[NEREntity]: A single, consolidated list of entities.
        """
        # Clear the performance cache for each new analysis run
        self.performance_cache = {}
        if not all_results:
            return []

        # Step 1: Flatten all entities into a single list from all models
        all_entities = [
            entity for model_results in all_results.values()
            for entity in model_results
        ]

        # Step 2: Sort entities by their start position to process them in order
        all_entities.sort(key=lambda e: e.start)

        if not all_entities:
            return []

        # Step 3: Iterate through sorted entities and merge overlapping ones
        merged_entities: List[NEREntity] = []
        if not all_entities:
            return []

        current_merge_group = [all_entities[0]]

        for i in range(1, len(all_entities)):
            next_entity = all_entities[i]
<<<<<<< HEAD
            # Check for overlap: an entity overlaps if it starts before the
            # current group ends. We find the group's current end by taking
            # the max 'end' of all entities within it.
=======
            # Check for overlap: an entity overlaps if it starts before the current group ends.

            # We find the group's current end by taking the max 'end' of all entities within it.

>>>>>>> 24a5a1f5
            group_end = max(e.end for e in current_merge_group)
            if next_entity.start < group_end:
                current_merge_group.append(next_entity)
            else:
                # No overlap, so the current group is complete. Merge it.
                merged_entity = self._merge_entity_group(
                    current_merge_group, original_text
                )
                merged_entities.append(merged_entity)
                # Start a new group with the current entity.
                current_merge_group = [next_entity]

        # Process the final group after the loop finishes.
        if current_merge_group:
            merged_entity = self._merge_entity_group(
                current_merge_group, original_text
            )
            merged_entities.append(merged_entity)

<<<<<<< HEAD
        logger.info(
            f"Consolidated {len(all_entities)} raw entities into "
            f"{len(merged_entities)} merged entities."
        )
=======
        # --- Semantic Merging of Nearby Entities ---
        if embedding_model and len(merged_entities) > 1:
            semantically_merged_entities: List[NEREntity] = []
            processed_indices: Set[int] = set()

            merged_entities.sort(key=lambda e: e.start)

            for i in range(len(merged_entities)):
                if i in processed_indices:
                    continue

                current_entity = merged_entities[i]
                group_for_semantic_merge = [current_entity]

                # Look ahead for potential semantic merges
                for j in range(i + 1, len(merged_entities)):
                    if j in processed_indices:
                        continue

                    next_entity = merged_entities[j]


                    # Define "nearby": within 50 characters and same label

                    if (next_entity.start - current_entity.end) < 50 and next_entity.label == current_entity.label:
                        try:
                            emb1 = embedding_model.encode([current_entity.text])
                            emb2 = embedding_model.encode([next_entity.text])
                            sim = cosine_similarity(emb1, emb2)[0][0]

if sim > 0.85:  # High similarity threshold
                                logger.info(f"Found high semantic similarity ({sim:.2f}) between '{current_entity.text}' and '{next_entity.text}'. Grouping for merge.")
                                group_for_semantic_merge.append(next_entity)
                                processed_indices.add(j)
                        except Exception as e:
                            logger.warning(f"Semantic similarity check failed: {e}")

                if len(group_for_semantic_merge) > 1:
                    logger.info(f"Semantically merging {len(group_for_semantic_merge)} entities.")
                    final_merged = self._merge_entity_group(group_for_semantic_merge, original_text)
                    semantically_merged_entities.append(final_merged)
                else:
                    semantically_merged_entities.append(current_entity)

                processed_indices.add(i)

            merged_entities = semantically_merged_entities
        # --- End Semantic Merging ---

        logger.info(f"Consolidated {len(all_entities)} raw entities into {len(merged_entities)} final entities.")
>>>>>>> 24a5a1f5
        return merged_entities

    def _merge_entity_group(
        self, group: List[NEREntity], original_text: str
    ) -> NEREntity:
        """
<<<<<<< HEAD
        Merges a group of overlapping entities into a single, consolidated entity.
        - The new entity spans the full range of the overlapping entities.
        - The label and score are taken from the highest-scoring entity in the
          group.
        - The list of models is a unique combination of all models in the group.
=======
Merges a group of overlapping entities. It first checks for label disagreements
        and then uses a weighted score to find the best entity, boosting the score
        if multiple models contributed.
>>>>>>> 24a5a1f5
        """
        # --- 1. Disagreement Analysis ---
        unique_labels = {e.label for e in group}
        if len(unique_labels) > 1 and len(group) > 1:
            sorted_group = sorted(group, key=lambda e: e.score, reverse=True)
            e1, e2 = sorted_group[0], sorted_group[1]
            text1_set = set(e1.text.lower().split())
            text2_set = set(e2.text.lower().split())
            similarity = _jaccard_similarity(text1_set, text2_set)

            if similarity > 0.75:  # High similarity threshold
                logger.warning(
                    f"Label disagreement found. Model 1 ('{e1.models[0]}') labeled '{e1.text}' as '{e1.label}', "
                    f"while Model 2 ('{e2.models[0]}') labeled '{e2.text}' as '{e2.label}'."
                )
                min_start = min(e.start for e in group)
                max_end = max(e.end for e in group)
                conflicting_labels = f"'{e1.label}' vs '{e2.label}'"
                return NEREntity(
                    text=original_text[min_start:max_end],
                    label="DISAGREEMENT",
                    score=max(e1.score, e2.score),
                    start=min_start,
                    end=max_end,
                    context=f"Conflicting labels found: {conflicting_labels}",
                    models=sorted(list(set(e.models[0] for e in group))),
                )

        # --- 2. Weighted Scoring to find the best entity ---
        weighted_entities = []
        for entity in group:
            if not entity.models:
                continue
            model_name = entity.models[0]
            weight = self._get_model_weights(model_name, entity.label)
            weighted_score = entity.score * weight
            weighted_entities.append((entity, weighted_score))

        if not weighted_entities:
            # Fallback for safety
            best_entity = max(group, key=lambda e: e.score)
        else:
            best_entity_tuple = max(weighted_entities, key=lambda item: item[1])
            best_entity = best_entity_tuple[0]
            logger.info(f"Selected '{best_entity.text}' (label: {best_entity.label}) as best in group based on weighted score.")

        final_score = best_entity.score
        models = sorted(list(set(model for e in group for model in e.models)))

        # If more than one model contributed, boost the confidence score.
        if len(models) > 1:
            confidence_boost = 0.15 * (1 - final_score)
            final_score = min(1.0, final_score + confidence_boost)
            logger.info(f"Boosting score for merged entity '{best_entity.text}' from {best_entity.score:.2f} to {final_score:.2f} due to multi-model confirmation.")

<<<<<<< HEAD
        # Determine the boundaries of the merged entity
=======
>>>>>>> 24a5a1f5
        min_start = min(e.start for e in group)
        max_end = max(e.end for e in group)

        merged_entity = NEREntity(
            text=original_text[min_start:max_end],
            label=best_entity.label,
<<<<<<< HEAD
            score=best_entity.score,
            start=min_start,
            end=max_end,
            context=best_entity.context,  # Carry over context from best entity
=======
            score=round(final_score, 4),
            start=min_start,
            end=max_end,
            context=best_entity.context,
>>>>>>> 24a5a1f5
            models=models,
        )
        return merged_entity<|MERGE_RESOLUTION|>--- conflicted
+++ resolved
@@ -73,17 +73,12 @@
     ) -> List[NEREntity]:
         """
         Merges overlapping entities from different models into a single list.
-<<<<<<< HEAD
-
-        Args:
+Args:
             all_results (Dict[str, List[NEREntity]]): The raw output from the
                                                      NERService.
             original_text (str): The original text that was analyzed.
 
         Returns:
-=======
-Returns:
->>>>>>> 24a5a1f5
             List[NEREntity]: A single, consolidated list of entities.
         """
         # Clear the performance cache for each new analysis run
@@ -112,16 +107,10 @@
 
         for i in range(1, len(all_entities)):
             next_entity = all_entities[i]
-<<<<<<< HEAD
+            
             # Check for overlap: an entity overlaps if it starts before the
             # current group ends. We find the group's current end by taking
             # the max 'end' of all entities within it.
-=======
-            # Check for overlap: an entity overlaps if it starts before the current group ends.
-
-            # We find the group's current end by taking the max 'end' of all entities within it.
-
->>>>>>> 24a5a1f5
             group_end = max(e.end for e in current_merge_group)
             if next_entity.start < group_end:
                 current_merge_group.append(next_entity)
@@ -141,13 +130,7 @@
             )
             merged_entities.append(merged_entity)
 
-<<<<<<< HEAD
-        logger.info(
-            f"Consolidated {len(all_entities)} raw entities into "
-            f"{len(merged_entities)} merged entities."
-        )
-=======
-        # --- Semantic Merging of Nearby Entities ---
+# --- Semantic Merging of Nearby Entities ---
         if embedding_model and len(merged_entities) > 1:
             semantically_merged_entities: List[NEREntity] = []
             processed_indices: Set[int] = set()
@@ -168,16 +151,14 @@
 
                     next_entity = merged_entities[j]
 
-
                     # Define "nearby": within 50 characters and same label
-
                     if (next_entity.start - current_entity.end) < 50 and next_entity.label == current_entity.label:
                         try:
                             emb1 = embedding_model.encode([current_entity.text])
                             emb2 = embedding_model.encode([next_entity.text])
                             sim = cosine_similarity(emb1, emb2)[0][0]
 
-if sim > 0.85:  # High similarity threshold
+                            if sim > 0.85:  # High similarity threshold
                                 logger.info(f"Found high semantic similarity ({sim:.2f}) between '{current_entity.text}' and '{next_entity.text}'. Grouping for merge.")
                                 group_for_semantic_merge.append(next_entity)
                                 processed_indices.add(j)
@@ -197,24 +178,15 @@
         # --- End Semantic Merging ---
 
         logger.info(f"Consolidated {len(all_entities)} raw entities into {len(merged_entities)} final entities.")
->>>>>>> 24a5a1f5
         return merged_entities
 
     def _merge_entity_group(
         self, group: List[NEREntity], original_text: str
     ) -> NEREntity:
         """
-<<<<<<< HEAD
-        Merges a group of overlapping entities into a single, consolidated entity.
-        - The new entity spans the full range of the overlapping entities.
-        - The label and score are taken from the highest-scoring entity in the
-          group.
-        - The list of models is a unique combination of all models in the group.
-=======
-Merges a group of overlapping entities. It first checks for label disagreements
+        Merges a group of overlapping entities. It first checks for label disagreements
         and then uses a weighted score to find the best entity, boosting the score
         if multiple models contributed.
->>>>>>> 24a5a1f5
         """
         # --- 1. Disagreement Analysis ---
         unique_labels = {e.label for e in group}
@@ -270,27 +242,16 @@
             final_score = min(1.0, final_score + confidence_boost)
             logger.info(f"Boosting score for merged entity '{best_entity.text}' from {best_entity.score:.2f} to {final_score:.2f} due to multi-model confirmation.")
 
-<<<<<<< HEAD
-        # Determine the boundaries of the merged entity
-=======
->>>>>>> 24a5a1f5
         min_start = min(e.start for e in group)
         max_end = max(e.end for e in group)
 
         merged_entity = NEREntity(
             text=original_text[min_start:max_end],
             label=best_entity.label,
-<<<<<<< HEAD
-            score=best_entity.score,
-            start=min_start,
-            end=max_end,
-            context=best_entity.context,  # Carry over context from best entity
-=======
             score=round(final_score, 4),
             start=min_start,
             end=max_end,
             context=best_entity.context,
->>>>>>> 24a5a1f5
             models=models,
         )
         return merged_entity