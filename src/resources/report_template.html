--- conflicted
+++ resolved
@@ -5,61 +5,6 @@
     <meta name="viewport" content="width=device-width, initial-scale=1.0">
     <title>Clinical Compliance Report</title>
     <style>
-<<<<<<< HEAD
-        body {
-            font-family: sans-serif;
-            margin: 20px;
-            background-color: #f9f9f9;
-        }
-        .container {
-            max-width: 900px;
-            margin: auto;
-            background-color: #fff;
-            padding: 20px;
-            border-radius: 8px;
-            box-shadow: 0 2px 4px rgba(0,0,0,0.1);
-        }
-        .header, .footer {
-            text-align: center;
-            padding: 10px;
-            color: #555;
-        }
-        .header {
-            border-bottom: 1px solid #eee;
-        }
-        .footer {
-            border-top: 1px solid #eee;
-            font-size: 0.8em;
-        }
-        .summary, .findings, .guidelines, .llm-analysis, .limitations {
-            margin-bottom: 20px;
-            border: 1px solid #eee;
-            padding: 15px;
-            border-radius: 5px;
-        }
-        .findings table {
-            width: 100%;
-            border-collapse: collapse;
-        }
-        .findings th, .findings td {
-            border: 1px solid #ddd;
-            padding: 10px;
-            text-align: left;
-        }
-        .findings th {
-            background-color: #f2f2f2;
-        }
-        /* Style for low-confidence findings */
-        .low-confidence {
-            background-color: #fffbe6; /* Light yellow background */
-        }
-        .low-confidence td {
-            color: #8a6d3b; /* Darker text for readability */
-        }
-        h1, h2 {
-            color: #333;
-        }
-=======
         body { font-family: sans-serif; margin: 20px; background-color: #f9f9f9; }
         .container { max-width: 1200px; margin: auto; background-color: #fff; padding: 20px; border-radius: 8px; box-shadow: 0 2px 4px rgba(0,0,0,0.1); }
         .header, .footer { text-align: center; padding: 10px; color: #555; }
@@ -76,7 +21,6 @@
         h1, h2 { color: #333; }
         .habit-name { font-weight: bold; }
         .habit-explanation { font-size: 0.9em; color: #555; }
->>>>>>> 4365e4ca
     </style>
 </head>
 <body>
@@ -98,18 +42,11 @@
         <table>
             <thead>
                 <tr>
-<<<<<<< HEAD
-                    <th>Rule ID</th>
-                    <th>Risk/Severity</th>
-                    <th>Personalized Tip</th>
-                    <th>Problematic Text</th>
-=======
                     <th>Risk/Severity</th>
                     <th>Problematic Text</th>
                     <th>Personalized Tip</th>
                     <th>Habit for Improvement</th>
                     <th>Actions</th>
->>>>>>> 4365e4ca
                 </tr>
             </thead>
             <tbody>
@@ -138,17 +75,8 @@
         <p>{{ analysis.limitations_text }}</p>
     </div>
 
-    <div class="limitations">
-        <h2>AI Model Limitations</h2>
-        <!-- Placeholder for model limitations -->
-    </div>
-
     <div class="footer">
-<<<<<<< HEAD
-        <p>Generated on: <!-- Placeholder for generation date --></p>
-=======
         <p>Generated on: {{ analysis.generation_date }}</p>
->>>>>>> 4365e4ca
         <p>This report is auto-generated and should be used for informational purposes only. It is not a substitute for professional clinical or legal judgment.</p>
     </div>
 </div>
