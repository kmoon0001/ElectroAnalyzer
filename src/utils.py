--- conflicted
+++ resolved
@@ -10,20 +10,6 @@
     Splits a text into chunks of a maximum size, attempting to break at newlines.
     """
     chunks = []
-<<<<<<< HEAD
-    start = 0
-    n = len(text)
-    while start < n:
-        end = min(start + max_chars, n)
-        # If not at the end of the text, try to find a newline to split on
-        if end < n:
-            newline_pos = text.rfind("\n", start, end)
-            # Split at the newline if it's a reasonable place to do so
-            if newline_pos != -1 and newline_pos > start:
-                end = newline_pos + 1 # Include the newline in the chunk
-        chunks.append(text[start:end])
-        start = end
-=======
     start_index = 0
     while start_index < len(text):
         end_index = start_index + max_chars
@@ -44,7 +30,6 @@
         chunks.append(text[start_index:end_index])
         start_index = end_index
 
->>>>>>> 0efad76d
     return chunks
 
 def load_config():
