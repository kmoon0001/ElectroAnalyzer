--- conflicted
+++ resolved
@@ -1,58 +1,17 @@
 import os
-<<<<<<< HEAD
 from typing import List
-=======
-import yaml
->>>>>>> 497e6f32
 
-# Get the absolute path to the project's root directory
-ROOT_DIR = os.path.dirname(os.path.abspath(__file__))
-
-<<<<<<< HEAD
-def chunk_text(text: str, max_chars: int = 4000):
-||||||| c46cdd8
 def chunk_text(text: str, max_chars: int = 4000) -> List[str]:
-    """
-    Splits a text into chunks of a maximum size, attempting to break at newlines.
-    """
-=======
-def chunk_text(text: str, max_chars: int = 4000) -> List[str]:
-    """Splits a text into chunks of a maximum size, attempting to break at newlines."""
->>>>>>> origin/main
     chunks = []
-<<<<<<< HEAD
     start_index = 0
     while start_index < len(text):
         end_index = start_index + max_chars
-
         if end_index >= len(text):
             chunks.append(text[start_index:])
             break
-
         split_pos = text.rfind('\n', start_index, end_index)
-
         if split_pos != -1:
             end_index = split_pos + 1
-
         chunks.append(text[start_index:end_index])
         start_index = end_index
-
-    return chunks
-=======
-    start = 0
-    n = len(text)
-    while start < n:
-        end = min(start + max_chars, n)
-        newline_pos = text.rfind("\n", start, end)
-        if newline_pos != -1 and newline_pos > start + 1000:
-            end = newline_pos
-        chunks.append(text[start:end])
-        start = end
-    return chunks
-
-def load_config():
-    """Loads the application configuration from config.yaml."""
-    config_path = os.path.join(os.path.dirname(ROOT_DIR), "config.yaml")
-    with open(config_path, 'r') as f:
-        return yaml.safe_load(f)
->>>>>>> 497e6f32
+    return chunks