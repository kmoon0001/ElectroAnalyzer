import logging
import os
from unittest.mock import MagicMock
from typing import Dict, Any

logger = logging.getLogger(__name__)

# We conditionally import ctransformers only when not testing
if os.environ.get("PYTEST_RUNNING") != "1":
    from ctransformers import AutoModelForCausalLM

class LLMService:
    """
    A service class for interacting with a local, GGUF-quantized Large Language Model.
    """
    def __init__(self, model_repo_id: str, model_filename: str, llm_settings: Dict[str, Any]):
        """
        Initializes the LLMService. If the 'PYTEST_RUNNING' environment variable is set,
        it will use a MagicMock instead of loading a real model.
        """
        self.llm = None
        self.generation_params = llm_settings.get('generation_params', {})

        # Check for pytest environment to mock the model loading
        if os.environ.get("PYTEST_RUNNING") == "1":
            self.llm = MagicMock()
            # Mock the __call__ method to return a default JSON string
            self.llm.return_value = '{"mock_analysis": "This is a mock analysis from a mocked LLM."}'
            logger.info("LLMService initialized with a mock model for testing.")
            return

        logger.info(f"Loading GGUF model: {model_repo_id}/{model_filename}...")
        try:
            self.llm = AutoModelForCausalLM.from_pretrained(
                model_repo_id,
                model_file=model_filename,
                model_type=llm_settings.get('model_type', 'llama'),
                gpu_layers=llm_settings.get('gpu_layers', 0),
                context_length=llm_settings.get('context_length', 2048)
            )
            logger.info("GGUF Model loaded successfully.")
        except Exception as e:
            logger.error(f"FATAL: Failed to load GGUF model: {e}", exc_info=True)
            raise RuntimeError(f"Could not load LLM model: {e}") from e

    def is_ready(self) -> bool:
        """
        Checks if the model was loaded successfully.
        """
        return self.llm is not None

    def generate_analysis(self, prompt: str) -> str:
        """
        Generates a response by running the prompt through the loaded LLM.
        """
        if self.llm is None:
            logger.error("LLM is not available. Cannot generate analysis.")
            return '{"error": "LLM not available"}'

        logger.info("Generating response with the LLM...")
        try:
            # Pass the generation parameters directly to the model call
            raw_text = self.llm(prompt, **self.generation_params)
            logger.info("LLM response generated successfully.")
            return raw_text
        except Exception as e:
            logger.error(f"Error during LLM generation: {e}", exc_info=True)
<<<<<<< HEAD
            return f'{{"error": "Failed to generate analysis: {e}"}}'

    def generate_personalized_tip(self, finding: Dict[str, Any]) -> str:
        """
        Generates a personalized tip for a specific compliance finding.
        """
        if self.llm is None:
            logger.error("LLM is not available. Cannot generate tip.")
            return "LLM not available."

        prompt_template = """
        Given the following compliance issue found in a clinical document, provide a concise, actionable tip for the therapist to improve their documentation.
        The user is a Physical, Occupational, or Speech Therapist. The tip should be professional, helpful, and directly related to the finding.

        Finding Title: "{title}"
        Finding Description: "{description}"
        Relevant quote from document: "{text}"

        Personalized Tip:
        """
        prompt = prompt_template.format(
            title=finding.get('title', 'N/A'),
            description=finding.get('description', 'N/A'),
            text=finding.get('text', 'N/A')
        )

        logger.info(f"Generating personalized tip for finding: {finding.get('title')}")
        try:
            tip = self.llm(prompt, **self.generation_params)
            logger.info("Personalized tip generated successfully.")
            return tip.strip()
        except Exception as e:
            logger.error(f"Error during tip generation: {e}", exc_info=True)
            return "Could not generate a tip due to an internal error."
=======
            return f'{{"error": "Failed to generate analysis: {e}"}}'
>>>>>>> c46cdd8b
<|MERGE_RESOLUTION|>--- conflicted
+++ resolved
@@ -1,105 +1,59 @@
-import logging
-import os
-from unittest.mock import MagicMock
-from typing import Dict, Any
-
-logger = logging.getLogger(__name__)
-
-# We conditionally import ctransformers only when not testing
-if os.environ.get("PYTEST_RUNNING") != "1":
-    from ctransformers import AutoModelForCausalLM
-
-class LLMService:
-    """
-    A service class for interacting with a local, GGUF-quantized Large Language Model.
-    """
-    def __init__(self, model_repo_id: str, model_filename: str, llm_settings: Dict[str, Any]):
-        """
-        Initializes the LLMService. If the 'PYTEST_RUNNING' environment variable is set,
-        it will use a MagicMock instead of loading a real model.
-        """
-        self.llm = None
-        self.generation_params = llm_settings.get('generation_params', {})
-
-        # Check for pytest environment to mock the model loading
-        if os.environ.get("PYTEST_RUNNING") == "1":
-            self.llm = MagicMock()
-            # Mock the __call__ method to return a default JSON string
-            self.llm.return_value = '{"mock_analysis": "This is a mock analysis from a mocked LLM."}'
-            logger.info("LLMService initialized with a mock model for testing.")
-            return
-
-        logger.info(f"Loading GGUF model: {model_repo_id}/{model_filename}...")
-        try:
-            self.llm = AutoModelForCausalLM.from_pretrained(
-                model_repo_id,
-                model_file=model_filename,
-                model_type=llm_settings.get('model_type', 'llama'),
-                gpu_layers=llm_settings.get('gpu_layers', 0),
-                context_length=llm_settings.get('context_length', 2048)
-            )
-            logger.info("GGUF Model loaded successfully.")
-        except Exception as e:
-            logger.error(f"FATAL: Failed to load GGUF model: {e}", exc_info=True)
-            raise RuntimeError(f"Could not load LLM model: {e}") from e
-
-    def is_ready(self) -> bool:
-        """
-        Checks if the model was loaded successfully.
-        """
-        return self.llm is not None
-
-    def generate_analysis(self, prompt: str) -> str:
-        """
-        Generates a response by running the prompt through the loaded LLM.
-        """
-        if self.llm is None:
-            logger.error("LLM is not available. Cannot generate analysis.")
-            return '{"error": "LLM not available"}'
-
-        logger.info("Generating response with the LLM...")
-        try:
-            # Pass the generation parameters directly to the model call
-            raw_text = self.llm(prompt, **self.generation_params)
-            logger.info("LLM response generated successfully.")
-            return raw_text
-        except Exception as e:
-            logger.error(f"Error during LLM generation: {e}", exc_info=True)
-<<<<<<< HEAD
-            return f'{{"error": "Failed to generate analysis: {e}"}}'
-
-    def generate_personalized_tip(self, finding: Dict[str, Any]) -> str:
-        """
-        Generates a personalized tip for a specific compliance finding.
-        """
-        if self.llm is None:
-            logger.error("LLM is not available. Cannot generate tip.")
-            return "LLM not available."
-
-        prompt_template = """
-        Given the following compliance issue found in a clinical document, provide a concise, actionable tip for the therapist to improve their documentation.
-        The user is a Physical, Occupational, or Speech Therapist. The tip should be professional, helpful, and directly related to the finding.
-
-        Finding Title: "{title}"
-        Finding Description: "{description}"
-        Relevant quote from document: "{text}"
-
-        Personalized Tip:
-        """
-        prompt = prompt_template.format(
-            title=finding.get('title', 'N/A'),
-            description=finding.get('description', 'N/A'),
-            text=finding.get('text', 'N/A')
-        )
-
-        logger.info(f"Generating personalized tip for finding: {finding.get('title')}")
-        try:
-            tip = self.llm(prompt, **self.generation_params)
-            logger.info("Personalized tip generated successfully.")
-            return tip.strip()
-        except Exception as e:
-            logger.error(f"Error during tip generation: {e}", exc_info=True)
-            return "Could not generate a tip due to an internal error."
-=======
-            return f'{{"error": "Failed to generate analysis: {e}"}}'
->>>>>>> c46cdd8b
+44 raise RuntimeError(f"Could not load LLM model: {e}") from e
+45
+46 def is_ready(self) -> bool:
+47 """
+48         Checks if the model was loaded successfully.
+49         """
+50 return self.llm is not None
+51
+52 def generate_analysis(self, prompt: str) -> str:
+53 """
+54         Generates a response by running the prompt through the loaded LLM.
+55         """
+56 if self.llm is None:
+57 logger.error("LLM is not available. Cannot generate analysis.")
+58 return '{"error": "LLM not available"}'
+59
+60 logger.info("Generating response with the LLM...")
+61 try:
+62 # Pass the generation parameters directly to the model call
+63 raw_text = self.llm(prompt, **self.generation_params)
+64 logger.info("LLM response generated successfully.")
+65 return raw_text
+66 except Exception as e:
+67 logger.error(f"Error during LLM generation: {e}", exc_info=True)
+68 return f'{{"error": "Failed to generate analysis: {e}"}}'
+69
+70 def generate_personalized_tip(self, finding: Dict[str, Any]) -> str:
+71 """
+72         Generates a personalized tip for a specific compliance finding.
+73         """
+74 if self.llm is None:
+75 logger.error("LLM is not available. Cannot generate tip.")
+76 return "LLM not available."
+77
+78 prompt_template = """
+79         Given the following compliance issue found in a clinical document, provide a concise, actionable tip for the therapist to improve their documentation.
+80         The user is a Physical, Occupational, or Speech Therapist. The tip should be professional, helpful, and directly related to the finding.
+81
+82         Finding Title: "{title}"
+83         Finding Description: "{description}"
+84         Relevant quote from document: "{text}"
+85
+86         Personalized Tip:
+87         """
+88 prompt = prompt_template.format(
+89 title=finding.get('title', 'N/A'),
+90 description=finding.get('description', 'N/A'),
+91 text=finding.get('text', 'N/A')
+92         )
+93
+94 logger.info(f"Generating personalized tip for finding: {finding.get('title')}")
+95 try:
+96 tip = self.llm(prompt, **self.generation_params)
+97 logger.info("Personalized tip generated successfully.")
+98 return tip.strip()
+99 except Exception as e:
+100 logger.error(f"Error during tip generation: {e}", exc_info=True)
+101 return "Could not generate a tip due to an internal error."
+102