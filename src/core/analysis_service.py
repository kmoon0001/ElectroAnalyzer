import os
import logging
<<<<<<< HEAD
import pickle
from typing import Dict, Any, List

from src.config import get_config
||||||| 604b275
import pickle
=======
>>>>>>> origin/main
from src.parsing import parse_document_content
import pickle

# Import all the necessary services
from .compliance_analyzer import ComplianceAnalyzer
from .retriever import HybridRetriever
from .report_generator import ReportGenerator
from .document_classifier import DocumentClassifier
from .llm_service import LLMService
from .ner import NERPipeline
from .explanation import ExplanationEngine
from .prompt_manager import PromptManager
<<<<<<< HEAD
<<<<<<< HEAD
<<<<<<< HEAD
from .fact_checker_service import FactCheckerService
||||||| 604b275
from .fact_checker_service import FactCheckerService # New Import
=======
from .fact_checker import FactCheckerService # Make sure this import is present
>>>>>>> origin/main
=======
from .fact_checker import FactCheckerService
from ..config import get_config
>>>>>>> 497e6f32
||||||| 278fb88
from .fact_checker import FactCheckerService # Make sure this import is present
=======
from .fact_checker_service import FactCheckerService # Make sure this import is present
>>>>>>> origin/main

logger = logging.getLogger(__name__)

ROOT_DIR = os.path.abspath(os.path.join(os.path.dirname(__file__), '..', '..'))

class AnalysisService:
    """
    The central orchestrator for the entire analysis pipeline.
    Initializes and holds all AI-related services.
    """
    def __init__(self, retriever: HybridRetriever):
        logger.info("Initializing AnalysisService with injected retriever...")
        self.retriever = retriever
        try:
            config = get_config()

            # 1. Initialize the core AI models and services
            llm_service = LLMService(
                model_repo_id=config.models.generator,
                model_filename=config.models.generator_filename,
                llm_settings=config.llm_settings
            )
<<<<<<< HEAD
<<<<<<< HEAD
            fact_checker_service = FactCheckerService(model_name=config.models.fact_checker)
            ner_pipeline = NERPipeline(model_names=config.models.ner_ensemble)
||||||| 604b275
            fact_checker_service = FactCheckerService(model_name=config['models']['fact_checker'])
            ner_pipeline = NERPipeline(model_names=config['models']['ner_ensemble'])
=======

            # 2. Initialize all other services
            fact_checker_service = FactCheckerService(model_name=config['models']['fact_checker'])
            ner_pipeline = NERPipeline(model_names=config['models']['ner_ensemble'])
>>>>>>> origin/main
=======
            fact_checker_service = FactCheckerService(model_name=config.models.fact_checker)
            ner_pipeline = NERPipeline(model_names=config.models.ner_ensemble)
>>>>>>> 497e6f32
            self.report_generator = ReportGenerator()
            explanation_engine = ExplanationEngine()

            self.document_classifier = DocumentClassifier(
                llm_service=llm_service,
                prompt_template_path=os.path.join(ROOT_DIR, config.models.doc_classifier_prompt)
            )

            analysis_prompt_manager = PromptManager(
                template_path=os.path.join(ROOT_DIR, config.models.analysis_prompt_template)
            )

            # 2. Initialize the main analyzer, passing it all the pre-loaded components
            self.analyzer = ComplianceAnalyzer(
                retriever=self.retriever,
                ner_pipeline=ner_pipeline,
                llm_service=llm_service,
                explanation_engine=explanation_engine,
                prompt_manager=analysis_prompt_manager,
                fact_checker_service=fact_checker_service
            )
            logger.info("AnalysisService initialized successfully.")

        except Exception as e:
            logger.error(f"FATAL: Failed to initialize AnalysisService: {e}", exc_info=True)
            raise e

    def get_document_embedding(self, text: str) -> bytes:
        if not self.retriever or not self.retriever.dense_retriever:
            raise RuntimeError("Dense retriever is not initialized.")
        embedding = self.retriever.dense_retriever.encode(text)
        return pickle.dumps(embedding)

    def analyze_document(self, file_path: str, discipline: str, analysis_mode: str = 'rubric') -> dict:
        doc_name = os.path.basename(file_path)
        logger.info(f"Starting analysis for document: {doc_name}")

        document_text = " ".join([chunk['sentence'] for chunk in parse_document_content(file_path)])

<<<<<<< HEAD
<<<<<<< HEAD
        doc_type = self.document_classifier.classify_document(document_text)
||||||| 604b275
        # Preprocessing step removed as the service is obsolete
        corrected_text = document_text

        doc_type = self.document_classifier.classify_document(corrected_text)
=======
        # Preprocessing step removed as the service is obsolete
        corrected_text = document_text

        # 2. Classify the document type (New Step)
        doc_type = self.document_classifier.classify_document(corrected_text)
>>>>>>> origin/main
=======
        doc_type = self.document_classifier.classify_document(document_text)
>>>>>>> 497e6f32
        logger.info(f"Document classified as: {doc_type}")

        analysis_result = self.analyzer.analyze_document(
<<<<<<< HEAD
<<<<<<< HEAD
            document_text=document_text,
||||||| 604b275
            document_text=corrected_text,
=======
            document=corrected_text,
>>>>>>> origin/main
=======
            document_text=document_text,
>>>>>>> 497e6f32
            discipline=discipline,
            doc_type=doc_type
        )
<<<<<<< HEAD

<<<<<<< HEAD
        return analysis_result
||||||| 604b275
        return analysis_result
=======
        # 4. Generate the final HTML report
        report_html = self.report_generator.generate_html_report(
            analysis_result=analysis_result,
            doc_name=doc_name,
            analysis_mode=analysis_mode
        )

        logger.info(f"Analysis complete for document: {doc_name}")
        return report_html
>>>>>>> origin/main
=======
        
        # The generation of the HTML report is a presentation-layer concern
        # The service should return the structured data.
        return analysis_result
>>>>>>> 497e6f32
<|MERGE_RESOLUTION|>--- conflicted
+++ resolved
@@ -1,18 +1,9 @@
 import os
+import yaml
 import logging
-<<<<<<< HEAD
-import pickle
-from typing import Dict, Any, List
-
-from src.config import get_config
-||||||| 604b275
-import pickle
-=======
->>>>>>> origin/main
 from src.parsing import parse_document_content
 import pickle
 
-# Import all the necessary services
 from .compliance_analyzer import ComplianceAnalyzer
 from .retriever import HybridRetriever
 from .report_generator import ReportGenerator
@@ -21,76 +12,35 @@
 from .ner import NERPipeline
 from .explanation import ExplanationEngine
 from .prompt_manager import PromptManager
-<<<<<<< HEAD
-<<<<<<< HEAD
-<<<<<<< HEAD
-from .fact_checker_service import FactCheckerService
-||||||| 604b275
-from .fact_checker_service import FactCheckerService # New Import
-=======
-from .fact_checker import FactCheckerService # Make sure this import is present
->>>>>>> origin/main
-=======
 from .fact_checker import FactCheckerService
 from ..config import get_config
->>>>>>> 497e6f32
-||||||| 278fb88
-from .fact_checker import FactCheckerService # Make sure this import is present
-=======
-from .fact_checker_service import FactCheckerService # Make sure this import is present
->>>>>>> origin/main
 
 logger = logging.getLogger(__name__)
 
 ROOT_DIR = os.path.abspath(os.path.join(os.path.dirname(__file__), '..', '..'))
 
 class AnalysisService:
-    """
-    The central orchestrator for the entire analysis pipeline.
-    Initializes and holds all AI-related services.
-    """
     def __init__(self, retriever: HybridRetriever):
         logger.info("Initializing AnalysisService with injected retriever...")
         self.retriever = retriever
         try:
             config = get_config()
-
-            # 1. Initialize the core AI models and services
             llm_service = LLMService(
                 model_repo_id=config.models.generator,
                 model_filename=config.models.generator_filename,
                 llm_settings=config.llm_settings
             )
-<<<<<<< HEAD
-<<<<<<< HEAD
             fact_checker_service = FactCheckerService(model_name=config.models.fact_checker)
             ner_pipeline = NERPipeline(model_names=config.models.ner_ensemble)
-||||||| 604b275
-            fact_checker_service = FactCheckerService(model_name=config['models']['fact_checker'])
-            ner_pipeline = NERPipeline(model_names=config['models']['ner_ensemble'])
-=======
-
-            # 2. Initialize all other services
-            fact_checker_service = FactCheckerService(model_name=config['models']['fact_checker'])
-            ner_pipeline = NERPipeline(model_names=config['models']['ner_ensemble'])
->>>>>>> origin/main
-=======
-            fact_checker_service = FactCheckerService(model_name=config.models.fact_checker)
-            ner_pipeline = NERPipeline(model_names=config.models.ner_ensemble)
->>>>>>> 497e6f32
             self.report_generator = ReportGenerator()
             explanation_engine = ExplanationEngine()
-
             self.document_classifier = DocumentClassifier(
                 llm_service=llm_service,
                 prompt_template_path=os.path.join(ROOT_DIR, config.models.doc_classifier_prompt)
             )
-
             analysis_prompt_manager = PromptManager(
                 template_path=os.path.join(ROOT_DIR, config.models.analysis_prompt_template)
             )
-
-            # 2. Initialize the main analyzer, passing it all the pre-loaded components
             self.analyzer = ComplianceAnalyzer(
                 retriever=self.retriever,
                 ner_pipeline=ner_pipeline,
@@ -100,7 +50,6 @@
                 fact_checker_service=fact_checker_service
             )
             logger.info("AnalysisService initialized successfully.")
-
         except Exception as e:
             logger.error(f"FATAL: Failed to initialize AnalysisService: {e}", exc_info=True)
             raise e
@@ -114,64 +63,12 @@
     def analyze_document(self, file_path: str, discipline: str, analysis_mode: str = 'rubric') -> dict:
         doc_name = os.path.basename(file_path)
         logger.info(f"Starting analysis for document: {doc_name}")
-
         document_text = " ".join([chunk['sentence'] for chunk in parse_document_content(file_path)])
-
-<<<<<<< HEAD
-<<<<<<< HEAD
         doc_type = self.document_classifier.classify_document(document_text)
-||||||| 604b275
-        # Preprocessing step removed as the service is obsolete
-        corrected_text = document_text
-
-        doc_type = self.document_classifier.classify_document(corrected_text)
-=======
-        # Preprocessing step removed as the service is obsolete
-        corrected_text = document_text
-
-        # 2. Classify the document type (New Step)
-        doc_type = self.document_classifier.classify_document(corrected_text)
->>>>>>> origin/main
-=======
-        doc_type = self.document_classifier.classify_document(document_text)
->>>>>>> 497e6f32
         logger.info(f"Document classified as: {doc_type}")
-
         analysis_result = self.analyzer.analyze_document(
-<<<<<<< HEAD
-<<<<<<< HEAD
             document_text=document_text,
-||||||| 604b275
-            document_text=corrected_text,
-=======
-            document=corrected_text,
->>>>>>> origin/main
-=======
-            document_text=document_text,
->>>>>>> 497e6f32
             discipline=discipline,
             doc_type=doc_type
         )
-<<<<<<< HEAD
-
-<<<<<<< HEAD
-        return analysis_result
-||||||| 604b275
-        return analysis_result
-=======
-        # 4. Generate the final HTML report
-        report_html = self.report_generator.generate_html_report(
-            analysis_result=analysis_result,
-            doc_name=doc_name,
-            analysis_mode=analysis_mode
-        )
-
-        logger.info(f"Analysis complete for document: {doc_name}")
-        return report_html
->>>>>>> origin/main
-=======
-        
-        # The generation of the HTML report is a presentation-layer concern
-        # The service should return the structured data.
-        return analysis_result
->>>>>>> 497e6f32
+        return analysis_result