--- conflicted
+++ resolved
@@ -12,23 +12,15 @@
 logger = logging.getLogger(__name__)
 
 class GuidelineService:
-<<<<<<< HEAD
     """
     Manages loading, indexing, and searching of compliance guidelines using a neural retriever.
+    
     Implements caching for the FAISS index and guideline chunks to improve startup time.
+    Service for managing and searching guidelines using FAISS.
     """
-
-    def __init__(self, sources: List[str]):
-        """Initializes the GuidelineService."""
-        self.config = get_config()
-        model_name = self.config.models.retriever
-
-        self.guideline_chunks: List[Tuple[str, str]] = []
-        self.is_index_ready = False
-=======
-    """Service for managing and searching guidelines using FAISS."""
-
+    
     def __init__(self, config: Config):
+        """Initializes the GuidelineService with configuration."""
         self.config = config
         self.model = SentenceTransformer(config.retrieval_settings.embedding_model)
         self.source_paths = config.retrieval_settings.local_sources
@@ -38,11 +30,10 @@
         self.index_path = os.path.join(self.cache_dir, "faiss_index.bin")
         self.chunks_path = os.path.join(self.cache_dir, "chunks.pkl")
         
-        self.guideline_chunks = []
->>>>>>> 85f03881
+        self.guideline_chunks: List[Tuple[str, str]] = []
         self.faiss_index = None
         self.is_index_ready = False
-    
+        
     def load_guidelines(self):
         """Loads guidelines from configured sources and builds or loads the FAISS index."""
         if self._is_cache_valid():
@@ -52,178 +43,146 @@
             logger.info("Building new index from sources...")
             self._build_index_from_sources()
             self._save_index_to_cache()
-
+            
     def _is_cache_valid(self) -> bool:
         """Checks if the cached index is still valid."""
         if not os.path.exists(self.index_path) or not os.path.exists(self.chunks_path):
             return False
-<<<<<<< HEAD
-
-        with open(self.chunks_path, 'rb') as f:
-            cached_chunks = joblib.load(f)
-        cached_sources = {chunk[1] for chunk in cached_chunks}
-        current_sources = {os.path.basename(path) for path in self.source_paths}
-        if cached_sources != current_sources:
-            return False
-
-        cache_mod_time = os.path.getmtime(self.index_path)
-        for src_path in self.source_paths:
-            if not os.path.exists(src_path) or os.path.getmtime(src_path) > cache_mod_time:
-=======
-        
+            
+        # Check if source files are newer than cache
         try:
-            with open(self.chunks_path, 'rb') as f:
-                cached_chunks = joblib.load(f)
-                cached_sources = {chunk[1] for chunk in cached_chunks}
-                current_sources = {os.path.basename(path) for path in self.source_paths}
-                
-            if cached_sources != current_sources:
->>>>>>> 85f03881
-                return False
-            
-            cache_mod_time = os.path.getmtime(self.index_path)
-            for src_path in self.source_paths:
-                if not os.path.exists(src_path) or os.path.getmtime(src_path) > cache_mod_time:
+            cache_time = os.path.getmtime(self.index_path)
+            for source_path in self.source_paths:
+                if os.path.exists(source_path) and os.path.getmtime(source_path) > cache_time:
                     return False
             return True
-        except Exception as e:
-            logger.warning(f"Error validating cache: {e}")
+        except OSError:
             return False
-
+            
     def _load_index_from_cache(self):
-        """Loads the FAISS index and guideline chunks from disk."""
+        """Loads the FAISS index and chunks from cache."""
         try:
             self.faiss_index = faiss.read_index(self.index_path)
             with open(self.chunks_path, 'rb') as f:
                 self.guideline_chunks = joblib.load(f)
             self.is_index_ready = True
-            logger.info(f"Successfully loaded {len(self.guideline_chunks)} chunks and FAISS index from cache.")
+            logger.info(f"Loaded {len(self.guideline_chunks)} chunks from cache")
         except Exception as e:
-            logger.error(f"Failed to load index from cache: {e}")
-            self.is_index_ready = False
-
+            logger.error(f"Failed to load from cache: {e}")
+            self._build_index_from_sources()
+            
+    def _build_index_from_sources(self):
+        """Builds the FAISS index from source documents."""
+        self.guideline_chunks = []
+        all_texts = []
+        
+        for source_path in self.source_paths:
+            if not os.path.exists(source_path):
+                logger.warning(f"Source file not found: {source_path}")
+                continue
+                
+            try:
+                chunks = self._extract_text_chunks(source_path)
+                self.guideline_chunks.extend(chunks)
+                all_texts.extend([chunk[1] for chunk in chunks])
+                logger.info(f"Processed {len(chunks)} chunks from {source_path}")
+            except Exception as e:
+                logger.error(f"Failed to process {source_path}: {e}")
+                
+        if not all_texts:
+            logger.error("No valid text chunks found in sources")
+            return
+            
+        # Generate embeddings
+        logger.info("Generating embeddings...")
+        embeddings = self.model.encode(all_texts, show_progress_bar=True)
+        
+        # Build FAISS index
+        dimension = embeddings.shape[1]
+        self.faiss_index = faiss.IndexFlatIP(dimension)
+        
+        # Normalize embeddings for cosine similarity
+        faiss.normalize_L2(embeddings.astype('float32'))
+        self.faiss_index.add(embeddings.astype('float32'))
+        
+        self.is_index_ready = True
+        logger.info(f"Built index with {len(all_texts)} chunks")
+        
+    def _extract_text_chunks(self, file_path: str) -> List[Tuple[str, str]]:
+        """Extracts text chunks from a PDF file."""
+        chunks = []
+        
+        try:
+            with pdfplumber.open(file_path) as pdf:
+                for page_num, page in enumerate(pdf.pages):
+                    text = page.extract_text()
+                    if text:
+                        # Split into chunks (simple approach)
+                        paragraphs = text.split('\n\n')
+                        for para in paragraphs:
+                            para = para.strip()
+                            if len(para) > 50:  # Filter out very short chunks
+                                chunks.append((f"{os.path.basename(file_path)}:p{page_num+1}", para))
+        except Exception as e:
+            logger.error(f"Error extracting text from {file_path}: {e}")
+            
+        return chunks
+        
     def _save_index_to_cache(self):
-        """Saves the FAISS index and guideline chunks to disk."""
-        if not self.faiss_index or not self.guideline_chunks:
-            logger.warning("Attempted to save cache, but index or chunks are missing.")
-            return
-        
+        """Saves the FAISS index and chunks to cache."""
         try:
             faiss.write_index(self.faiss_index, self.index_path)
             with open(self.chunks_path, 'wb') as f:
                 joblib.dump(self.guideline_chunks, f)
-            logger.info(f"Successfully saved index and chunks to '{self.cache_dir}'.")
+            logger.info("Saved index to cache")
         except Exception as e:
-            logger.error(f"Failed to save index to cache: {e}")
+            logger.error(f"Failed to save cache: {e}")
+            
+    def search(self, query: str, k: int = 5) -> List[Tuple[str, str, float]]:
+        """Searches for relevant guidelines.
+        
+        Args:
+            query: Search query
+            k: Number of results to return
+            
+        Returns:
+            List of tuples (source, text, score)
+        """
+        if not self.is_index_ready:
+            logger.error("Index not ready. Call load_guidelines() first.")
+            return []
+            
+        try:
+            # Encode query
+            query_embedding = self.model.encode([query])
+            faiss.normalize_L2(query_embedding.astype('float32'))
+            
+            # Search
+            scores, indices = self.faiss_index.search(query_embedding.astype('float32'), k)
+            
+            results = []
+            for score, idx in zip(scores[0], indices[0]):
+                if idx < len(self.guideline_chunks):
+                    source, text = self.guideline_chunks[idx]
+                    results.append((source, text, float(score)))
+                    
+            return results
+            
+        except Exception as e:
+            logger.error(f"Search failed: {e}")
+            return []
+            
+    def get_stats(self) -> dict:
+        """Returns statistics about the loaded guidelines."""
+        return {
+            'total_chunks': len(self.guideline_chunks),
+            'index_ready': self.is_index_ready,
+            'cache_dir': self.cache_dir,
+            'source_paths': self.source_paths
+        }
 
-    def _build_index_from_sources(self) -> None:
-        """Loads guidelines from a list of local file paths and builds a FAISS index."""
-        self.guideline_chunks = []
-        for source_path in self.source_paths:
-            self.guideline_chunks.extend(self._load_from_local_path(source_path))
-        
-        if self.guideline_chunks:
-            logger.info("Encoding guidelines into vectors...")
-            texts_to_encode = [chunk[0] for chunk in self.guideline_chunks]
-            embeddings = self.model.encode(texts_to_encode, convert_to_tensor=True, show_progress_bar=True)
-            embeddings_np = embeddings.cpu().numpy()
-            
-            if embeddings_np.dtype != np.float32:
-                embeddings_np = embeddings_np.astype(np.float32)
-            
-            embedding_dim = embeddings_np.shape[1]
-            self.faiss_index = faiss.IndexFlatL2(embedding_dim)
-            self.faiss_index.add(embeddings_np)
-            
-            self.is_index_ready = True
-            logger.info(f"Loaded and indexed {len(self.guideline_chunks)} guideline chunks using FAISS.")
-
-<<<<<<< HEAD
-        self.is_index_ready = True
-        logger.info(f"Loaded and indexed {len(self.guideline_chunks)} guideline chunks using FAISS.")
-
-=======
->>>>>>> 85f03881
-    def _extract_text_from_pdf(self, file_path: str, source_name: str) -> List[Tuple[str, str]]:
-        """Extracts text from a file, chunking it by paragraph."""
-        chunks = []
-        try:
-            if file_path.lower().endswith('.txt'):
-                with open(file_path, 'r', encoding='utf-8') as f:
-                    text = f.read()
-                paragraphs = text.split('\n\n')
-                for para in paragraphs:
-                    cleaned_para = para.replace('\n', ' ').strip()
-                    if cleaned_para:
-                        chunks.append((cleaned_para, source_name))
-                return chunks
-            
-            with pdfplumber.open(file_path) as pdf:
-                for i, page in enumerate(pdf.pages):
-                    text = page.extract_text()
-                    if text:
-                        paragraphs = text.split('\n\n')
-                        for para in paragraphs:
-                            cleaned_para = para.replace('\n', ' ').strip()
-                            if cleaned_para:
-                                chunks.append((cleaned_para, f"{source_name} (Page {i+1})"))
-        except Exception as e:
-            logger.error(f"Failed to extract text from '{file_path}': {e}")
-            raise
-        return chunks
-
-    def _load_from_local_path(self, file_path: str) -> List[Tuple[str, str]]:
-        """Loads and extracts text chunks from a local file."""
-        logger.info(f"Parsing guidelines from local file: {file_path}...")
-        if not os.path.exists(file_path):
-            logger.error(f"Local guideline file not found: {file_path}")
-            return []
-        
-        source_name = os.path.basename(file_path)
-        if file_path.lower().endswith('.json'):
-            return self._extract_text_from_json(file_path, source_name)
-        return self._extract_text_from_pdf(file_path, source_name)
-
-    def _extract_text_from_json(self, file_path: str, source_name: str) -> List[Tuple[str, str]]:
-        """Extracts text from a JSON file, assuming a list of objects with specific keys."""
-        chunks = []
-        try:
-            with open(file_path, 'r', encoding='utf-8') as f:
-                data = json.load(f)
-            for item in data:
-                text = f"Title: {item.get('issue_title', '')}. Detail: {item.get('issue_detail', '')}"
-                chunks.append((text, source_name))
-        except Exception as e:
-            logger.error(f"Failed to extract text from '{file_path}': {e}")
-            raise
-        return chunks
-
-    def search(self, query: str, top_k: int = None) -> List[dict]:
-        """Performs a FAISS similarity search through the loaded guidelines."""
-        if top_k is None:
-            top_k = self.config.retrieval_settings.similarity_top_k
-        
-        if not self.is_index_ready or not self.faiss_index:
-            logger.warning("Search called before guidelines were loaded and indexed.")
-            return []
-        
-        query_embedding = self.model.encode([query], convert_to_tensor=True)
-        if not isinstance(query_embedding, np.ndarray):
-            query_embedding = query_embedding.cpu().numpy()
-        
-        if query_embedding.dtype != np.float32:
-            query_embedding = query_embedding.astype(np.float32)
-        
-        distances, indices = self.faiss_index.search(query_embedding, top_k)
-        
-        results = []
-        for i, dist in zip(indices[0], distances[0]):
-            if i != -1:
-                chunk = self.guideline_chunks[i]
-                results.append({"text": chunk[0], "source": chunk[1], "score": dist})
-        
-        return results
-
-def parse_guideline_file(file_path: str) -> List[Tuple[str, str]]:
-    """Mock function to parse a guideline file. Returns an empty list."""
-    return []+# Backwards compatibility function
+def get_config():
+    """Legacy function for backwards compatibility."""
+    from src.core.config import get_config
+    return get_config()