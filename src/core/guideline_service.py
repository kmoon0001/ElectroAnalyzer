<<<<<<< HEAD
import os
import logging
from typing import List, Tuple
import faiss
import joblib
import pdfplumber
from sentence_transformers import SentenceTransformer
from src.core.config import Config

logger = logging.getLogger(__name__)

class GuidelineService:
    """
    Manages loading, indexing, and searching of compliance guidelines using a neural retriever.
    
    Implements caching for the FAISS index and guideline chunks to improve startup time.
    Service for managing and searching guidelines using FAISS.
    """
    
    def __init__(self, config: Config):
        """Initializes the GuidelineService with configuration."""
        self.config = config
        self.model = SentenceTransformer(config.retrieval_settings.embedding_model)
        self.source_paths = config.retrieval_settings.local_sources
        self.cache_dir = config.retrieval_settings.cache_dir
        os.makedirs(self.cache_dir, exist_ok=True)
        
        self.index_path = os.path.join(self.cache_dir, "faiss_index.bin")
        self.chunks_path = os.path.join(self.cache_dir, "chunks.pkl")
        
        self.guideline_chunks: List[Tuple[str, str]] = []
        self.faiss_index = None
        self.is_index_ready = False
        
    def load_guidelines(self):
        """Loads guidelines from configured sources and builds or loads the FAISS index."""
        if self._is_cache_valid():
            logger.info("Loading guidelines from cache...")
            self._load_index_from_cache()
        else:
            logger.info("Building new index from sources...")
            self._build_index_from_sources()
            self._save_index_to_cache()
            
    def _is_cache_valid(self) -> bool:
        """Checks if the cached index is still valid."""
        if not os.path.exists(self.index_path) or not os.path.exists(self.chunks_path):
            return False
            
        # Check if source files are newer than cache
        try:
            cache_time = os.path.getmtime(self.index_path)
            for source_path in self.source_paths:
                if os.path.exists(source_path) and os.path.getmtime(source_path) > cache_time:
                    return False
            return True
        except OSError:
            return False
            
    def _load_index_from_cache(self):
        """Loads the FAISS index and chunks from cache."""
        try:
            self.faiss_index = faiss.read_index(self.index_path)
            with open(self.chunks_path, 'rb') as f:
                self.guideline_chunks = joblib.load(f)
            self.is_index_ready = True
            logger.info(f"Loaded {len(self.guideline_chunks)} chunks from cache")
        except Exception as e:
            logger.error(f"Failed to load from cache: {e}")
            self._build_index_from_sources()
            
    def _build_index_from_sources(self):
        """Builds the FAISS index from source documents."""
        self.guideline_chunks = []
        all_texts = []
        
        for source_path in self.source_paths:
            if not os.path.exists(source_path):
                logger.warning(f"Source file not found: {source_path}")
                continue
                
            try:
                chunks = self._extract_text_chunks(source_path)
                self.guideline_chunks.extend(chunks)
                all_texts.extend([chunk[1] for chunk in chunks])
                logger.info(f"Processed {len(chunks)} chunks from {source_path}")
            except Exception as e:
                logger.error(f"Failed to process {source_path}: {e}")
                
        if not all_texts:
            logger.error("No valid text chunks found in sources")
            return
            
        # Generate embeddings
        logger.info("Generating embeddings...")
        embeddings = self.model.encode(all_texts, show_progress_bar=True)
        
        # Build FAISS index
        dimension = embeddings.shape[1]
        self.faiss_index = faiss.IndexFlatIP(dimension)
        
        # Normalize embeddings for cosine similarity
        faiss.normalize_L2(embeddings.astype('float32'))
        self.faiss_index.add(embeddings.astype('float32'))
        
        self.is_index_ready = True
        logger.info(f"Built index with {len(all_texts)} chunks")
        
    def _extract_text_chunks(self, file_path: str) -> List[Tuple[str, str]]:
        """Extracts text chunks from a PDF file."""
        chunks = []
        
        try:
            with pdfplumber.open(file_path) as pdf:
                for page_num, page in enumerate(pdf.pages):
                    text = page.extract_text()
                    if text:
                        # Split into chunks (simple approach)
                        paragraphs = text.split('\n\n')
                        for para in paragraphs:
                            para = para.strip()
                            if len(para) > 50:  # Filter out very short chunks
                                chunks.append((f"{os.path.basename(file_path)}:p{page_num+1}", para))
        except Exception as e:
            logger.error(f"Error extracting text from {file_path}: {e}")
            
        return chunks
        
    def _save_index_to_cache(self):
        """Saves the FAISS index and chunks to cache."""
        try:
            faiss.write_index(self.faiss_index, self.index_path)
            with open(self.chunks_path, 'wb') as f:
                joblib.dump(self.guideline_chunks, f)
            logger.info("Saved index to cache")
        except Exception as e:
            logger.error(f"Failed to save cache: {e}")
            
    def search(self, query: str, k: int = 5) -> List[Tuple[str, str, float]]:
        """Searches for relevant guidelines.
        
        Args:
            query: Search query
            k: Number of results to return
            
        Returns:
            List of tuples (source, text, score)
        """
        if not self.is_index_ready:
            logger.error("Index not ready. Call load_guidelines() first.")
            return []
            
        try:
            # Encode query
            query_embedding = self.model.encode([query])
            faiss.normalize_L2(query_embedding.astype('float32'))
            
            # Search
            scores, indices = self.faiss_index.search(query_embedding.astype('float32'), k)
            
            results = []
            for score, idx in zip(scores[0], indices[0]):
                if idx < len(self.guideline_chunks):
                    source, text = self.guideline_chunks[idx]
                    results.append((source, text, float(score)))
                    
            return results
            
        except Exception as e:
            logger.error(f"Search failed: {e}")
            return []
            
    def get_stats(self) -> dict:
        """Returns statistics about the loaded guidelines."""
        return {
            'total_chunks': len(self.guideline_chunks),
            'index_ready': self.is_index_ready,
            'cache_dir': self.cache_dir,
            'source_paths': self.source_paths
        }

# Backwards compatibility function
def get_config():
    """Legacy function for backwards compatibility."""
    from src.core.config import get_config
    return get_config()
=======
`python
  # Python
  from __future__ import annotations

  # Standard library
  import json
  import logging
  import os
  import re
  import tempfile
  import joblib
  from typing import List, Tuple

  # Third-party
  import pdfplumber
  import requests
  import numpy as np
  import faiss
  from sentence_transformers import SentenceTransformer
  from ..config import get_config
  from ..parsing import parse_guideline_file

  logger = logging.getLogger(__name__)

  class GuidelineService:
      """
      Manages loading, indexing, and searching of compliance guidelines using a neural retriever.
      Implements caching for the FAISS index and guideline chunks to improve startup time.
      """

      def __init__(self, sources: List[str]):
          """Initializes the GuidelineService."""
          self.config = get_config()
          model_name = self.config.models.retriever

          self.guideline_chunks: List[Tuple[str, str]] = []
          self.is_index_ready = False
          self.faiss_index = None

          self.cache_dir = "data"
          self.index_path = os.path.join(self.cache_dir, "guidelines.index")
          self.chunks_path = os.path.join(self.cache_dir, "guidelines.joblib")
          self.source_paths = sources

          logger.info(f"Loading Sentence Transformer model: {model_name}")
          self.model = SentenceTransformer(model_name, model_kwargs={'revision': '96786c7'})

          self._load_or_build_index()
          logger.info("GuidelineService initialized.")

      def classify_document(self, document_text: str) -> str:
          """
          Classifies the document based on its content.
          Placeholder implementation.
          """
          return "Unknown"

      def _load_or_build_index(self):
          """Loads the index from cache if valid, otherwise builds it from source."""
          if self._is_cache_valid():
              logger.info("Loading guidelines index from cache...")
              self._load_index_from_cache()
          else:
              logger.info("Cache not found or is invalid. Building index from source...")
              self._build_index_from_sources()
              self._save_index_to_cache()

      def _is_cache_valid(self) -> bool:
          """Checks if the cached index and chunks exist and are up-to-date."""
          if not os.path.exists(self.index_path) or not os.path.exists(self.chunks_path):
              return False

          with open(self.chunks_path, 'rb') as f:
              cached_chunks = joblib.load(f)
          cached_sources = {chunk[1] for chunk in cached_chunks}
          current_sources = {os.path.basename(path) for path in self.source_paths}
          if cached_sources != current_sources:
              return False

          cache_mod_time = os.path.getmtime(self.index_path)
          for src_path in self.source_paths:
              if not os.path.exists(src_path) or os.path.getmtime(src_path) > cache_mod_time:
                  return False
          return True

      def _load_index_from_cache(self):
          """Loads the FAISS index and guideline chunks from disk."""
          try:
              self.faiss_index = faiss.read_index(self.index_path)
              with open(self.chunks_path, 'rb') as f:
                  self.guideline_chunks = joblib.load(f)
              self.is_index_ready = True
              logger.info(f"Successfully loaded {len(self.guideline_chunks)} chunks and FAISS index from cache.")
          except Exception as e:
              logger.error(f"Failed to load index from cache: {e}")
              self.is_index_ready = False

      def _save_index_to_cache(self):
          """Saves the FAISS index and guideline chunks to disk."""
          if not self.faiss_index or not self.guideline_chunks:
              logger.warning("Attempted to save cache, but index or chunks are missing.")
              return

          try:
              faiss.write_index(self.faiss_index, self.index_path)
              with open(self.chunks_path, 'wb') as f:
                  joblib.dump(self.guideline_chunks, f)
              logger.info(f"Successfully saved index and chunks to '{self.cache_dir}'.")
          except Exception as e:
              logger.error(f"Failed to save index to cache: {e}")

      def _build_index_from_sources(self) -> None:
          """Loads guidelines from a list of local file paths and builds a FAISS index."""
          self.guideline_chunks = []
          for source_path in self.source_paths:
              self.guideline_chunks.extend(self._load_from_local_path(source_path))

          if self.guideline_chunks:
              logger.info("Encoding guidelines into vectors...")
              texts_to_encode = [chunk[0] for chunk in self.guideline_chunks]
              embeddings = self.model.encode(texts_to_encode, convert_to_tensor=True, show_progress_bar=True)
              embeddings_np = embeddings.cpu().numpy()

              if embeddings_np.dtype != np.float32:
                  embeddings_np = embeddings_np.astype(np.float32)

              embedding_dim = embeddings_np.shape[1]
              self.faiss_index = faiss.IndexFlatL2(embedding_dim)
              self.faiss_index.add(embeddings_np)

          self.is_index_ready = True
          logger.info(f"Loaded and indexed {len(self.guideline_chunks)} guideline chunks using FAISS.")

      def _extract_text_from_pdf(self, file_path: str, source_name: str) -> List[Tuple[str, str]]:
          """Extracts text from a file, chunking it by paragraph."""
          chunks = []
          try:
              if file_path.lower().endswith('.txt'):
                  with open(file_path, 'r', encoding='utf-8') as f:
                      text = f.read()
                  paragraphs = text.split('\\n\\n')
                  for para in paragraphs:
                      cleaned_para = para.replace('\\n', ' ').strip()
                      if cleaned_para:
                          chunks.append((cleaned_para, source_name))
                  return chunks

              with pdfplumber.open(file_path) as pdf:
                  for i, page in enumerate(pdf.pages):
                      text = page.extract_text()
                      if text:
                          paragraphs = text.split('\\n\\n')
                          for para in paragraphs:
                              cleaned_para = para.replace('\\n', ' ').strip()
                              if cleaned_para:
                                  chunks.append((cleaned_para, f"{source_name} (Page {i+1})"))
          except Exception as e:
              logger.error(f"Failed to extract text from '{file_path}': {e}")
              raise
          return chunks

      def _load_from_local_path(self, file_path: str) -> List[Tuple[str, str]]:
          """Loads and extracts text chunks from a local file."""
          logger.info(f"Parsing guidelines from local file: {file_path}...")
          if not os.path.exists(file_path):
              logger.error(f"Local guideline file not found: {file_path}")
              return []

          source_name = os.path.basename(file_path)
          if file_path.lower().endswith('.json'):
              return self._extract_text_from_json(file_path, source_name)
          return self._extract_text_from_pdf(file_path, source_name)

      def _extract_text_from_json(self, file_path: str, source_name: str) -> List[Tuple[str, str]]:
          """Extracts text from a JSON file, assuming a list of objects with specific keys."""
          chunks = []
          try:
              with open(file_path, 'r', encoding='utf-8') as f:
                  data = json.load(f)
              for item in data:
                  text = f"Title: {item.get('issue_title', '')}. Detail: {item.get('issue_detail', '')}"
                  chunks.append((text, source_name))
          except Exception as e:
              logger.error(f"Failed to extract text from '{file_path}': {e}")
              raise
          return chunks

      def search(self, query: str, top_k: int = None) -> List[dict]:
          """Performs a FAISS similarity search through the loaded guidelines."""
          if top_k is None:
              top_k = self.config.retrieval_settings.similarity_top_k

          if not self.is_index_ready or not self.faiss_index:
              logger.warning("Search called before guidelines were loaded and indexed.")
              return []

          query_embedding = self.model.encode([query], convert_to_tensor=True)
          if not isinstance(query_embedding, np.ndarray):
              query_embedding = query_embedding.cpu().numpy()

          if query_embedding.dtype != np.float32:
              query_embedding = query_embedding.astype(np.float32)

          distances, indices = self.faiss_index.search(query_embedding, top_k)

          results = []
          for i, dist in zip(indices[0], distances[0]):
              if i != -1:
                  chunk = self.guideline_chunks[i]
                  results.append({"text": chunk[0], "source": chunk[1], "score": dist})

          return results

  def parse_guideline_file(file_path: str) -> List[Tuple[str, str]]:
      """Mock function to parse a guideline file. Returns an empty list."""
      return []
>>>>>>> 7916bb35
<|MERGE_RESOLUTION|>--- conflicted
+++ resolved
@@ -1,4 +1,24 @@
-<<<<<<< HEAD
+`python
+  # Python
+  from __future__ import annotations
+
+  # Standard library
+  import json
+  import logging
+  import os
+  import re
+  import tempfile
+  import joblib
+  from typing import List, Tuple
+
+  # Third-party
+  import pdfplumber
+  import requests
+  import numpy as np
+  import faiss
+  from sentence_transformers import SentenceTransformer
+  from ..config import get_config
+  from ..parsing import parse_guideline_file
 import os
 import logging
 from typing import List, Tuple
@@ -7,206 +27,6 @@
 import pdfplumber
 from sentence_transformers import SentenceTransformer
 from src.core.config import Config
-
-logger = logging.getLogger(__name__)
-
-class GuidelineService:
-    """
-    Manages loading, indexing, and searching of compliance guidelines using a neural retriever.
-    
-    Implements caching for the FAISS index and guideline chunks to improve startup time.
-    Service for managing and searching guidelines using FAISS.
-    """
-    
-    def __init__(self, config: Config):
-        """Initializes the GuidelineService with configuration."""
-        self.config = config
-        self.model = SentenceTransformer(config.retrieval_settings.embedding_model)
-        self.source_paths = config.retrieval_settings.local_sources
-        self.cache_dir = config.retrieval_settings.cache_dir
-        os.makedirs(self.cache_dir, exist_ok=True)
-        
-        self.index_path = os.path.join(self.cache_dir, "faiss_index.bin")
-        self.chunks_path = os.path.join(self.cache_dir, "chunks.pkl")
-        
-        self.guideline_chunks: List[Tuple[str, str]] = []
-        self.faiss_index = None
-        self.is_index_ready = False
-        
-    def load_guidelines(self):
-        """Loads guidelines from configured sources and builds or loads the FAISS index."""
-        if self._is_cache_valid():
-            logger.info("Loading guidelines from cache...")
-            self._load_index_from_cache()
-        else:
-            logger.info("Building new index from sources...")
-            self._build_index_from_sources()
-            self._save_index_to_cache()
-            
-    def _is_cache_valid(self) -> bool:
-        """Checks if the cached index is still valid."""
-        if not os.path.exists(self.index_path) or not os.path.exists(self.chunks_path):
-            return False
-            
-        # Check if source files are newer than cache
-        try:
-            cache_time = os.path.getmtime(self.index_path)
-            for source_path in self.source_paths:
-                if os.path.exists(source_path) and os.path.getmtime(source_path) > cache_time:
-                    return False
-            return True
-        except OSError:
-            return False
-            
-    def _load_index_from_cache(self):
-        """Loads the FAISS index and chunks from cache."""
-        try:
-            self.faiss_index = faiss.read_index(self.index_path)
-            with open(self.chunks_path, 'rb') as f:
-                self.guideline_chunks = joblib.load(f)
-            self.is_index_ready = True
-            logger.info(f"Loaded {len(self.guideline_chunks)} chunks from cache")
-        except Exception as e:
-            logger.error(f"Failed to load from cache: {e}")
-            self._build_index_from_sources()
-            
-    def _build_index_from_sources(self):
-        """Builds the FAISS index from source documents."""
-        self.guideline_chunks = []
-        all_texts = []
-        
-        for source_path in self.source_paths:
-            if not os.path.exists(source_path):
-                logger.warning(f"Source file not found: {source_path}")
-                continue
-                
-            try:
-                chunks = self._extract_text_chunks(source_path)
-                self.guideline_chunks.extend(chunks)
-                all_texts.extend([chunk[1] for chunk in chunks])
-                logger.info(f"Processed {len(chunks)} chunks from {source_path}")
-            except Exception as e:
-                logger.error(f"Failed to process {source_path}: {e}")
-                
-        if not all_texts:
-            logger.error("No valid text chunks found in sources")
-            return
-            
-        # Generate embeddings
-        logger.info("Generating embeddings...")
-        embeddings = self.model.encode(all_texts, show_progress_bar=True)
-        
-        # Build FAISS index
-        dimension = embeddings.shape[1]
-        self.faiss_index = faiss.IndexFlatIP(dimension)
-        
-        # Normalize embeddings for cosine similarity
-        faiss.normalize_L2(embeddings.astype('float32'))
-        self.faiss_index.add(embeddings.astype('float32'))
-        
-        self.is_index_ready = True
-        logger.info(f"Built index with {len(all_texts)} chunks")
-        
-    def _extract_text_chunks(self, file_path: str) -> List[Tuple[str, str]]:
-        """Extracts text chunks from a PDF file."""
-        chunks = []
-        
-        try:
-            with pdfplumber.open(file_path) as pdf:
-                for page_num, page in enumerate(pdf.pages):
-                    text = page.extract_text()
-                    if text:
-                        # Split into chunks (simple approach)
-                        paragraphs = text.split('\n\n')
-                        for para in paragraphs:
-                            para = para.strip()
-                            if len(para) > 50:  # Filter out very short chunks
-                                chunks.append((f"{os.path.basename(file_path)}:p{page_num+1}", para))
-        except Exception as e:
-            logger.error(f"Error extracting text from {file_path}: {e}")
-            
-        return chunks
-        
-    def _save_index_to_cache(self):
-        """Saves the FAISS index and chunks to cache."""
-        try:
-            faiss.write_index(self.faiss_index, self.index_path)
-            with open(self.chunks_path, 'wb') as f:
-                joblib.dump(self.guideline_chunks, f)
-            logger.info("Saved index to cache")
-        except Exception as e:
-            logger.error(f"Failed to save cache: {e}")
-            
-    def search(self, query: str, k: int = 5) -> List[Tuple[str, str, float]]:
-        """Searches for relevant guidelines.
-        
-        Args:
-            query: Search query
-            k: Number of results to return
-            
-        Returns:
-            List of tuples (source, text, score)
-        """
-        if not self.is_index_ready:
-            logger.error("Index not ready. Call load_guidelines() first.")
-            return []
-            
-        try:
-            # Encode query
-            query_embedding = self.model.encode([query])
-            faiss.normalize_L2(query_embedding.astype('float32'))
-            
-            # Search
-            scores, indices = self.faiss_index.search(query_embedding.astype('float32'), k)
-            
-            results = []
-            for score, idx in zip(scores[0], indices[0]):
-                if idx < len(self.guideline_chunks):
-                    source, text = self.guideline_chunks[idx]
-                    results.append((source, text, float(score)))
-                    
-            return results
-            
-        except Exception as e:
-            logger.error(f"Search failed: {e}")
-            return []
-            
-    def get_stats(self) -> dict:
-        """Returns statistics about the loaded guidelines."""
-        return {
-            'total_chunks': len(self.guideline_chunks),
-            'index_ready': self.is_index_ready,
-            'cache_dir': self.cache_dir,
-            'source_paths': self.source_paths
-        }
-
-# Backwards compatibility function
-def get_config():
-    """Legacy function for backwards compatibility."""
-    from src.core.config import get_config
-    return get_config()
-=======
-`python
-  # Python
-  from __future__ import annotations
-
-  # Standard library
-  import json
-  import logging
-  import os
-  import re
-  import tempfile
-  import joblib
-  from typing import List, Tuple
-
-  # Third-party
-  import pdfplumber
-  import requests
-  import numpy as np
-  import faiss
-  from sentence_transformers import SentenceTransformer
-  from ..config import get_config
-  from ..parsing import parse_guideline_file
 
   logger = logging.getLogger(__name__)
 
@@ -401,5 +221,4 @@
 
   def parse_guideline_file(file_path: str) -> List[Tuple[str, str]]:
       """Mock function to parse a guideline file. Returns an empty list."""
-      return []
->>>>>>> 7916bb35
+      return []