--- conflicted
+++ resolved
@@ -1,94 +1,42 @@
 import logging
-<<<<<<< HEAD
-from typing import Dict, Any
 import random
-=======
 from typing import Dict, Any, List
->>>>>>> 604b2756
 
 logger = logging.getLogger(__name__)
 
 class ExplanationEngine:
-<<<<<<< HEAD
-    """
-    A service to enhance analysis findings with explanations and confidence scores.
-    """
-    def __init__(self, **kwargs):
-=======
     """A service to post-process analysis findings, adding explanations and context."""
 
     def add_explanations(self, analysis_result: Dict[str, Any], full_document_text: str) -> Dict[str, Any]:
->>>>>>> 604b2756
-        """
-        Adds explanations and context snippets to each finding.
-
-        Args:
-            analysis_result: The raw analysis result from the LLM.
-            full_document_text: The complete text of the document that was analyzed.
-
-        Returns:
-            The analysis result with added context.
-        """
-<<<<<<< HEAD
-        logger.info("Initializing ExplanationEngine.")
-        # No model loading needed for this implementation.
-=======
-        if "findings" not in analysis_result:
+        """Adds context snippets and placeholder confidence scores to each finding."""
+        if "findings" not in analysis_result or not isinstance(analysis_result.get("findings"), list):
             return analysis_result
 
         for finding in analysis_result["findings"]:
+            # 1. Add a context snippet (from origin/main)
             problematic_text = finding.get("text")
             if problematic_text:
-                # Add a context snippet to help with precise highlighting
                 finding['context_snippet'] = self._get_context_snippet(problematic_text, full_document_text)
 
+            # 2. Add a dummy confidence score (from bugfix branch)
+            if "confidence" not in finding:
+                finding["confidence"] = round(random.uniform(0.85, 0.98), 2)
+
         return analysis_result
->>>>>>> 604b2756
 
     @staticmethod
     def _get_context_snippet(text_to_find: str, full_text: str, window: int = 20) -> str:
         """
-<<<<<<< HEAD
-        Adds explanations and confidence scores to the analysis result.
-
-        This implementation adds a basic explanation and a dummy confidence score.
-        """
-        logger.info("Adding explanations and confidence scores.")
-        if "findings" in analysis_result and isinstance(analysis_result.get("findings"), list):
-            for finding in analysis_result["findings"]:
-                # Add a dummy confidence score for demonstration purposes
-                if "confidence" not in finding:
-                    finding["confidence"] = round(random.uniform(0.85, 0.98), 2)
-
-                # Add a basic explanation
-                if "explanation" not in finding:
-                    risk = finding.get('risk', 'N/A')
-                    text = finding.get('text', 'N/A')
-                    finding["explanation"] = f"The risk '{risk}' was identified in the text '{text}' based on compliance guideline analysis."
-
-        return analysis_result
-=======
         Finds a snippet of text and returns it with a surrounding context window.
-
-        Args:
-            text_to_find: The specific text of the finding.
-            full_text: The entire document text.
-            window: The number of characters to include on either side of the text.
-
-        Returns:
-            A snippet of text including the finding and its context.
         """
         try:
             start_index = full_text.find(text_to_find)
             if start_index == -1:
                 return text_to_find # Return the original text if not found
 
-            # Define the window boundaries
             context_start = max(0, start_index - window)
             context_end = min(len(full_text), start_index + len(text_to_find) + window)
 
             return full_text[context_start:context_end]
         except Exception:
-            # If anything goes wrong, just fall back to the original text
-            return text_to_find
->>>>>>> 604b2756
+            return text_to_find