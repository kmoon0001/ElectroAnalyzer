import logging
import random
from typing import Dict, Any, List

logger = logging.getLogger(__name__)

class ExplanationEngine:
<<<<<<< HEAD
    """
    A service to post-process analysis findings, adding explanations and context.
    """
||||||| c46cdd8
    """
    A placeholder for the Explanation Engine.

    In a real implementation, this service would link analysis findings
    back to the specific text in the source document that triggered them.
    """
    def __init__(self, **kwargs):
        """
        Initializes the Explanation Engine.
        """
        logger.info("Initializing ExplanationEngine.")
        # No model loading needed for this placeholder.
=======
    """A service to post-process analysis findings, adding explanations and context."""

    def add_explanations(self, analysis_result: Dict[str, Any], full_document_text: str) -> Dict[str, Any]:
<<<<<<< HEAD
        """Adds context snippets and placeholder confidence scores to each finding."""
        if "findings" not in analysis_result or not isinstance(analysis_result.get("findings"), list):
=======
        """
        Adds explanations and context snippets to each finding.
>>>>>>> origin/main

<<<<<<< HEAD
    def add_explanations(self, analysis_result: Dict[str, Any], full_document_text: str) -> Dict[str, Any]:
        """
        Adds explanations and context snippets to each finding.
||||||| c46cdd8
    def add_explanations(self, analysis_result: Dict[str, Any], document_text: str) -> Dict[str, Any]:
        """
        Adds explanations to the analysis result.
=======
        Args:
            analysis_result: The raw analysis result from the LLM.
            full_document_text: The complete text of the document that was analyzed.
>>>>>>> origin/main

<<<<<<< HEAD
        Args:
            analysis_result: The raw analysis result from the LLM.
            full_document_text: The complete text of the document that was analyzed.

        Returns:
            The analysis result with added context.
||||||| c46cdd8
        This placeholder implementation simply passes the analysis through.
=======
        Returns:
            The analysis result with added context.
>>>>>>> origin/main
        """
        if "findings" not in analysis_result:
>>>>>>> 497e6f32
            return analysis_result

        for finding in analysis_result["findings"]:
            # 1. Add a context snippet (from origin/main)
            problematic_text = finding.get("text")
            if problematic_text:
                finding['context_snippet'] = self._get_context_snippet(problematic_text, full_document_text)

            # 2. Add a dummy confidence score (from bugfix branch)
            if "confidence" not in finding:
                finding["confidence"] = round(random.uniform(0.85, 0.98), 2)

        return analysis_result

    @staticmethod
    def _get_context_snippet(text_to_find: str, full_text: str, window: int = 20) -> str:
        """
        Finds a snippet of text and returns it with a surrounding context window.
        """
        try:
            start_index = full_text.find(text_to_find)
            if start_index == -1:
                return text_to_find # Return the original text if not found

            context_start = max(0, start_index - window)
            context_end = min(len(full_text), start_index + len(text_to_find) + window)

            return full_text[context_start:context_end]
        except Exception:
            return text_to_find<|MERGE_RESOLUTION|>--- conflicted
+++ resolved
@@ -5,92 +5,25 @@
 logger = logging.getLogger(__name__)
 
 class ExplanationEngine:
-<<<<<<< HEAD
-    """
-    A service to post-process analysis findings, adding explanations and context.
-    """
-||||||| c46cdd8
-    """
-    A placeholder for the Explanation Engine.
-
-    In a real implementation, this service would link analysis findings
-    back to the specific text in the source document that triggered them.
-    """
-    def __init__(self, **kwargs):
-        """
-        Initializes the Explanation Engine.
-        """
-        logger.info("Initializing ExplanationEngine.")
-        # No model loading needed for this placeholder.
-=======
-    """A service to post-process analysis findings, adding explanations and context."""
-
     def add_explanations(self, analysis_result: Dict[str, Any], full_document_text: str) -> Dict[str, Any]:
-<<<<<<< HEAD
-        """Adds context snippets and placeholder confidence scores to each finding."""
         if "findings" not in analysis_result or not isinstance(analysis_result.get("findings"), list):
-=======
-        """
-        Adds explanations and context snippets to each finding.
->>>>>>> origin/main
-
-<<<<<<< HEAD
-    def add_explanations(self, analysis_result: Dict[str, Any], full_document_text: str) -> Dict[str, Any]:
-        """
-        Adds explanations and context snippets to each finding.
-||||||| c46cdd8
-    def add_explanations(self, analysis_result: Dict[str, Any], document_text: str) -> Dict[str, Any]:
-        """
-        Adds explanations to the analysis result.
-=======
-        Args:
-            analysis_result: The raw analysis result from the LLM.
-            full_document_text: The complete text of the document that was analyzed.
->>>>>>> origin/main
-
-<<<<<<< HEAD
-        Args:
-            analysis_result: The raw analysis result from the LLM.
-            full_document_text: The complete text of the document that was analyzed.
-
-        Returns:
-            The analysis result with added context.
-||||||| c46cdd8
-        This placeholder implementation simply passes the analysis through.
-=======
-        Returns:
-            The analysis result with added context.
->>>>>>> origin/main
-        """
-        if "findings" not in analysis_result:
->>>>>>> 497e6f32
             return analysis_result
-
         for finding in analysis_result["findings"]:
-            # 1. Add a context snippet (from origin/main)
             problematic_text = finding.get("text")
             if problematic_text:
                 finding['context_snippet'] = self._get_context_snippet(problematic_text, full_document_text)
-
-            # 2. Add a dummy confidence score (from bugfix branch)
             if "confidence" not in finding:
                 finding["confidence"] = round(random.uniform(0.85, 0.98), 2)
-
         return analysis_result
 
     @staticmethod
     def _get_context_snippet(text_to_find: str, full_text: str, window: int = 20) -> str:
-        """
-        Finds a snippet of text and returns it with a surrounding context window.
-        """
         try:
             start_index = full_text.find(text_to_find)
             if start_index == -1:
-                return text_to_find # Return the original text if not found
-
+                return text_to_find
             context_start = max(0, start_index - window)
             context_end = min(len(full_text), start_index + len(text_to_find) + window)
-
             return full_text[context_start:context_end]
         except Exception:
             return text_to_find