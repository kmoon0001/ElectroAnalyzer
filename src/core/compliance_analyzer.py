--- conflicted
+++ resolved
@@ -1,91 +1,3 @@
-<<<<<<< HEAD
-import logging
-import json
-from typing import Dict, Any, List
-
-from .llm_service import LLMService
-from .ner import NERPipeline
-from .explanation import ExplanationEngine
-from .prompt_manager import PromptManager
-from .fact_checker_service import FactCheckerService
-
-logger = logging.getLogger(__name__)
-
-CONFIDENCE_THRESHOLD = 0.7
-
-class ComplianceAnalyzer:
-    """
-    A service that orchestrates the core compliance analysis of a document.
-    It receives pre-initialized components and does not load models itself.
-    """
-
-    def __init__(self, retriever: Any, ner_pipeline: NERPipeline, llm_service: LLMService, explanation_engine: ExplanationEngine, prompt_manager: PromptManager, fact_checker_service: FactCheckerService):
-        self.retriever = retriever
-        self.ner_pipeline = ner_pipeline
-        self.llm_service = llm_service
-        self.explanation_engine = explanation_engine
-        self.prompt_manager = prompt_manager
-        self.fact_checker_service = fact_checker_service
-
-    def analyze_document(self, document_text: str, discipline: str, doc_type: str) -> Dict[str, Any]:
-        """
-        Analyzes a document, generates tips, and flags low-confidence or disputed findings.
-        """
-        entities = self.ner_pipeline.extract_entities(document_text)
-        entity_list = ", ".join([f"{entity['entity_group']}: {entity['word']}" for entity in entities])
-        search_query = f"{discipline} {doc_type} {entity_list}"
-        retrieved_rules = self.retriever.retrieve(search_query)
-
-        context = self._format_rules_for_prompt(retrieved_rules)
-        prompt = self.prompt_manager.build_prompt(context=context, document_text=document_text)
-
-        raw_analysis = self._generate_analysis(prompt)
-
-        explained_analysis = self.explanation_engine.add_explanations(raw_analysis, document_text)
-
-        if "findings" in explained_analysis:
-            for finding in explained_analysis["findings"]:
-                # Find the rule that this finding is associated with
-                rule_id = finding.get("rule_id")
-                associated_rule = next((r for r in retrieved_rules if r.get('id') == rule_id), None)
-
-                # a. Fact-check the finding if a rule was found
-                if associated_rule:
-                    if not self.fact_checker_service.is_finding_plausible(finding, associated_rule):
-                        finding['is_disputed'] = True
-
-                # b. Check for low confidence
-                confidence = finding.get("confidence", 1.0)
-                if isinstance(confidence, (int, float)) and confidence < CONFIDENCE_THRESHOLD:
-                    finding['is_low_confidence'] = True
-
-                # c. Generate personalized tip
-                tip = self.llm_service.generate_personalized_tip(finding)
-                finding['personalized_tip'] = tip
-
-        return explained_analysis
-
-    @staticmethod
-    def _format_rules_for_prompt(rules: List[Dict[str, Any]]) -> str:
-        if not rules:
-            return "No specific compliance rules were retrieved. Analyze based on general Medicare principles."
-        return "\n".join([f"- Title: {r.get('name', '')}, Content: {r.get('content', '')}" for r in rules])
-
-    def _generate_analysis(self, prompt: str) -> Dict[str, Any]:
-        raw_output = self.llm_service.generate_analysis(prompt)
-        try:
-            start = raw_output.find('{')
-            end = raw_output.rfind('}')
-            if start != -1 and end != -1:
-                json_str = raw_output[start:end+1]
-                return json.loads(json_str)
-            else:
-                raise json.JSONDecodeError("No JSON object found in the output.", raw_output, 0)
-        except json.JSONDecodeError:
-            logger.error("Failed to decode LLM output into JSON.")
-            return {"error": "Invalid JSON output from LLM", "raw_output": raw_output}
-=======
 # This file is intentionally left blank for now.
 # The logic has been refactored into llm_analyzer.py
-pass
->>>>>>> 6307ab91
+pass