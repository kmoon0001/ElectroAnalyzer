import logging
import json
from typing import Dict, Any, List

from .llm_service import LLMService
<<<<<<< HEAD
from .nlg_service import NLGService
=======
>>>>>>> efc4b42c
from .ner import NERPipeline
from .explanation import ExplanationEngine
from .prompt_manager import PromptManager
from .fact_checker_service import FactCheckerService

logger = logging.getLogger(__name__)

CONFIDENCE_THRESHOLD = 0.7

class ComplianceAnalyzer:
    """
    A service that orchestrates the core compliance analysis of a document.
    It receives pre-initialized components and does not load models itself.
    """

<<<<<<< HEAD
    def __init__(self, retriever: Any, ner_pipeline: NERPipeline, llm_service: LLMService, nlg_service: NLGService, explanation_engine: ExplanationEngine, prompt_manager: PromptManager, fact_checker_service: FactCheckerService):
        self.retriever = retriever
        self.ner_pipeline = ner_pipeline
        self.llm_service = llm_service
        self.nlg_service = nlg_service
=======
    def __init__(self, retriever: Any, ner_pipeline: NERPipeline, llm_service: LLMService, explanation_engine: ExplanationEngine, prompt_manager: PromptManager, fact_checker_service: FactCheckerService):
        self.retriever = retriever
        self.ner_pipeline = ner_pipeline
        self.llm_service = llm_service
>>>>>>> efc4b42c
        self.explanation_engine = explanation_engine
        self.prompt_manager = prompt_manager
        self.fact_checker_service = fact_checker_service

    def analyze_document(self, document_text: str, discipline: str, doc_type: str) -> Dict[str, Any]:
        """
        Analyzes a document, generates tips, and flags low-confidence or disputed findings.
        """
        entities = self.ner_pipeline.extract_entities(document_text)
        entity_list = ", ".join([f"{entity['entity_group']}: {entity['word']}" for entity in entities])
        search_query = f"{discipline} {doc_type} {entity_list}"
        retrieved_rules = self.retriever.retrieve(search_query)

        context = self._format_rules_for_prompt(retrieved_rules)
        prompt = self.prompt_manager.build_prompt(context=context, document_text=document_text)

        raw_analysis = self._generate_analysis(prompt)

        explained_analysis = self.explanation_engine.add_explanations(raw_analysis, document_text)

        if "findings" in explained_analysis:
            for finding in explained_analysis["findings"]:
                # Find the rule that this finding is associated with
                rule_id = finding.get("rule_id")
                associated_rule = next((r for r in retrieved_rules if r.get('id') == rule_id), None)

                # a. Fact-check the finding if a rule was found
                if associated_rule:
                    if not self.fact_checker_service.is_finding_plausible(finding, associated_rule):
                        finding['is_disputed'] = True

                # b. Check for low confidence
                confidence = finding.get("confidence", 1.0)
                if isinstance(confidence, (int, float)) and confidence < CONFIDENCE_THRESHOLD:
                    finding['is_low_confidence'] = True

<<<<<<< HEAD
                # c. Conditionally generate personalized tip
                if finding.get('is_disputed') or finding.get('is_low_confidence'):
                    finding['personalized_tip'] = "No tip is available for this finding because it was identified as low-confidence or potentially inaccurate."
                else:
                    tip = self.nlg_service.generate_personalized_tip(finding)
                    finding['personalized_tip'] = tip

        return explained_analysis

    def _format_rules_for_prompt(self, rules: List[Dict[str, Any]]) -> str:
=======
                # c. Generate personalized tip
                tip = self.llm_service.generate_personalized_tip(finding)
                finding['personalized_tip'] = tip

        return explained_analysis

    @staticmethod
    def _format_rules_for_prompt(rules: List[Dict[str, Any]]) -> str:
>>>>>>> efc4b42c
        if not rules:
            return "No specific compliance rules were retrieved. Analyze based on general Medicare principles."
        return "\n".join([f"- Title: {r.get('name', '')}, Content: {r.get('content', '')}" for r in rules])

    def _generate_analysis(self, prompt: str) -> Dict[str, Any]:
        raw_output = self.llm_service.generate_analysis(prompt)
        try:
            start = raw_output.find('{')
            end = raw_output.rfind('}')
            if start != -1 and end != -1:
                json_str = raw_output[start:end+1]
                return json.loads(json_str)
            else:
                raise json.JSONDecodeError("No JSON object found in the output.", raw_output, 0)
        except json.JSONDecodeError:
            logger.error("Failed to decode LLM output into JSON.")
            return {"error": "Invalid JSON output from LLM", "raw_output": raw_output}<|MERGE_RESOLUTION|>--- conflicted
+++ resolved
@@ -3,10 +3,6 @@
 from typing import Dict, Any, List
 
 from .llm_service import LLMService
-<<<<<<< HEAD
-from .nlg_service import NLGService
-=======
->>>>>>> efc4b42c
 from .ner import NERPipeline
 from .explanation import ExplanationEngine
 from .prompt_manager import PromptManager
@@ -22,18 +18,10 @@
     It receives pre-initialized components and does not load models itself.
     """
 
-<<<<<<< HEAD
-    def __init__(self, retriever: Any, ner_pipeline: NERPipeline, llm_service: LLMService, nlg_service: NLGService, explanation_engine: ExplanationEngine, prompt_manager: PromptManager, fact_checker_service: FactCheckerService):
-        self.retriever = retriever
-        self.ner_pipeline = ner_pipeline
-        self.llm_service = llm_service
-        self.nlg_service = nlg_service
-=======
     def __init__(self, retriever: Any, ner_pipeline: NERPipeline, llm_service: LLMService, explanation_engine: ExplanationEngine, prompt_manager: PromptManager, fact_checker_service: FactCheckerService):
         self.retriever = retriever
         self.ner_pipeline = ner_pipeline
         self.llm_service = llm_service
->>>>>>> efc4b42c
         self.explanation_engine = explanation_engine
         self.prompt_manager = prompt_manager
         self.fact_checker_service = fact_checker_service
@@ -70,18 +58,6 @@
                 if isinstance(confidence, (int, float)) and confidence < CONFIDENCE_THRESHOLD:
                     finding['is_low_confidence'] = True
 
-<<<<<<< HEAD
-                # c. Conditionally generate personalized tip
-                if finding.get('is_disputed') or finding.get('is_low_confidence'):
-                    finding['personalized_tip'] = "No tip is available for this finding because it was identified as low-confidence or potentially inaccurate."
-                else:
-                    tip = self.nlg_service.generate_personalized_tip(finding)
-                    finding['personalized_tip'] = tip
-
-        return explained_analysis
-
-    def _format_rules_for_prompt(self, rules: List[Dict[str, Any]]) -> str:
-=======
                 # c. Generate personalized tip
                 tip = self.llm_service.generate_personalized_tip(finding)
                 finding['personalized_tip'] = tip
@@ -90,7 +66,6 @@
 
     @staticmethod
     def _format_rules_for_prompt(rules: List[Dict[str, Any]]) -> str:
->>>>>>> efc4b42c
         if not rules:
             return "No specific compliance rules were retrieved. Analyze based on general Medicare principles."
         return "\n".join([f"- Title: {r.get('name', '')}, Content: {r.get('content', '')}" for r in rules])
