import logging
import torch
import json
from transformers import pipeline, AutoTokenizer, AutoModelForCausalLM, BitsAndBytesConfig
from src.guideline_service import GuidelineService
from src.rubric_service import ComplianceRule
from src.utils import load_config

logger = logging.getLogger(__name__)

# ========== Prompt Template Manager ==========
class PromptManager:
    def __init__(self, config):
        # Load prompt templates from config or external file
        self.template = config.get('prompt_template', self.default_template())

    def default_template(self):
        return (
            "You are an expert Medicare compliance officer for a Skilled Nursing Facility (SNF). "
            "Your task is to analyze a clinical therapy document for potential compliance risks based on the provided Medicare guidelines.\n\n"
            "**Clinical Document:**\n---\n{document}\n---\n\n"
            "**Extracted Clinical Entities:**\n---\n{entities}\n---\n"
            "**Relevant Medicare Guidelines:**\n---\n{context}\n---\n"
            "**Your Task:**\nBased on all the information above, provide a detailed compliance analysis. "
            "Identify any potential risks, explain why they are risks according to the retrieved rules, and suggest specific actions to mitigate them. "
            "If no risks are found, state that the document appears to be compliant.\n\n"
            "**Output Format:**\nReturn the analysis as a JSON object with the following structure:\n"
            "{\"findings\": [{\"text\": \"<original text>\", \"risk\": \"<compliance risk>\", \"suggestion\": \"<mitigation>\"}]}\n\n"
            "**Compliance Analysis:**\n"
        )

    def build_prompt(self, document, entities, context):
        return self.template.format(document=document, entities=entities, context=context)

# ========== NER Entity Extractor ==========
class EntityExtractor:
    def __init__(self, config):
        ner_model = config.get("ner_model", None)
        self.ner_pipeline = pipeline("ner", model=ner_model) if ner_model else None

    def extract(self, text):
        if self.ner_pipeline:
            entities = self.ner_pipeline(text)
            return ", ".join([f"'{e['word']}' ({e['entity_group']})" for e in entities])
        else:
            return ""

# ========== Explanation Engine ==========
class ExplanationEngine:
    def __init__(self, config):
        # Customize as needed for model/logic
        pass

    def generate_explanation(self, analysis):
        # Example: add rationale for each finding (expand with custom logic)
        if 'findings' in analysis:
            for finding in analysis['findings']:
                finding['explanation'] = f"Risk was identified due to presence of: {finding.get('risk', 'N/A')}"
        return analysis

# ========== Main ComplianceAnalyzer Pipeline ==========
class ComplianceAnalyzer:
    """
    Flexible clinical document compliance analyzer. Modular, config-driven, extensible.
    Supports retriever/RAG, guideline system, quantized LLM, prompt manager, NER, explanation post-process.
    """
    def __init__(
        self,
        guideline_service: GuidelineService = None,
        retriever=None,
        config=None,
        use_query_transformation=False
    ):
        self.config = config or load_config()
        generator_model_name = self.config['models'].get('generator', "nabilfaieaz/tinyllama-med-full")

        logger.info(f"Initializing ComplianceAnalyzer with model: {generator_model_name}")

        self.guideline_service = guideline_service or GuidelineService()
        self.retriever = retriever if retriever else None

        quantization = self.config.get('quantization', {})
        quantization_config = BitsAndBytesConfig(
            load_in_4bit=quantization.get('load_in_4bit', True),
            bnb_4bit_quant_type=quantization.get('quant_type', "nf4"),
            bnb_4bit_compute_dtype=getattr(torch, quantization.get('compute_dtype', "bfloat16")),
        )

        self.generator_tokenizer = AutoTokenizer.from_pretrained(generator_model_name)
        self.generator_model = AutoModelForCausalLM.from_pretrained(
            generator_model_name,
            quantization_config=quantization_config,
            device_map="auto"
        )
        logger.info(f"Generator LLM '{generator_model_name}' loaded successfully.")

        self.use_query_transformation = use_query_transformation

        # Modular helpers
        self.prompt_manager = PromptManager(self.config)
        self.entity_extractor = EntityExtractor(self.config)
        self.explanation_engine = ExplanationEngine(self.config)

    def analyze_document(self, document_text: str, discipline: str, analysis_mode: str = "llm_only") -> dict:
        logger.info("--- Starting Compliance Analysis ---")
        logger.info(f"Analyzing document: '{document_text[:100]}...'")

        entities_str = self.entity_extractor.extract(document_text)
        logger.info(f"Extracted entities: {entities_str}")

        doc_type = self.guideline_service.classify_document(document_text)
        doc_type_str = doc_type.value if hasattr(doc_type, 'value') else str(doc_type)
        logger.info(f"Classified as: {doc_type_str}")

        query = document_text
        doc_type_obj = doc_type
        if self.use_query_transformation:
            query = self._transform_query(query)
        retrieved_rules = (
            self.retriever.search(query=query, discipline=discipline, doc_type=doc_type_obj.name)
            if self.retriever else
            self.guideline_service.search(query=query, discipline=discipline, doc_type=doc_type_obj.name)
        )
        context_str = self._format_rules_for_prompt(retrieved_rules)
        logger.info("Retrieved and formatted context.")

        prompt = self.prompt_manager.build_prompt(document_text, entities_str, context_str)

        inputs = self.generator_tokenizer(prompt, return_tensors="pt").to(self.generator_model.device)
        output = self.generator_model.generate(**inputs, max_new_tokens=512, num_return_sequences=1)
        result = self.generator_tokenizer.decode(output[0], skip_special_tokens=True)

<<<<<<< HEAD
        # 6. Extract and parse JSON (robust error handling)
        try:
            json_start = result.find('```json')
            if json_start != -1:
                json_str = result[json_start + 7:].strip()
                json_end = json_str.rfind('```')
                if json_end != -1:
                    json_str = json_str[:json_end].strip()
            else:
                json_start = result.find('{')
                json_end = result.rfind('}') + 1
                json_str = result[json_start:json_end]
            analysis = json.loads(json_str)
        except (json.JSONDecodeError, IndexError) as e:
            print(f"Error parsing JSON output: {e}")
            print(f"Raw model output:\n{result}")
            analysis = {"error": "Failed to parse JSON output from model."}
=======
        analysis = self._parse_json_output(result)
        logger.info("Raw model analysis returned.")

        analysis = self.explanation_engine.generate_explanation(analysis)
        logger.info("Explanations generated.")
>>>>>>> 482bbb08

        return analysis

    def _transform_query(self, query: str) -> str:
        return query

    def _format_rules_for_prompt(self, rules: list) -> str:
        if not rules:
            return "No specific compliance rules were retrieved. Analyze based on general Medicare principles."
        formatted_rules = []
        for rule in rules:
            formatted_rules.append(
                f"- **Rule:** {getattr(rule, 'issue_title', '')}\n"
                f"  **Detail:** {getattr(rule, 'issue_detail', '')}\n"
                f"  **Suggestion:** {getattr(rule, 'suggestion', '')}"
            )
        return "\n".join(formatted_rules)

<<<<<<< HEAD
    def _build_prompt(self, document: str, entity_list: str, context: str) -> str:
        """
        Builds the prompt for the LLM.
        """
        return f"""
You are an expert Medicare compliance officer for a Skilled Nursing Facility (SNF). Your task is to analyze a clinical therapy document for potential compliance risks based on the provided Medicare guidelines.

**Clinical Document:**
---
{document}
---

**Extracted Clinical Entities:**
---
{entity_list}
---
**Relevant Medicare Guidelines:**
---
{context}
---

**Your Task:**
Based on all the information above, provide a detailed compliance analysis. Identify any potential risks, explain why they are risks according to the retrieved rules, and suggest specific actions to mitigate them. If no risks are found, state that the document appears to be compliant.

**Output Format:**
Return the analysis as a JSON object with the following structure:
{{
  "findings": [
    {{
      "text": "<text from the original document that contains the finding>",
      "risk": "<description of the compliance risk based on the retrieved rules>",
      "suggestion": "<suggestion to mitigate the risk>"
    }}
  ]
}}

**Compliance Analysis:**
"""
=======
    def _parse_json_output(self, result: str) -> dict:
        try:
            json_start = result.find('```
            if json_start != -1:
                json_str = result[json_start + 7:].strip()
                json_end = json_str.rfind('```')
                if json_end != -1:
                    json_str = json_str[:json_end].strip()
            else:
                json_start = result.find('{')
                json_end = result.rfind('}') + 1
                json_str = result[json_start:json_end]
            analysis = json.loads(json_str)
        except (json.JSONDecodeError, IndexError, ValueError) as e:
            logger.error(f"Error parsing JSON output: {e}\nRaw model output:\n{result}")
            analysis = {"error": "Failed to parse JSON output from model."}
        return analysis
>>>>>>> 482bbb08
<|MERGE_RESOLUTION|>--- conflicted
+++ resolved
@@ -1,184 +1,27 @@
-import logging
-import torch
-import json
-from transformers import pipeline, AutoTokenizer, AutoModelForCausalLM, BitsAndBytesConfig
-from src.guideline_service import GuidelineService
-from src.rubric_service import ComplianceRule
-from src.utils import load_config
+158
 
-logger = logging.getLogger(__name__)
-
-# ========== Prompt Template Manager ==========
-class PromptManager:
-    def __init__(self, config):
-        # Load prompt templates from config or external file
-        self.template = config.get('prompt_template', self.default_template())
-
-    def default_template(self):
-        return (
-            "You are an expert Medicare compliance officer for a Skilled Nursing Facility (SNF). "
-            "Your task is to analyze a clinical therapy document for potential compliance risks based on the provided Medicare guidelines.\n\n"
-            "**Clinical Document:**\n---\n{document}\n---\n\n"
-            "**Extracted Clinical Entities:**\n---\n{entities}\n---\n"
-            "**Relevant Medicare Guidelines:**\n---\n{context}\n---\n"
-            "**Your Task:**\nBased on all the information above, provide a detailed compliance analysis. "
-            "Identify any potential risks, explain why they are risks according to the retrieved rules, and suggest specific actions to mitigate them. "
-            "If no risks are found, state that the document appears to be compliant.\n\n"
-            "**Output Format:**\nReturn the analysis as a JSON object with the following structure:\n"
-            "{\"findings\": [{\"text\": \"<original text>\", \"risk\": \"<compliance risk>\", \"suggestion\": \"<mitigation>\"}]}\n\n"
-            "**Compliance Analysis:**\n"
-        )
-
-    def build_prompt(self, document, entities, context):
-        return self.template.format(document=document, entities=entities, context=context)
-
-# ========== NER Entity Extractor ==========
-class EntityExtractor:
-    def __init__(self, config):
-        ner_model = config.get("ner_model", None)
-        self.ner_pipeline = pipeline("ner", model=ner_model) if ner_model else None
-
-    def extract(self, text):
-        if self.ner_pipeline:
-            entities = self.ner_pipeline(text)
-            return ", ".join([f"'{e['word']}' ({e['entity_group']})" for e in entities])
-        else:
-            return ""
-
-# ========== Explanation Engine ==========
-class ExplanationEngine:
-    def __init__(self, config):
-        # Customize as needed for model/logic
-        pass
-
-    def generate_explanation(self, analysis):
-        # Example: add rationale for each finding (expand with custom logic)
-        if 'findings' in analysis:
-            for finding in analysis['findings']:
-                finding['explanation'] = f"Risk was identified due to presence of: {finding.get('risk', 'N/A')}"
-        return analysis
-
-# ========== Main ComplianceAnalyzer Pipeline ==========
-class ComplianceAnalyzer:
-    """
-    Flexible clinical document compliance analyzer. Modular, config-driven, extensible.
-    Supports retriever/RAG, guideline system, quantized LLM, prompt manager, NER, explanation post-process.
-    """
-    def __init__(
-        self,
-        guideline_service: GuidelineService = None,
-        retriever=None,
-        config=None,
-        use_query_transformation=False
-    ):
-        self.config = config or load_config()
-        generator_model_name = self.config['models'].get('generator', "nabilfaieaz/tinyllama-med-full")
-
-        logger.info(f"Initializing ComplianceAnalyzer with model: {generator_model_name}")
-
-        self.guideline_service = guideline_service or GuidelineService()
-        self.retriever = retriever if retriever else None
-
-        quantization = self.config.get('quantization', {})
-        quantization_config = BitsAndBytesConfig(
-            load_in_4bit=quantization.get('load_in_4bit', True),
-            bnb_4bit_quant_type=quantization.get('quant_type', "nf4"),
-            bnb_4bit_compute_dtype=getattr(torch, quantization.get('compute_dtype', "bfloat16")),
-        )
-
-        self.generator_tokenizer = AutoTokenizer.from_pretrained(generator_model_name)
-        self.generator_model = AutoModelForCausalLM.from_pretrained(
-            generator_model_name,
-            quantization_config=quantization_config,
-            device_map="auto"
-        )
-        logger.info(f"Generator LLM '{generator_model_name}' loaded successfully.")
-
-        self.use_query_transformation = use_query_transformation
-
-        # Modular helpers
-        self.prompt_manager = PromptManager(self.config)
-        self.entity_extractor = EntityExtractor(self.config)
-        self.explanation_engine = ExplanationEngine(self.config)
-
-    def analyze_document(self, document_text: str, discipline: str, analysis_mode: str = "llm_only") -> dict:
-        logger.info("--- Starting Compliance Analysis ---")
-        logger.info(f"Analyzing document: '{document_text[:100]}...'")
-
-        entities_str = self.entity_extractor.extract(document_text)
-        logger.info(f"Extracted entities: {entities_str}")
-
-        doc_type = self.guideline_service.classify_document(document_text)
-        doc_type_str = doc_type.value if hasattr(doc_type, 'value') else str(doc_type)
-        logger.info(f"Classified as: {doc_type_str}")
-
-        query = document_text
-        doc_type_obj = doc_type
-        if self.use_query_transformation:
-            query = self._transform_query(query)
-        retrieved_rules = (
-            self.retriever.search(query=query, discipline=discipline, doc_type=doc_type_obj.name)
-            if self.retriever else
-            self.guideline_service.search(query=query, discipline=discipline, doc_type=doc_type_obj.name)
-        )
-        context_str = self._format_rules_for_prompt(retrieved_rules)
-        logger.info("Retrieved and formatted context.")
-
-        prompt = self.prompt_manager.build_prompt(document_text, entities_str, context_str)
-
-        inputs = self.generator_tokenizer(prompt, return_tensors="pt").to(self.generator_model.device)
-        output = self.generator_model.generate(**inputs, max_new_tokens=512, num_return_sequences=1)
-        result = self.generator_tokenizer.decode(output[0], skip_special_tokens=True)
-
-<<<<<<< HEAD
-        # 6. Extract and parse JSON (robust error handling)
-        try:
-            json_start = result.find('```json')
-            if json_start != -1:
-                json_str = result[json_start + 7:].strip()
-                json_end = json_str.rfind('```')
-                if json_end != -1:
-                    json_str = json_str[:json_end].strip()
-            else:
-                json_start = result.find('{')
-                json_end = result.rfind('}') + 1
-                json_str = result[json_start:json_end]
-            analysis = json.loads(json_str)
-        except (json.JSONDecodeError, IndexError) as e:
-            print(f"Error parsing JSON output: {e}")
-            print(f"Raw model output:\n{result}")
-            analysis = {"error": "Failed to parse JSON output from model."}
-=======
-        analysis = self._parse_json_output(result)
-        logger.info("Raw model analysis returned.")
-
-        analysis = self.explanation_engine.generate_explanation(analysis)
-        logger.info("Explanations generated.")
->>>>>>> 482bbb08
-
-        return analysis
-
-    def _transform_query(self, query: str) -> str:
-        return query
-
-    def _format_rules_for_prompt(self, rules: list) -> str:
-        if not rules:
-            return "No specific compliance rules were retrieved. Analyze based on general Medicare principles."
-        formatted_rules = []
-        for rule in rules:
-            formatted_rules.append(
-                f"- **Rule:** {getattr(rule, 'issue_title', '')}\n"
-                f"  **Detail:** {getattr(rule, 'issue_detail', '')}\n"
-                f"  **Suggestion:** {getattr(rule, 'suggestion', '')}"
-            )
-        return "\n".join(formatted_rules)
-
-<<<<<<< HEAD
-    def _build_prompt(self, document: str, entity_list: str, context: str) -> str:
-        """
-        Builds the prompt for the LLM.
-        """
-        return f"""
+159     return analysis
+160
+161 def _transform_query(self, query: str) -> str:
+162     return query
+163
+164 def _format_rules_for_prompt(self, rules: list) -> str:
+165     if not rules:
+166         return "No specific compliance rules were retrieved. Analyze based on general Medicare principles."
+167     formatted_rules = []
+168     for rule in rules:
+169         formatted_rules.append(
+170             f"- **Rule:** {getattr(rule, 'issue_title', '')}\n"
+171             f"  **Detail:** {getattr(rule, 'issue_detail', '')}\n"
+172             f"  **Suggestion:** {getattr(rule, 'suggestion', '')}"
+173         )
+174     return "\n".join(formatted_rules)
+175
+176 def _build_prompt(self, document: str, entity_list: str, context: str) -> str:
+177     """
+178     Builds the prompt for the LLM.
+179     """
+180     return f"""
 You are an expert Medicare compliance officer for a Skilled Nursing Facility (SNF). Your task is to analyze a clinical therapy document for potential compliance risks based on the provided Medicare guidelines.
 
 **Clinical Document:**
@@ -190,6 +33,7 @@
 ---
 {entity_list}
 ---
+
 **Relevant Medicare Guidelines:**
 ---
 {context}
@@ -203,8 +47,8 @@
 {{
   "findings": [
     {{
-      "text": "<text from the original document that contains the finding>",
-      "risk": "<description of the compliance risk based on the retrieved rules>",
+      "text": "<original text from document that contains the finding>",
+      "risk": "<description of the compliance risk based on retrieved rules>",
       "suggestion": "<suggestion to mitigate the risk>"
     }}
   ]
@@ -212,22 +56,29 @@
 
 **Compliance Analysis:**
 """
-=======
-    def _parse_json_output(self, result: str) -> dict:
-        try:
-            json_start = result.find('```
-            if json_start != -1:
-                json_str = result[json_start + 7:].strip()
-                json_end = json_str.rfind('```')
-                if json_end != -1:
-                    json_str = json_str[:json_end].strip()
-            else:
-                json_start = result.find('{')
-                json_end = result.rfind('}') + 1
-                json_str = result[json_start:json_end]
-            analysis = json.loads(json_str)
-        except (json.JSONDecodeError, IndexError, ValueError) as e:
-            logger.error(f"Error parsing JSON output: {e}\nRaw model output:\n{result}")
-            analysis = {"error": "Failed to parse JSON output from model."}
-        return analysis
->>>>>>> 482bbb08
+
+ def _parse_json_output(self, result: str) -> dict:
+     """
+     Parses JSON output from the model with robust error handling.
+     """
+     try:
+         # First try to find JSON wrapped in code blocks
+         json_start = result.find('```json')
+         if json_start != -1:
+             json_str = result[json_start + 7:].strip()
+             json_end = json_str.rfind('```')
+             if json_end != -1:
+                 json_str = json_str[:json_end].strip()
+         else:
+             # Fall back to finding raw JSON braces
+             json_start = result.find('{')
+             json_end = result.rfind('}') + 1
+             json_str = result[json_start:json_end]
+         
+         analysis = json.loads(json_str)
+         return analysis
+         
+     except (json.JSONDecodeError, IndexError, ValueError) as e:
+         logger.error(f"Error parsing JSON output: {e}\nRaw model output:\n{result}")
+         analysis = {"error": "Failed to parse JSON output from model."}
+         return analysis