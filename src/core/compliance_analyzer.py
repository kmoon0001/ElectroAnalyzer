<<<<<<< HEAD
import logging
import torch
import json
from transformers import pipeline, AutoTokenizer, AutoModelForCausalLM, BitsAndBytesConfig
from src.guideline_service import GuidelineService
from src.rubric_service import ComplianceRule
from src.utils import load_config

logger = logging.getLogger(__name__)

# ========== Prompt Template Manager ==========
class PromptManager:
    def __init__(self, config):
        # Load prompt templates from config or external file
        self.template = config.get('prompt_template', self.default_template())

    def default_template(self):
        return (
            "You are an expert Medicare compliance officer for a Skilled Nursing Facility (SNF). "
            "Your task is to analyze a clinical therapy document for potential compliance risks based on the provided Medicare guidelines.\n\n"
            "**Clinical Document:**\n---\n{document}\n---\n\n"
            "**Extracted Clinical Entities:**\n---\n{entities}\n---\n"
            "**Relevant Medicare Guidelines:**\n---\n{context}\n---\n"
            "**Your Task:**\nBased on all the information above, provide a detailed compliance analysis. "
            "Identify any potential risks, explain why they are risks according to the retrieved rules, and suggest specific actions to mitigate them. "
            "If no risks are found, state that the document appears to be compliant.\n\n"
            "**Output Format:**\nReturn the analysis as a JSON object with the following structure:\n"
            "{\"findings\": [{\"text\": \"<original text>\", \"risk\": \"<compliance risk>\", \"suggestion\": \"<mitigation>\"}]}\n\n"
            "**Compliance Analysis:**\n"
        )

    def build_prompt(self, document, entities, context):
        return self.template.replace("{document}", document).replace("{entities}", entities).replace("{context}", context)

# ========== NER Entity Extractor ==========
class EntityExtractor:
    def __init__(self, config):
        ner_model = config.get("ner_model", None)
        self.ner_pipeline = pipeline("ner", model=ner_model) if ner_model else None

    def extract(self, text):
        if self.ner_pipeline:
            entities = self.ner_pipeline(text)
            return ", ".join([f"'{e['word']}' ({e['entity_group']})" for e in entities])
        else:
            return ""

# ========== Explanation Engine ==========
class ExplanationEngine:
    def __init__(self, config):
        # Customize as needed for model/logic
        pass

    def generate_explanation(self, analysis):
        # Example: add rationale for each finding (expand with custom logic)
        if 'findings' in analysis:
            for finding in analysis['findings']:
                finding['explanation'] = f"Risk was identified due to presence of: {finding.get('risk', 'N/A')}"
        return analysis

# ========== Main ComplianceAnalyzer Pipeline ==========
class ComplianceAnalyzer:
    """
    Flexible clinical document compliance analyzer. Modular, config-driven, extensible.
    Supports retriever/RAG, guideline system, quantized LLM, prompt manager, NER, explanation post-process.
    """
    def __init__(
        self,
        guideline_service: GuidelineService = None,
        retriever=None,
        config=None,
        use_query_transformation=False
    ):
        self.config = config or load_config()
        generator_model_name = self.config['models'].get('generator', "nabilfaieaz/tinyllama-med-full")

        logger.info(f"Initializing ComplianceAnalyzer with model: {generator_model_name}")

        self.guideline_service = guideline_service or GuidelineService(sources=["_default_medicare_benefit_policy_manual.txt"])
        self.retriever = retriever if retriever else None

        quantization = self.config.get('quantization', {})
        quantization_config = BitsAndBytesConfig(
            load_in_4bit=quantization.get('load_in_4bit', True),
            bnb_4bit_quant_type=quantization.get('quant_type', "nf4"),
            bnb_4bit_compute_dtype=getattr(torch, quantization.get('compute_dtype', "bfloat16")),
        )

        self.generator_tokenizer = AutoTokenizer.from_pretrained(generator_model_name)
        self.generator_model = AutoModelForCausalLM.from_pretrained(
            generator_model_name,
            quantization_config=quantization_config,
            device_map="auto"
        )
        logger.info(f"Generator LLM '{generator_model_name}' loaded successfully.")

        self.use_query_transformation = use_query_transformation

        # Modular helpers
        self.prompt_manager = PromptManager(self.config)
        self.entity_extractor = EntityExtractor(self.config)
        self.explanation_engine = ExplanationEngine(self.config)

    def analyze_document(self, document_text: str, discipline: str, analysis_mode: str = "llm_only") -> dict:
        logger.info("--- Starting Compliance Analysis ---")
        logger.info(f"Analyzing document: '{document_text[:100]}...'")

        entities_str = self.entity_extractor.extract(document_text)
        logger.info(f"Extracted entities: {entities_str}")

        doc_type = self.guideline_service.classify_document(document_text)
        doc_type_str = doc_type.value if hasattr(doc_type, 'value') else str(doc_type)
        logger.info(f"Classified as: {doc_type_str}")

        query = document_text
        doc_type_obj = doc_type
        if self.use_query_transformation:
            query = self._transform_query(query)
        retrieved_rules = (
            self.retriever.search(query=query)
            if self.retriever else
            self.guideline_service.search(query=query)
        )
        context_str = self._format_rules_for_prompt(retrieved_rules)
        logger.info("Retrieved and formatted context.")

        prompt = self.prompt_manager.build_prompt(document_text, entities_str, context_str)

        inputs = self.generator_tokenizer(prompt, return_tensors="pt").to(self.generator_model.device)
        output = self.generator_model.generate(**inputs, max_new_tokens=512, num_return_sequences=1)
        result = self.generator_tokenizer.decode(output[0], skip_special_tokens=True)

        analysis = self._parse_json_output(result)
        logger.info("Raw model analysis returned.")

        analysis = self.explanation_engine.generate_explanation(analysis)
        logger.info("Explanations generated.")

        return analysis

    def _transform_query(self, query: str) -> str:
        return query

    def _format_rules_for_prompt(self, rules: list) -> str:
        if not rules:
            return "No specific compliance rules were retrieved. Analyze based on general Medicare principles."
        formatted_rules = []
        for rule in rules:
            formatted_rules.append(
                f"- **Rule:** {rule.get('text', '')}\n"
                f"  **Source:** {rule.get('source', '')}\n"
            )
        return "\n".join(formatted_rules)

    def _parse_json_output(self, result: str) -> dict:
        try:
            json_start = result.find('```json')
            if json_start != -1:
                json_str = result[json_start + 7:].strip()
                json_end = json_str.rfind('```')
                if json_end != -1:
                    json_str = json_str[:json_end].strip()
            else:
                json_start = result.find('{')
                json_end = result.rfind('}') + 1
                json_str = result[json_start:json_end]
            analysis = json.loads(json_str)
        except (json.JSONDecodeError, IndexError, ValueError) as e:
            logger.error(f"Error parsing JSON output: {e}\nRaw model output:\n{result}")
            analysis = {"error": "Failed to parse JSON output from model."}
        return analysis
=======
158

159     return analysis
160
161 def _transform_query(self, query: str) -> str:
162     return query
163
164 def _format_rules_for_prompt(self, rules: list) -> str:
165     if not rules:
166         return "No specific compliance rules were retrieved. Analyze based on general Medicare principles."
167     formatted_rules = []
168     for rule in rules:
169         formatted_rules.append(
170             f"- **Rule:** {getattr(rule, 'issue_title', '')}\n"
171             f"  **Detail:** {getattr(rule, 'issue_detail', '')}\n"
172             f"  **Suggestion:** {getattr(rule, 'suggestion', '')}"
173         )
174     return "\n".join(formatted_rules)
175
176 def _build_prompt(self, document: str, entity_list: str, context: str) -> str:
177     """
178     Builds the prompt for the LLM.
179     """
180     return f"""
You are an expert Medicare compliance officer for a Skilled Nursing Facility (SNF). Your task is to analyze a clinical therapy document for potential compliance risks based on the provided Medicare guidelines.

**Clinical Document:**
---
{document}
---

**Extracted Clinical Entities:**
---
{entity_list}
---

**Relevant Medicare Guidelines:**
---
{context}
---

**Your Task:**
Based on all the information above, provide a detailed compliance analysis. Identify any potential risks, explain why they are risks according to the retrieved rules, and suggest specific actions to mitigate them. If no risks are found, state that the document appears to be compliant.

**Output Format:**
Return the analysis as a JSON object with the following structure:
{{
  "findings": [
    {{
      "text": "<original text from document that contains the finding>",
      "risk": "<description of the compliance risk based on retrieved rules>",
      "suggestion": "<suggestion to mitigate the risk>"
    }}
  ]
}}

**Compliance Analysis:**
"""

 def _parse_json_output(self, result: str) -> dict:
     """
     Parses JSON output from the model with robust error handling.
     """
     try:
         # First try to find JSON wrapped in code blocks
         json_start = result.find('```json')
         if json_start != -1:
             json_str = result[json_start + 7:].strip()
             json_end = json_str.rfind('```')
             if json_end != -1:
                 json_str = json_str[:json_end].strip()
         else:
             # Fall back to finding raw JSON braces
             json_start = result.find('{')
             json_end = result.rfind('}') + 1
             json_str = result[json_start:json_end]
         
         analysis = json.loads(json_str)
         return analysis
         
     except (json.JSONDecodeError, IndexError, ValueError) as e:
         logger.error(f"Error parsing JSON output: {e}\nRaw model output:\n{result}")
         analysis = {"error": "Failed to parse JSON output from model."}
         return analysis
>>>>>>> 355bca75
<|MERGE_RESOLUTION|>--- conflicted
+++ resolved
@@ -1,258 +1,66 @@
-<<<<<<< HEAD
-import logging
-import torch
-import json
-from transformers import pipeline, AutoTokenizer, AutoModelForCausalLM, BitsAndBytesConfig
-from src.guideline_service import GuidelineService
-from src.rubric_service import ComplianceRule
-from src.utils import load_config
-
-logger = logging.getLogger(__name__)
-
-# ========== Prompt Template Manager ==========
-class PromptManager:
-    def __init__(self, config):
-        # Load prompt templates from config or external file
-        self.template = config.get('prompt_template', self.default_template())
-
-    def default_template(self):
-        return (
-            "You are an expert Medicare compliance officer for a Skilled Nursing Facility (SNF). "
-            "Your task is to analyze a clinical therapy document for potential compliance risks based on the provided Medicare guidelines.\n\n"
-            "**Clinical Document:**\n---\n{document}\n---\n\n"
-            "**Extracted Clinical Entities:**\n---\n{entities}\n---\n"
-            "**Relevant Medicare Guidelines:**\n---\n{context}\n---\n"
-            "**Your Task:**\nBased on all the information above, provide a detailed compliance analysis. "
-            "Identify any potential risks, explain why they are risks according to the retrieved rules, and suggest specific actions to mitigate them. "
-            "If no risks are found, state that the document appears to be compliant.\n\n"
-            "**Output Format:**\nReturn the analysis as a JSON object with the following structure:\n"
-            "{\"findings\": [{\"text\": \"<original text>\", \"risk\": \"<compliance risk>\", \"suggestion\": \"<mitigation>\"}]}\n\n"
-            "**Compliance Analysis:**\n"
-        )
-
-    def build_prompt(self, document, entities, context):
-        return self.template.replace("{document}", document).replace("{entities}", entities).replace("{context}", context)
-
-# ========== NER Entity Extractor ==========
-class EntityExtractor:
-    def __init__(self, config):
-        ner_model = config.get("ner_model", None)
-        self.ner_pipeline = pipeline("ner", model=ner_model) if ner_model else None
-
-    def extract(self, text):
-        if self.ner_pipeline:
-            entities = self.ner_pipeline(text)
-            return ", ".join([f"'{e['word']}' ({e['entity_group']})" for e in entities])
-        else:
-            return ""
-
-# ========== Explanation Engine ==========
-class ExplanationEngine:
-    def __init__(self, config):
-        # Customize as needed for model/logic
-        pass
-
-    def generate_explanation(self, analysis):
-        # Example: add rationale for each finding (expand with custom logic)
-        if 'findings' in analysis:
-            for finding in analysis['findings']:
-                finding['explanation'] = f"Risk was identified due to presence of: {finding.get('risk', 'N/A')}"
-        return analysis
-
-# ========== Main ComplianceAnalyzer Pipeline ==========
-class ComplianceAnalyzer:
-    """
-    Flexible clinical document compliance analyzer. Modular, config-driven, extensible.
-    Supports retriever/RAG, guideline system, quantized LLM, prompt manager, NER, explanation post-process.
-    """
-    def __init__(
-        self,
-        guideline_service: GuidelineService = None,
-        retriever=None,
-        config=None,
-        use_query_transformation=False
-    ):
-        self.config = config or load_config()
-        generator_model_name = self.config['models'].get('generator', "nabilfaieaz/tinyllama-med-full")
-
-        logger.info(f"Initializing ComplianceAnalyzer with model: {generator_model_name}")
-
-        self.guideline_service = guideline_service or GuidelineService(sources=["_default_medicare_benefit_policy_manual.txt"])
-        self.retriever = retriever if retriever else None
-
-        quantization = self.config.get('quantization', {})
-        quantization_config = BitsAndBytesConfig(
-            load_in_4bit=quantization.get('load_in_4bit', True),
-            bnb_4bit_quant_type=quantization.get('quant_type', "nf4"),
-            bnb_4bit_compute_dtype=getattr(torch, quantization.get('compute_dtype', "bfloat16")),
-        )
-
-        self.generator_tokenizer = AutoTokenizer.from_pretrained(generator_model_name)
-        self.generator_model = AutoModelForCausalLM.from_pretrained(
-            generator_model_name,
-            quantization_config=quantization_config,
-            device_map="auto"
-        )
-        logger.info(f"Generator LLM '{generator_model_name}' loaded successfully.")
-
-        self.use_query_transformation = use_query_transformation
-
-        # Modular helpers
-        self.prompt_manager = PromptManager(self.config)
-        self.entity_extractor = EntityExtractor(self.config)
-        self.explanation_engine = ExplanationEngine(self.config)
-
-    def analyze_document(self, document_text: str, discipline: str, analysis_mode: str = "llm_only") -> dict:
-        logger.info("--- Starting Compliance Analysis ---")
-        logger.info(f"Analyzing document: '{document_text[:100]}...'")
-
-        entities_str = self.entity_extractor.extract(document_text)
-        logger.info(f"Extracted entities: {entities_str}")
-
-        doc_type = self.guideline_service.classify_document(document_text)
-        doc_type_str = doc_type.value if hasattr(doc_type, 'value') else str(doc_type)
-        logger.info(f"Classified as: {doc_type_str}")
-
-        query = document_text
-        doc_type_obj = doc_type
-        if self.use_query_transformation:
-            query = self._transform_query(query)
-        retrieved_rules = (
-            self.retriever.search(query=query)
-            if self.retriever else
-            self.guideline_service.search(query=query)
-        )
-        context_str = self._format_rules_for_prompt(retrieved_rules)
-        logger.info("Retrieved and formatted context.")
-
-        prompt = self.prompt_manager.build_prompt(document_text, entities_str, context_str)
-
-        inputs = self.generator_tokenizer(prompt, return_tensors="pt").to(self.generator_model.device)
-        output = self.generator_model.generate(**inputs, max_new_tokens=512, num_return_sequences=1)
-        result = self.generator_tokenizer.decode(output[0], skip_special_tokens=True)
-
-        analysis = self._parse_json_output(result)
-        logger.info("Raw model analysis returned.")
-
-        analysis = self.explanation_engine.generate_explanation(analysis)
-        logger.info("Explanations generated.")
-
-        return analysis
-
-    def _transform_query(self, query: str) -> str:
-        return query
-
-    def _format_rules_for_prompt(self, rules: list) -> str:
-        if not rules:
-            return "No specific compliance rules were retrieved. Analyze based on general Medicare principles."
-        formatted_rules = []
-        for rule in rules:
-            formatted_rules.append(
-                f"- **Rule:** {rule.get('text', '')}\n"
-                f"  **Source:** {rule.get('source', '')}\n"
-            )
-        return "\n".join(formatted_rules)
-
-    def _parse_json_output(self, result: str) -> dict:
-        try:
-            json_start = result.find('```json')
-            if json_start != -1:
-                json_str = result[json_start + 7:].strip()
-                json_end = json_str.rfind('```')
-                if json_end != -1:
-                    json_str = json_str[:json_end].strip()
-            else:
-                json_start = result.find('{')
-                json_end = result.rfind('}') + 1
-                json_str = result[json_start:json_end]
-            analysis = json.loads(json_str)
-        except (json.JSONDecodeError, IndexError, ValueError) as e:
-            logger.error(f"Error parsing JSON output: {e}\nRaw model output:\n{result}")
-            analysis = {"error": "Failed to parse JSON output from model."}
-        return analysis
-=======
-158
-
-159     return analysis
-160
-161 def _transform_query(self, query: str) -> str:
-162     return query
-163
-164 def _format_rules_for_prompt(self, rules: list) -> str:
-165     if not rules:
-166         return "No specific compliance rules were retrieved. Analyze based on general Medicare principles."
-167     formatted_rules = []
-168     for rule in rules:
-169         formatted_rules.append(
-170             f"- **Rule:** {getattr(rule, 'issue_title', '')}\n"
-171             f"  **Detail:** {getattr(rule, 'issue_detail', '')}\n"
-172             f"  **Suggestion:** {getattr(rule, 'suggestion', '')}"
-173         )
-174     return "\n".join(formatted_rules)
-175
-176 def _build_prompt(self, document: str, entity_list: str, context: str) -> str:
-177     """
-178     Builds the prompt for the LLM.
-179     """
-180     return f"""
-You are an expert Medicare compliance officer for a Skilled Nursing Facility (SNF). Your task is to analyze a clinical therapy document for potential compliance risks based on the provided Medicare guidelines.
-
-**Clinical Document:**
----
-{document}
----
-
-**Extracted Clinical Entities:**
----
-{entity_list}
----
-
-**Relevant Medicare Guidelines:**
----
-{context}
----
-
-**Your Task:**
-Based on all the information above, provide a detailed compliance analysis. Identify any potential risks, explain why they are risks according to the retrieved rules, and suggest specific actions to mitigate them. If no risks are found, state that the document appears to be compliant.
-
-**Output Format:**
-Return the analysis as a JSON object with the following structure:
-{{
-  "findings": [
-    {{
-      "text": "<original text from document that contains the finding>",
-      "risk": "<description of the compliance risk based on retrieved rules>",
-      "suggestion": "<suggestion to mitigate the risk>"
-    }}
-  ]
-}}
-
-**Compliance Analysis:**
-"""
-
- def _parse_json_output(self, result: str) -> dict:
-     """
-     Parses JSON output from the model with robust error handling.
-     """
-     try:
-         # First try to find JSON wrapped in code blocks
-         json_start = result.find('```json')
-         if json_start != -1:
-             json_str = result[json_start + 7:].strip()
-             json_end = json_str.rfind('```')
-             if json_end != -1:
-                 json_str = json_str[:json_end].strip()
-         else:
-             # Fall back to finding raw JSON braces
-             json_start = result.find('{')
-             json_end = result.rfind('}') + 1
-             json_str = result[json_start:json_end]
-         
-         analysis = json.loads(json_str)
-         return analysis
-         
-     except (json.JSONDecodeError, IndexError, ValueError) as e:
-         logger.error(f"Error parsing JSON output: {e}\nRaw model output:\n{result}")
-         analysis = {"error": "Failed to parse JSON output from model."}
-         return analysis
->>>>>>> 355bca75
+116         query = document_text
+117         doc_type_obj = doc_type
+118         if self.use_query_transformation:
+119             query = self._transform_query(query)
+120         retrieved_rules = (
+121             self.retriever.search(query=query)
+122             if self.retriever
+123             else
+124             self.guideline_service.search(query=query)
+125         )
+126         context_str = self._format_rules_for_prompt(retrieved_rules)
+127         logger.info("Retrieved and formatted context.")
+128
+129         prompt = self.prompt_manager.build_prompt(document_text, entities_str, context_str)
+130
+131         inputs = self.generator_tokenizer(prompt, return_tensors="pt").to(self.generator_model.device)
+132         output = self.generator_model.generate(**inputs, max_new_tokens=512, num_return_sequences=1)
+133         result = self.generator_tokenizer.decode(output[0], skip_special_tokens=True)
+134
+135         analysis = self._parse_json_output(result)
+136         logger.info("Raw model analysis returned.")
+137
+138         analysis = self.explanation_engine.generate_explanation(analysis)
+139         logger.info("Explanations generated.")
+140
+141         return analysis
+142
+143     def _transform_query(self, query: str) -> str:
+144         return query
+145
+146     def _format_rules_for_prompt(self, rules: list) -> str:
+147         if not rules:
+148             return "No specific compliance rules were retrieved. Analyze based on general Medicare principles."
+149         formatted_rules = []
+150         for rule in rules:
+151             formatted_rules.append(
+152                 f"- **Rule:** {rule.get('text', '')}\n"
+153                 f"  **Source:** {rule.get('source', '')}\n"
+154             )
+155         return "\n".join(formatted_rules)
+156
+157     def _parse_json_output(self, result: str) -> dict:
+158         """
+159         Parses JSON output from the model with robust error handling.
+160         """
+161         try:
+162             # First try to find JSON wrapped in code blocks
+163             json_start = result.find('```json')
+164             if json_start != -1:
+165                 json_str = result[json_start + 7:].strip()
+166                 json_end = json_str.rfind('```')
+167                 if json_end != -1:
+168                     json_str = json_str[:json_end].strip()
+169             else:
+170                 # Fall back to finding raw JSON braces
+171                 json_start = result.find('{')
+172                 json_end = result.rfind('}') + 1
+173                 json_str = result[json_start:json_end]
+174             
+175             analysis = json.loads(json_str)
+176             return analysis
+177             
+178         except (json.JSONDecodeError, IndexError, ValueError) as e:
+179             logger.error(f"Error parsing JSON output: {e}\nRaw model output:\n{result}")
+180             analysis = {"error": "Failed to parse JSON output from model."}
+181             return analysis