import nltk  # type: ignore
import logging
from typing import Optional, Dict, Any

# Set up logging
logger = logging.getLogger(__name__)

# --- NLTK Setup ---
try:
    nltk.data.find('tokenizers/punkt')
    nltk.data.find('tokenizers/punkt_tab')
except LookupError:
    logger.info("NLTK 'punkt' tokenizer not found. Downloading...")
    nltk.download('punkt', quiet=True)
    nltk.download('punkt_tab', quiet=True)
    logger.info("'punkt' tokenizer downloaded successfully.")

<<<<<<< HEAD
def sentence_window_chunker(
    text: str, window_size: int = 1, metadata: Optional[Dict[Any, Any]] = None
):
=======
def sentence_window_chunker(text: str, window_size: int = 1, metadata: dict | None = None):
>>>>>>> 4db3b6bb
    """
    Splits text into sentences and creates chunks with a sliding window of context.

    Each chunk dictionary will contain the target sentence and the context window
    as a single string.

    Args:
        text (str): The input text.
        window_size (int): The number of sentences to include before and after the target sentence.

    Returns:
        list[dict]: A list of chunks, where each chunk is a dictionary containing:
                    - 'sentence': The target sentence.
                    - 'window': The target sentence plus its surrounding context sentences.
                    - 'metadata': An empty dictionary for now.
    """
    if not text:
        return []

    sentences = nltk.sent_tokenize(text)
    chunks = []

    for i, sentence in enumerate(sentences):
        # Define the window boundaries
        start_index = max(0, i - window_size)
        end_index = min(len(sentences), i + 1 + window_size)

        # Create the window of sentences
        window_sentences = sentences[start_index:end_index]
        window_text = " ".join(window_sentences)

        chunk_metadata = metadata.copy() if metadata else {}
        chunk = {
            "sentence": sentence,
            "window": window_text,
            "metadata": chunk_metadata
        }
        chunks.append(chunk)

    return chunks<|MERGE_RESOLUTION|>--- conflicted
+++ resolved
@@ -1,6 +1,5 @@
-import nltk  # type: ignore
+import nltk
 import logging
-from typing import Optional, Dict, Any
 
 # Set up logging
 logger = logging.getLogger(__name__)
@@ -15,13 +14,7 @@
     nltk.download('punkt_tab', quiet=True)
     logger.info("'punkt' tokenizer downloaded successfully.")
 
-<<<<<<< HEAD
-def sentence_window_chunker(
-    text: str, window_size: int = 1, metadata: Optional[Dict[Any, Any]] = None
-):
-=======
 def sentence_window_chunker(text: str, window_size: int = 1, metadata: dict | None = None):
->>>>>>> 4db3b6bb
     """
     Splits text into sentences and creates chunks with a sliding window of context.
 
