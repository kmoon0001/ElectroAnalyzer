--- conflicted
+++ resolved
@@ -190,12 +190,8 @@
     
     def _calculate_efficiency_score(self, overall_stats: Dict[str, Any]) -> float:
         """Calculate overall cache efficiency score (0-100)."""
-<<<<<<< HEAD
-        if not self.operation_times:
-=======
         
         if 'no_data' in overall_stats:
->>>>>>> 7deccaae
             return 0.0
 
         recent_ops = list(self.operation_times)
