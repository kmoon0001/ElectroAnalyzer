import os

class PromptManager:
<<<<<<< HEAD
    """
    A service to load, manage, and format prompts from template files.
    """
    def __init__(self, template_path: str):
        """
        Initializes the Prompt Manager by loading a template from the given path.

        Args:
            template_path: The file path to the prompt template.
        """
        self.template_path = template_path
        self.template = ""
        try:
            with open(template_path, 'r', encoding='utf-8') as f:
                self.template = f.read()
            logger.info(f"Successfully loaded prompt template from {template_path}")
        except FileNotFoundError:
            logger.error(f"Prompt template file not found at: {template_path}")
            # We allow it to fail gracefully, build_prompt will return an empty string.
        except Exception as e:
            logger.error(f"Error loading prompt template from {template_path}: {e}")

    def build_prompt(self, **kwargs: Any) -> str:
        """
        Builds a final prompt string by formatting the loaded template
        with the provided keyword arguments.

        Returns:
            The formatted prompt string, or an empty string if the template
            was not loaded successfully.
        """
        if not self.template:
            logger.error(f"Cannot build prompt; template from {self.template_path} is empty or was not loaded.")
            return ""

        try:
            return self.template.format(**kwargs)
        except KeyError as e:
            logger.error(f"Missing key in prompt template '{self.template_path}': {e}")
            return "" # Return empty string on formatting error
        except Exception as e:
            logger.error(f"An unexpected error occurred during prompt building: {e}")
            return ""
=======
    def __init__(self, template_path: str):
        # Get the absolute path to the project's root directory
        ROOT_DIR = os.path.dirname(os.path.dirname(os.path.dirname(os.path.abspath(__file__))))
        abs_template_path = os.path.join(ROOT_DIR, template_path)
        with open(abs_template_path, 'r') as f:
            self.template = f.read()

    def build_prompt(self, **kwargs):
        return self.template.format(**kwargs)
>>>>>>> 604b2756
<|MERGE_RESOLUTION|>--- conflicted
+++ resolved
@@ -1,7 +1,10 @@
 import os
+import logging
+from typing import Any
+
+logger = logging.getLogger(__name__)
 
 class PromptManager:
-<<<<<<< HEAD
     """
     A service to load, manage, and format prompts from template files.
     """
@@ -44,15 +47,4 @@
             return "" # Return empty string on formatting error
         except Exception as e:
             logger.error(f"An unexpected error occurred during prompt building: {e}")
-            return ""
-=======
-    def __init__(self, template_path: str):
-        # Get the absolute path to the project's root directory
-        ROOT_DIR = os.path.dirname(os.path.dirname(os.path.dirname(os.path.abspath(__file__))))
-        abs_template_path = os.path.join(ROOT_DIR, template_path)
-        with open(abs_template_path, 'r') as f:
-            self.template = f.read()
-
-    def build_prompt(self, **kwargs):
-        return self.template.format(**kwargs)
->>>>>>> 604b2756
+            return ""