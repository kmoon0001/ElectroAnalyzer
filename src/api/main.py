import os
import shutil
import logging
from fastapi import FastAPI
from slowapi import Limiter, _rate_limit_exceeded_handler
from slowapi.util import get_remote_address
from slowapi.errors import RateLimitExceeded
from apscheduler.schedulers.background import BackgroundScheduler

# Import all the modular routers
from .routers import auth, analysis, dashboard, admin, health, chat
from ..core.database_maintenance_service import DatabaseMaintenanceService

# --- Configuration ---
DATABASE_PURGE_RETENTION_DAYS = 7  # Days to keep old reports
TEMP_UPLOAD_DIR = "tmp/uploads"

# --- Logging ---
logger = logging.getLogger(__name__)

# --- Helper Functions ---
def clear_temp_uploads():
    """Clears all files from the temporary upload directory."""
    if os.path.exists(TEMP_UPLOAD_DIR):
        for filename in os.listdir(TEMP_UPLOAD_DIR):
            file_path = os.path.join(TEMP_UPLOAD_DIR, filename)
            try:
                if os.path.isfile(file_path) or os.path.islink(file_path):
                    os.unlink(file_path)
                elif os.path.isdir(file_path):
                    shutil.rmtree(file_path)
                logger.info(f"Successfully cleaned up temporary file: {file_path}")
            except Exception as e:
                logger.error(f"Failed to delete {file_path}. Reason: {e}")

def run_database_maintenance():
    """Instantiates and runs the database maintenance service."""
    logger.info("Scheduler triggered: Starting database maintenance job.")
    maintenance_service = DatabaseMaintenanceService()
    maintenance_service.purge_old_reports(retention_days=DATABASE_PURGE_RETENTION_DAYS)
    logger.info("Scheduler job: Database maintenance finished.")

# --- FastAPI App Setup ---
limiter = Limiter(key_func=get_remote_address, default_limits=["100 per minute"])
app = FastAPI(
    title="Clinical Compliance Analyzer API",
    description="API for analyzing clinical documents for compliance.",
    version="1.0.0",
)

<<<<<<< HEAD
app.state.limiter = limiter
app.add_exception_handler(RateLimitExceeded, _rate_limit_exceeded_handler)  # type: ignore[arg-type]

# --- Singleton Service Management ---

=======
>>>>>>> c46cdd8b
@app.on_event("startup")
def startup_event():
    """
    Actions to perform on application startup.
    - Clears the temporary upload directory.
    - Schedules the database maintenance job.
    """
    # 1. Clean up any orphaned temporary files from previous runs
    logger.info("Running startup tasks...")
    clear_temp_uploads()

    # 2. Initialize and start the background scheduler
    scheduler = BackgroundScheduler(daemon=True)
    scheduler.add_job(run_database_maintenance, 'interval', days=1)
    scheduler.start()
    logger.info("Scheduler started. Database maintenance job is scheduled to run daily.")

# Add middleware and exception handlers
app.state.limiter = limiter
app.add_exception_handler(RateLimitExceeded, _rate_limit_exceeded_handler)

# Include all the routers
app.include_router(health.router, tags=["Health"])
app.include_router(auth.router, prefix="/auth", tags=["Authentication"])
app.include_router(admin.router, prefix="/admin", tags=["Admin"])
app.include_router(analysis.router, prefix="/analysis", tags=["Analysis"])
app.include_router(dashboard.router, prefix="/dashboard", tags=["Dashboard"])
app.include_router(chat.router, prefix="/chat", tags=["Chat"])

@app.get("/")
def read_root():
    return {"message": "Welcome to the Clinical Compliance Analyzer API"}<|MERGE_RESOLUTION|>--- conflicted
+++ resolved
@@ -48,14 +48,6 @@
     version="1.0.0",
 )
 
-<<<<<<< HEAD
-app.state.limiter = limiter
-app.add_exception_handler(RateLimitExceeded, _rate_limit_exceeded_handler)  # type: ignore[arg-type]
-
-# --- Singleton Service Management ---
-
-=======
->>>>>>> c46cdd8b
 @app.on_event("startup")
 def startup_event():
     """
@@ -75,7 +67,7 @@
 
 # Add middleware and exception handlers
 app.state.limiter = limiter
-app.add_exception_handler(RateLimitExceeded, _rate_limit_exceeded_handler)
+app.add_exception_handler(RateLimitExceeded, _rate_limit_exceeded_handler)  # type: ignore[arg-type]
 
 # Include all the routers
 app.include_router(health.router, tags=["Health"])
