"""
Clinical Compliance Analyzer API

FastAPI backend for the Therapy Compliance Analyzer desktop application.
Provides endpoints for document analysis, user management, and compliance reporting.
"""
import os
import shutil
import logging
from contextlib import asynccontextmanager

from fastapi import FastAPI, HTTPException
from slowapi import Limiter, _rate_limit_exceeded_handler
from slowapi.util import get_remote_address
from slowapi.errors import RateLimitExceeded
from apscheduler.schedulers.background import BackgroundScheduler

from .dependencies import startup_event as api_startup, shutdown_event as api_shutdown
<<<<<<< HEAD
from .routers import auth, analysis, dashboard, admin, health, chat, compliance, users
=======
from .routers import auth, analysis, dashboard, admin, health, chat, compliance, users, synergy, review
from .error_handling import http_exception_handler
>>>>>>> 50a6c9cf
from ..core.database_maintenance_service import DatabaseMaintenanceService
from ..config import get_settings

settings = get_settings()

# --- Configuration ---
DATABASE_PURGE_RETENTION_DAYS = settings.maintenance.purge_retention_days
TEMP_UPLOAD_DIR = settings.temp_upload_dir

# --- Logging ---
logger = logging.getLogger(__name__)


# --- Helper Functions ---
def clear_temp_uploads():
    """Clears all files from the temporary upload directory."""
    if os.path.exists(TEMP_UPLOAD_DIR):
        for filename in os.listdir(TEMP_UPLOAD_DIR):
            file_path = os.path.join(TEMP_UPLOAD_DIR, filename)
            try:
                if os.path.isfile(file_path) or os.path.islink(file_path):
                    os.unlink(file_path)
                elif os.path.isdir(file_path):
                    shutil.rmtree(file_path)
                logger.info("Successfully cleaned up temporary file: %s", file_path)
            except (OSError, PermissionError) as e:
                logger.error("Failed to delete %s. Reason: %s", file_path, e)


def run_database_maintenance():
    """Instantiates and runs the database maintenance service."""
    logger.info("Scheduler triggered: Starting database maintenance job.")
    maintenance_service = DatabaseMaintenanceService()
<<<<<<< HEAD
    maintenance_service.purge_old_reports(retention_days=DATABASE_PURGE_RETENTION_DAYS)
    logger.info("Scheduler job: Database maintenance finished.")


# --- FastAPI App Setup ---
limiter = Limiter(key_func=get_remote_address, default_limits=["100 per minute"])

@asynccontextmanager
async def lifespan(app: FastAPI):
    """Lifespan context manager for startup and shutdown events."""
    # Startup
    # 1. Run API-level startup logic (e.g., model loading)
    await api_startup()

    # 2. Clean up any orphaned temporary files from previous runs
    logger.info("Running startup tasks...")
    clear_temp_uploads()

    # 3. Initialize and start the background scheduler
    scheduler = BackgroundScheduler(daemon=True)
    scheduler.add_job(run_database_maintenance, "interval", days=1)
    scheduler.start()
    logger.info("Scheduler started for daily database maintenance.")

    yield

    # Shutdown
    await api_shutdown()

app = FastAPI(
    title="Clinical Compliance Analyzer API",
    description="API for analyzing clinical documents for compliance.",
    version="1.0.0",
    lifespan=lifespan,
)


# --- Middleware and Exception Handlers ---
app.state.limiter = limiter
app.add_exception_handler(RateLimitExceeded, _rate_limit_exceeded_handler)

# --- Routers ---
app.include_router(health.router, tags=["Health"])
app.include_router(auth.router, prefix="/auth", tags=["Authentication"])
app.include_router(admin.router, prefix="/admin", tags=["Admin"])
app.include_router(users.router, tags=["Users"])
app.include_router(analysis.router, tags=["Analysis"])
app.include_router(dashboard.router, prefix="/dashboard", tags=["Dashboard"])
app.include_router(chat.router, prefix="/chat", tags=["Chat"])
app.include_router(compliance.router, tags=["Compliance"])


@app.get("/")
def read_root():
    """Root endpoint providing API welcome message."""
    return {"message": "Welcome to the Clinical Compliance Analyzer API"}
=======
    maintenance_service.purge_old_reports(retention_days=DATABASE_PURGE_RETENTION_DAYS)
>>>>>>> 50a6c9cf
<|MERGE_RESOLUTION|>--- conflicted
+++ resolved
@@ -16,12 +16,8 @@
 from apscheduler.schedulers.background import BackgroundScheduler
 
 from .dependencies import startup_event as api_startup, shutdown_event as api_shutdown
-<<<<<<< HEAD
-from .routers import auth, analysis, dashboard, admin, health, chat, compliance, users
-=======
 from .routers import auth, analysis, dashboard, admin, health, chat, compliance, users, synergy, review
 from .error_handling import http_exception_handler
->>>>>>> 50a6c9cf
 from ..core.database_maintenance_service import DatabaseMaintenanceService
 from ..config import get_settings
 
@@ -55,26 +51,40 @@
     """Instantiates and runs the database maintenance service."""
     logger.info("Scheduler triggered: Starting database maintenance job.")
     maintenance_service = DatabaseMaintenanceService()
-<<<<<<< HEAD
+from fastapi import FastAPI
+from async_limiter import Limiter  # example import; adjust as needed
+from slowapi.util import get_remote_address
+from slowapi.errors import RateLimitExceeded
+from apscheduler.schedulers.background import BackgroundScheduler
+from contextlib import asynccontextmanager
+import logging
+
+from .dependencies import startup_event as api_startup, shutdown_event as api_shutdown
+from .routers import auth, analysis, dashboard, admin, health, chat, compliance, users, synergy, review
+from .error_handling import http_exception_handler
+
+logger = logging.getLogger(__name__)
+
+DATABASE_PURGE_RETENTION_DAYS = 30  # example value
+
+def clear_temp_uploads():
+    # Implementation to clear temporary upload files
+    pass
+
+async def run_database_maintenance():
     maintenance_service.purge_old_reports(retention_days=DATABASE_PURGE_RETENTION_DAYS)
     logger.info("Scheduler job: Database maintenance finished.")
 
-
-# --- FastAPI App Setup ---
 limiter = Limiter(key_func=get_remote_address, default_limits=["100 per minute"])
 
 @asynccontextmanager
 async def lifespan(app: FastAPI):
     """Lifespan context manager for startup and shutdown events."""
-    # Startup
-    # 1. Run API-level startup logic (e.g., model loading)
     await api_startup()
 
-    # 2. Clean up any orphaned temporary files from previous runs
     logger.info("Running startup tasks...")
     clear_temp_uploads()
 
-    # 3. Initialize and start the background scheduler
     scheduler = BackgroundScheduler(daemon=True)
     scheduler.add_job(run_database_maintenance, "interval", days=1)
     scheduler.start()
@@ -82,8 +92,8 @@
 
     yield
 
-    # Shutdown
     await api_shutdown()
+
 
 app = FastAPI(
     title="Clinical Compliance Analyzer API",
@@ -92,12 +102,9 @@
     lifespan=lifespan,
 )
 
+app.state.limiter = limiter
+app.add_exception_handler(RateLimitExceeded, http_exception_handler)
 
-# --- Middleware and Exception Handlers ---
-app.state.limiter = limiter
-app.add_exception_handler(RateLimitExceeded, _rate_limit_exceeded_handler)
-
-# --- Routers ---
 app.include_router(health.router, tags=["Health"])
 app.include_router(auth.router, prefix="/auth", tags=["Authentication"])
 app.include_router(admin.router, prefix="/admin", tags=["Admin"])
@@ -106,12 +113,10 @@
 app.include_router(dashboard.router, prefix="/dashboard", tags=["Dashboard"])
 app.include_router(chat.router, prefix="/chat", tags=["Chat"])
 app.include_router(compliance.router, tags=["Compliance"])
-
+app.include_router(synergy.router, tags=["Synergy"])
+app.include_router(review.router, tags=["Review"])
 
 @app.get("/")
 def read_root():
     """Root endpoint providing API welcome message."""
-    return {"message": "Welcome to the Clinical Compliance Analyzer API"}
-=======
-    maintenance_service.purge_old_reports(retention_days=DATABASE_PURGE_RETENTION_DAYS)
->>>>>>> 50a6c9cf
+    return {"message": "Welcome to the Clinical Compliance Analyzer API"}