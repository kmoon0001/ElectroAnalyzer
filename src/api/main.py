--- conflicted
+++ resolved
@@ -7,13 +7,6 @@
 from slowapi.errors import RateLimitExceeded
 from apscheduler.schedulers.background import BackgroundScheduler
 
-<<<<<<< HEAD
-from .routers import auth, analysis, dashboard, admin, health, chat
-from src.core.analysis_service import AnalysisService
-
-limiter = Limiter(key_func=get_remote_address, default_limits=["100 per minute"])
-
-=======
 # Import all the modular routers
 from .routers import auth, analysis, dashboard, admin, health, chat
 from ..core.database_maintenance_service import DatabaseMaintenanceService
@@ -50,7 +43,7 @@
 
 # --- FastAPI App Setup ---
 limiter = Limiter(key_func=get_remote_address, default_limits=["100 per minute"])
->>>>>>> 4db3b6bb
+
 app = FastAPI(
     title="Clinical Compliance Analyzer API",
     description="API for analyzing clinical documents for compliance.",
@@ -58,12 +51,6 @@
 )
 
 @app.on_event("startup")
-<<<<<<< HEAD
-def startup_event():
-    """Create and attach the AnalysisService instance at startup."""
-    app.state.analysis_service = AnalysisService()
-
-=======
 async def startup_event():
     """
     Actions to perform on application startup.
@@ -92,14 +79,10 @@
     await api_shutdown()
 
 # Add middleware and exception handlers
->>>>>>> 4db3b6bb
 app.state.limiter = limiter
-app.add_exception_handler(RateLimitExceeded, _rate_limit_exceeded_handler)  # type: ignore[arg-type]
+app.add_exception_handler(RateLimitExceeded, _rate_limit_exceeded_handler)
 
-<<<<<<< HEAD
-=======
 # Include all the routers
->>>>>>> 4db3b6bb
 app.include_router(health.router, tags=["Health"])
 app.include_router(auth.router, prefix="/auth", tags=["Authentication"])
 app.include_router(admin.router, prefix="/admin", tags=["Admin"])
