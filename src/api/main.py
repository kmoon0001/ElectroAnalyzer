--- conflicted
+++ resolved
@@ -12,17 +12,12 @@
 
 from apscheduler.schedulers.background import BackgroundScheduler
 from fastapi import FastAPI
-<<<<<<< HEAD
-from slowapi import _rate_limit_exceeded_handler
-=======
 from slowapi import Limiter, _rate_limit_exceeded_handler
 from slowapi.errors import RateLimitExceeded
 from slowapi.util import get_remote_address
->>>>>>> c414b367
 from slowapi.errors import RateLimitExceeded
 from apscheduler.schedulers.background import BackgroundScheduler
 from starlette.exceptions import HTTPException as StarletteHTTPException
-
 from src.api.dependencies import (
     shutdown_event as api_shutdown,
     startup_event as api_startup,
@@ -38,34 +33,29 @@
 
 settings = get_settings()
 
-<<<<<<< HEAD
+import logging
+import os
+import shutil
+from slowapi import Limiter, _rate_limit_exceeded_handler
+from slowapi.util import get_remote_address
+from apscheduler.schedulers.background import BackgroundScheduler # Assuming this is needed for scheduler
+
 from ..config import get_settings
-from ..core.database_maintenance_service import run_database_maintenance
-from ..utils.file_utils import clear_temp_uploads
+from ..core.database_maintenance_service import run_database_maintenance, DatabaseMaintenanceService # Import DatabaseMaintenanceService to use in helper function
+from ..utils.file_utils import clear_temp_uploads # This import will be removed below as the function is defined locally
 from .dependencies import startup_event as api_startup, shutdown_event as api_shutdown
 from .routers import auth, analysis, dashboard, admin, health, chat, compliance
 from .rate_limiter import limiter # Import limiter from new file
-=======
+
 # --- Configuration ---
+settings = get_settings() # Assuming settings object is needed here
 DATABASE_PURGE_RETENTION_DAYS = settings.maintenance.purge_retention_days
 TEMP_UPLOAD_DIR = settings.paths.temp_upload_dir
->>>>>>> c414b367
 
 # --- Logging ---
 logger = logging.getLogger(__name__)
 
-
 # --- Helper Functions ---
-<<<<<<< HEAD
-
-
-
-
-
-
-# --- FastAPI App Setup ---
-scheduler = BackgroundScheduler(daemon=True)
-=======
 def clear_temp_uploads(directory_path: str):
     """Clears all files from the specified directory."""
     try:
@@ -102,9 +92,8 @@
 
 
 # --- FastAPI App Setup ---
-limiter = Limiter(key_func=get_remote_address, default_limits=["100 per minute"])
->>>>>>> c414b367
-
+scheduler = BackgroundScheduler(daemon=True) # From detached7
+limiter = Limiter(key_func=get_remote_address, default_limits=["100 per minute"]) # From main
 
 @asynccontextmanager
 async def lifespan(app: FastAPI):
@@ -133,14 +122,12 @@
     # Shutdown
     await api_shutdown()
 
-
 app = FastAPI(
     title="Clinical Compliance Analyzer API",
     description="API for analyzing clinical documents for compliance.",
     version="1.0.0",
     lifespan=lifespan,
 )
-
 
 # --- Middleware and Exception Handlers ---
 app.state.limiter = limiter
