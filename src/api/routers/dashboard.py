--- conflicted
+++ resolved
@@ -1,47 +1,32 @@
 import datetime
 import logging
 from time import perf_counter
-<<<<<<< HEAD
-from typing import List, Optional
-=======
+import logging # Added from the logging section of the previous block
 from typing import List, Optional, Tuple
->>>>>>> c414b367
 
 from fastapi import APIRouter, Depends, HTTPException, status
 from fastapi.responses import HTMLResponse
 from src.schemas import DirectorDashboardData, CoachingFocus
 from sqlalchemy.ext.asyncio import AsyncSession
 
-<<<<<<< HEAD
-from ...auth import get_current_active_user, get_current_admin_user
-from ...database import crud, models, schemas
-from ...database.schemas import DirectorDashboardData, CoachingFocus # Explicitly import these
-from ...database import get_async_db
-from ...core.report_generator import ReportGenerator
-from ...core.llm_service import LLMService
-from ...core.analysis_service import AnalysisService # Added AnalysisService import
-from ...config import get_settings
-from ..rate_limiter import limiter # Import limiter from new file
-
-logger = logging.getLogger(__name__)
-settings = get_settings()
-=======
+# Combined and resolved imports
 from src import crud, models, schemas
 from src.api.dependencies import require_admin
 from src.api.limiter import limiter
-from src.auth import get_current_active_user
+from src.auth import get_current_active_user, get_current_admin_user # Combined auth imports
 from src.config import Settings, get_settings
 from src.core.llm_service import LLMService
 from src.core.report_generator import ReportGenerator
-from src.database.database import get_async_db
->>>>>>> c414b367
+from src.core.analysis_service import AnalysisService # Added from detached7
+from src.database.database import get_async_db # Use the explicit path from main
+
+# Initialization
+logger = logging.getLogger(__name__) # Added logging import/init
+settings = get_settings() # Added settings init
 
 logger = logging.getLogger(__name__)
 router = APIRouter()
 report_generator = ReportGenerator()
-
-
-
 
 # --- Helper Functions ---#
 
@@ -151,15 +136,10 @@
             status_code=status.HTTP_404_NOT_FOUND,
             detail="Director Dashboard feature is not enabled.",
         )
-
-<<<<<<< HEAD
-    # In a larger application, this service would be managed via a dependency injection system.
+# In a larger application, this service would be managed via a dependency injection system.
 
     analysis_service = AnalysisService() # Instantiate AnalysisService
-    repo_id, filename = analysis_service._select_generator_profile(settings.models) # Use AnalysisService to get repo_id and filename
-=======
-    repo_id, filename = _resolve_generator_model(settings)
->>>>>>> c414b367
+    repo_id, filename = _resolve_generator_model(settings) # Use the clean helper function from main
     llm_service = LLMService(
         model_repo_id=repo_id,
         model_filename=filename,
