import datetime
import logging
from time import perf_counter
from typing import List, Optional, Tuple

from fastapi import APIRouter, Depends, HTTPException, status, Request
from fastapi.responses import HTMLResponse
from src.database.schemas import DirectorDashboardData, CoachingFocus
from sqlalchemy.ext.asyncio import AsyncSession

<<<<<<< HEAD
from src.database import crud, models
from src import schemas
=======
from src.database import crud, models, schemas
>>>>>>> ab2d9e5c
from src.api.dependencies import require_admin
from src.api.limiter import limiter
from src.auth import get_current_active_user
from src.config import Settings, get_settings
from src.core.llm_service import LLMService
from src.core.report_generator import ReportGenerator
from src.database.database import get_async_db

logger = logging.getLogger(__name__)
router = APIRouter()
report_generator = ReportGenerator()


# --- Helper Functions ---#


def _resolve_generator_model(settings: Settings) -> Tuple[str, str]:
    """Resolves the generator model from settings, preferring profiles."""
    if settings.models.generator_profiles:
        # In this context, we can just use the first available profile.
        profile = next(iter(settings.models.generator_profiles.values()))
        return profile.repo, profile.filename

    if settings.models.generator and settings.models.generator_filename:
        return settings.models.generator, settings.models.generator_filename

    # If no generator model is configured, something is wrong.
    raise ValueError("Could not resolve a generator model from the settings.")


@router.get("/reports", response_model=List[schemas.AnalysisReport])
async def read_reports(
    skip: int = 0,
    limit: int = 100,
    db: AsyncSession = Depends(get_async_db),
    current_user: models.User = Depends(get_current_active_user),
):
    return await crud.get_reports(db, skip=skip, limit=limit)


@router.get("/reports/{report_id}", response_class=HTMLResponse)
async def read_report(
    report_id: int,
    db: AsyncSession = Depends(get_async_db),
    current_user: models.User = Depends(get_current_active_user),
):
    db_report = await crud.get_report(db, report_id=report_id)
    if db_report is None:
        raise HTTPException(
            status_code=status.HTTP_404_NOT_FOUND, detail="Report not found"
        )

    report_html = report_generator.generate_html_report(
        analysis_result=db_report.analysis_result,
        doc_name=db_report.document_name,
        analysis_mode="rubric",
    )
    return HTMLResponse(content=report_html)


@router.get("/findings-summary", response_model=List[schemas.FindingSummary])
async def read_findings_summary(
    db: AsyncSession = Depends(get_async_db),
    current_user: models.User = Depends(get_current_active_user),
):
    if hasattr(crud, "get_findings_summary"):
        return await crud.get_findings_summary(db)
    return []


@router.get(
    "/director-dashboard",
    response_model=DirectorDashboardData,
    dependencies=[Depends(require_admin)],
)
@limiter.limit("30/minute")
async def get_director_dashboard_data(
    request: Request,
    db: AsyncSession = Depends(get_async_db),
    settings: Settings = Depends(get_settings),
    start_date: Optional[datetime.date] = None,
    end_date: Optional[datetime.date] = None,
    discipline: Optional[str] = None,
) -> DirectorDashboardData:
    """
    Provides aggregated analytics data for the director's dashboard.
    Accessible only by admin users and filterable by date and discipline.
    """
    if not settings.enable_director_dashboard:
        raise HTTPException(
            status_code=status.HTTP_404_NOT_FOUND,
            detail="Director Dashboard feature is not enabled.",
        )

    total_findings = await crud.get_total_findings_count(
        db, start_date=start_date, end_date=end_date, discipline=discipline
    )
    team_summary = await crud.get_team_habit_summary(
        db, start_date=start_date, end_date=end_date, discipline=discipline
    )
    clinician_breakdown = await crud.get_clinician_habit_breakdown(
        db, start_date=start_date, end_date=end_date, discipline=discipline
    )

    return DirectorDashboardData(
        total_findings=total_findings,
        team_habit_summary=team_summary,
        clinician_habit_breakdown=clinician_breakdown,
    )


@router.post(
    "/coaching-focus",
    response_model=CoachingFocus,
    dependencies=[Depends(require_admin)],
)
async def generate_coaching_focus(
    dashboard_data: DirectorDashboardData, settings: Settings = Depends(get_settings)
) -> CoachingFocus:
    """
    Generates an AI-powered weekly coaching focus based on team analytics.
    """
    if not settings.enable_director_dashboard:
        raise HTTPException(
            status_code=status.HTTP_404_NOT_FOUND,
            detail="Director Dashboard feature is not enabled.",
        )

    repo_id, filename = _resolve_generator_model(settings)
    llm_service = LLMService(
        model_repo_id=repo_id,
        model_filename=filename,
        llm_settings={
            "model_type": settings.llm.model_type,
            "context_length": settings.llm.context_length,
            "generation_params": settings.llm.generation_params,
        },
    )

    if not llm_service.is_ready():
        raise HTTPException(
            status_code=status.HTTP_503_SERVICE_UNAVAILABLE,
            detail="LLM service is not available.",
        )

    prompt = f"""
    You are an expert clinical director AI assistant. Based on the following team performance data, generate a concise and actionable weekly coaching focus. The focus should identify the most critical issue and provide concrete steps for improvement.

    **Team Analytics Data:**
    - **Total Compliance Findings:** {dashboard_data.total_findings}
    - **Top Habit-Related Issues:**
    """
    for item in dashboard_data.team_habit_summary[:3]:
        prompt += f"  - {item.habit_name}: {item.count} findings\n"

    prompt += "\n**Clinician-Specific Breakdown (Top 5):**\n"
    for item in dashboard_data.clinician_habit_breakdown[:5]:
        prompt += (
            f"  - {item.clinician_name} ({item.habit_name}): {item.count} findings\n"
        )

    prompt += """
    **Your Task:**
    Generate a JSON object with the following structure. Infer a likely root cause for the primary issue based on the data.
    {{
      "focus_title": "A compelling title for the weekly focus.",
      "summary": "A brief summary explaining the most significant issue and its impact.",
      "root_cause": "The inferred root cause of the issue (e.g., 'Lack of familiarity with new guidelines', 'Time management during patient care').",
      "action_steps": [
        "A concrete, actionable step for the team related to the root cause.",
        "Another actionable step.",
        "A final actionable step."
      ]
    }}

    Return only the JSON object.
    """
    try:
        start = perf_counter()
        raw_response = llm_service.generate_analysis(prompt)
        duration = perf_counter() - start
        logger.info("LLM coaching focus generation took %.2fs", duration)
        coaching_data = llm_service.parse_json_output(raw_response)
        return CoachingFocus(**coaching_data)
    except Exception as e:
        logger.exception("Failed to generate coaching focus")
        raise HTTPException(
            status_code=status.HTTP_500_INTERNAL_SERVER_ERROR,
            detail=f"Failed to generate coaching focus: {e}",
        )


@router.get(
    "/habit-trends",
    response_model=List[schemas.HabitTrendPoint],
    dependencies=[Depends(require_admin)],
)
@limiter.limit("60/minute")
async def get_habit_trends(
    request: Request,
    db: AsyncSession = Depends(get_async_db),
    settings: Settings = Depends(get_settings),
    start_date: Optional[datetime.date] = None,
    end_date: Optional[datetime.date] = None,
) -> List[schemas.HabitTrendPoint]:
    """Provide habit trend analysis data over time."""
    if not settings.enable_director_dashboard:
        raise HTTPException(
            status_code=status.HTTP_404_NOT_FOUND,
            detail="Director Dashboard feature is not enabled.",
        )
    return await crud.get_habit_trend_data(db, start_date=start_date, end_date=end_date)<|MERGE_RESOLUTION|>--- conflicted
+++ resolved
@@ -8,12 +8,7 @@
 from src.database.schemas import DirectorDashboardData, CoachingFocus
 from sqlalchemy.ext.asyncio import AsyncSession
 
-<<<<<<< HEAD
-from src.database import crud, models
-from src import schemas
-=======
 from src.database import crud, models, schemas
->>>>>>> ab2d9e5c
 from src.api.dependencies import require_admin
 from src.api.limiter import limiter
 from src.auth import get_current_active_user
@@ -64,165 +59,4 @@
     if db_report is None:
         raise HTTPException(
             status_code=status.HTTP_404_NOT_FOUND, detail="Report not found"
-        )
-
-    report_html = report_generator.generate_html_report(
-        analysis_result=db_report.analysis_result,
-        doc_name=db_report.document_name,
-        analysis_mode="rubric",
-    )
-    return HTMLResponse(content=report_html)
-
-
-@router.get("/findings-summary", response_model=List[schemas.FindingSummary])
-async def read_findings_summary(
-    db: AsyncSession = Depends(get_async_db),
-    current_user: models.User = Depends(get_current_active_user),
-):
-    if hasattr(crud, "get_findings_summary"):
-        return await crud.get_findings_summary(db)
-    return []
-
-
-@router.get(
-    "/director-dashboard",
-    response_model=DirectorDashboardData,
-    dependencies=[Depends(require_admin)],
-)
-@limiter.limit("30/minute")
-async def get_director_dashboard_data(
-    request: Request,
-    db: AsyncSession = Depends(get_async_db),
-    settings: Settings = Depends(get_settings),
-    start_date: Optional[datetime.date] = None,
-    end_date: Optional[datetime.date] = None,
-    discipline: Optional[str] = None,
-) -> DirectorDashboardData:
-    """
-    Provides aggregated analytics data for the director's dashboard.
-    Accessible only by admin users and filterable by date and discipline.
-    """
-    if not settings.enable_director_dashboard:
-        raise HTTPException(
-            status_code=status.HTTP_404_NOT_FOUND,
-            detail="Director Dashboard feature is not enabled.",
-        )
-
-    total_findings = await crud.get_total_findings_count(
-        db, start_date=start_date, end_date=end_date, discipline=discipline
-    )
-    team_summary = await crud.get_team_habit_summary(
-        db, start_date=start_date, end_date=end_date, discipline=discipline
-    )
-    clinician_breakdown = await crud.get_clinician_habit_breakdown(
-        db, start_date=start_date, end_date=end_date, discipline=discipline
-    )
-
-    return DirectorDashboardData(
-        total_findings=total_findings,
-        team_habit_summary=team_summary,
-        clinician_habit_breakdown=clinician_breakdown,
-    )
-
-
-@router.post(
-    "/coaching-focus",
-    response_model=CoachingFocus,
-    dependencies=[Depends(require_admin)],
-)
-async def generate_coaching_focus(
-    dashboard_data: DirectorDashboardData, settings: Settings = Depends(get_settings)
-) -> CoachingFocus:
-    """
-    Generates an AI-powered weekly coaching focus based on team analytics.
-    """
-    if not settings.enable_director_dashboard:
-        raise HTTPException(
-            status_code=status.HTTP_404_NOT_FOUND,
-            detail="Director Dashboard feature is not enabled.",
-        )
-
-    repo_id, filename = _resolve_generator_model(settings)
-    llm_service = LLMService(
-        model_repo_id=repo_id,
-        model_filename=filename,
-        llm_settings={
-            "model_type": settings.llm.model_type,
-            "context_length": settings.llm.context_length,
-            "generation_params": settings.llm.generation_params,
-        },
-    )
-
-    if not llm_service.is_ready():
-        raise HTTPException(
-            status_code=status.HTTP_503_SERVICE_UNAVAILABLE,
-            detail="LLM service is not available.",
-        )
-
-    prompt = f"""
-    You are an expert clinical director AI assistant. Based on the following team performance data, generate a concise and actionable weekly coaching focus. The focus should identify the most critical issue and provide concrete steps for improvement.
-
-    **Team Analytics Data:**
-    - **Total Compliance Findings:** {dashboard_data.total_findings}
-    - **Top Habit-Related Issues:**
-    """
-    for item in dashboard_data.team_habit_summary[:3]:
-        prompt += f"  - {item.habit_name}: {item.count} findings\n"
-
-    prompt += "\n**Clinician-Specific Breakdown (Top 5):**\n"
-    for item in dashboard_data.clinician_habit_breakdown[:5]:
-        prompt += (
-            f"  - {item.clinician_name} ({item.habit_name}): {item.count} findings\n"
-        )
-
-    prompt += """
-    **Your Task:**
-    Generate a JSON object with the following structure. Infer a likely root cause for the primary issue based on the data.
-    {{
-      "focus_title": "A compelling title for the weekly focus.",
-      "summary": "A brief summary explaining the most significant issue and its impact.",
-      "root_cause": "The inferred root cause of the issue (e.g., 'Lack of familiarity with new guidelines', 'Time management during patient care').",
-      "action_steps": [
-        "A concrete, actionable step for the team related to the root cause.",
-        "Another actionable step.",
-        "A final actionable step."
-      ]
-    }}
-
-    Return only the JSON object.
-    """
-    try:
-        start = perf_counter()
-        raw_response = llm_service.generate_analysis(prompt)
-        duration = perf_counter() - start
-        logger.info("LLM coaching focus generation took %.2fs", duration)
-        coaching_data = llm_service.parse_json_output(raw_response)
-        return CoachingFocus(**coaching_data)
-    except Exception as e:
-        logger.exception("Failed to generate coaching focus")
-        raise HTTPException(
-            status_code=status.HTTP_500_INTERNAL_SERVER_ERROR,
-            detail=f"Failed to generate coaching focus: {e}",
-        )
-
-
-@router.get(
-    "/habit-trends",
-    response_model=List[schemas.HabitTrendPoint],
-    dependencies=[Depends(require_admin)],
-)
-@limiter.limit("60/minute")
-async def get_habit_trends(
-    request: Request,
-    db: AsyncSession = Depends(get_async_db),
-    settings: Settings = Depends(get_settings),
-    start_date: Optional[datetime.date] = None,
-    end_date: Optional[datetime.date] = None,
-) -> List[schemas.HabitTrendPoint]:
-    """Provide habit trend analysis data over time."""
-    if not settings.enable_director_dashboard:
-        raise HTTPException(
-            status_code=status.HTTP_404_NOT_FOUND,
-            detail="Director Dashboard feature is not enabled.",
-        )
-    return await crud.get_habit_trend_data(db, start_date=start_date, end_date=end_date)+        )