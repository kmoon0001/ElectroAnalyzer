--- conflicted
+++ resolved
@@ -58,27 +58,25 @@
     rdfs:domain :ComplianceRule ;
     rdfs:range rdfs:Literal .
 
-<<<<<<< HEAD
 :hasDocumentType a owl:DatatypeProperty ;
     rdfs:comment "The type of document this rule applies to (e.g., 'Evaluation', 'Progress Note'). If absent, the rule is considered universal." ;
-=======
+    rdfs:domain :ComplianceRule ;
+    rdfs:range rdfs:Literal .
+
 :hasSuggestion a owl:DatatypeProperty ;
     rdfs:comment "A detailed suggestion for how to remediate the finding." ;
     rdfs:domain :ComplianceRule ;
     rdfs:range rdfs:Literal .
 
-
 # --- Individuals (Rules) ---
 
 # Rule 1: Signature/Date check
-# This rule triggers if NONE of the keywords are found.
 :SignatureRule a :ComplianceRule ;
     :hasSeverity "finding" ;
     :hasStrictSeverity "flag" ;
     :hasIssueTitle "Provider signature/date possibly missing" ;
     :hasIssueDetail "No explicit evidence of dated/signature entries found." ;
     :hasIssueCategory "Signatures/Dates" ;
-
     :hasFinancialImpact "50" ;
     :hasDiscipline "pt" ;
     :hasNegativeKeywords :SignatureKeywords .
@@ -88,7 +86,8 @@
 
 # Rule 2: Goals check
 # This rule triggers if 'goal' is present, but measurable/time-bound keywords are NOT found.
->>>>>>> 7fb61f19
+# ... continue with your rule definitions ...
+
     rdfs:domain :ComplianceRule ;
     rdfs:range rdfs:Literal .
 
@@ -115,17 +114,10 @@
     :hasIssueTitle "Goals may not be measurable/time-bound" ;
     :hasIssueDetail "Consider restating goals with measurable, time-bound targets and baselines." ;
     :hasIssueCategory "Goals" ;
-<<<<<<< HEAD
-    :hasFinancialImpact 50 ;
+    :hasFinancialImpact "50" ;
     :hasDiscipline "pt" ;
     :hasDocumentType "Progress Note" ;
-=======
     :hasSuggestion "To improve, ensure each goal is SMART (Specific, Measurable, Achievable, Relevant, Time-bound). For example, instead of 'improve strength', write 'Patient will increase right knee extension strength from 3/5 to 4/5 within 2 weeks to improve ambulation'." ;
-
-:hasFinancialImpact "50" ;
-:hasDiscipline "pt" ;
-
->>>>>>> 7fb61f19
     :hasPositiveKeywords :GoalsKeywordsPresent ;
     :hasNegativeKeywords :GoalsKeywordsMissing .
 
