# Python
from __future__ import annotations

# Standard library
import hashlib
import html
import logging
import os
import re
import sqlite3
import sys
from typing import Callable, List, Literal, Tuple, Optional
import sys
from urllib.parse import quote, unquote

# Third-party used throughout
import pandas as pd  # type: ignore

# --- Configuration defaults and constants ---
REPORT_TEMPLATE_VERSION = "v2.0"

# Paths and environment
BASE_DIR = os.path.dirname(os.path.abspath(__file__))
_default_db_dir = os.path.join(os.path.expanduser("~"), "Documents", "SpecKitData")
DATABASE_PATH = os.getenv("SPEC_KIT_DB", os.path.join(_default_db_dir, "spec_kit.db"))
REPORTS_DIR = os.getenv("SPEC_KIT_REPORTS", os.path.join(os.path.expanduser("~"), "Documents", "SpecKitReports"))
LOGS_DIR = os.path.join(os.path.expanduser("~"), "Documents", "SpecKitData", "logs")

# PDF report defaults
REPORT_FONT_FAMILY = "DejaVu Sans"
REPORT_FONT_SIZE = 8.5

REPORT_STYLESHEET = """
    body { font-family: DejaVu Sans, Arial, sans-serif; font-size: 10pt; line-height: 1.4; }
    h1 { font-size: 18pt; color: #1f4fd1; margin-bottom: 20px; }
    h2 { font-size: 14pt; color: #111827; border-bottom: 1px solid #ccc; padding-bottom: 5px; margin-top: 25px; }
    h3 { font-size: 12pt; color: #374151; margin-top: 20px; }
    .user-message { margin-top: 15px; }
    .ai-message { margin-top: 5px; padding: 8px; background-color: #f3f4f6; border-radius: 8px; }
    .education-block {
        margin-top: 15px;
        padding: 12px;
        background-color: #eef6ff;
        border-left: 5px solid #60a5fa;
        border-radius: 8px;
    }
    .education-block h3 {
        margin-top: 0;
        color: #1f4fd1;
    }
    hr { border: none; border-top: 1px solid #ccc; margin: 20px 0; }
    ul { padding-left: 20px; }
    li { margin-bottom: 5px; }
    .suggestion-link { text-decoration: none; color: #1f4fd1; }
    .suggestion-link:hover { text-decoration: underline; }
"""
REPORT_PAGE_SIZE = (8.27, 11.69)  # A4 inches
REPORT_MARGINS = (1.1, 1.0, 1.3, 1.0)  # top, right, bottom, left inches
REPORT_HEADER_LINES = 2
REPORT_FOOTER_LINES = 1

# --- Logging setup ---
logger = logging.getLogger(__name__)
if not logger.handlers:
    logging.basicConfig(level=logging.INFO, format="%(asctime)s %(levelname)s %(name)s: %(message)s")
    try:
        os.makedirs(LOGS_DIR, exist_ok=True)
        log_path = os.path.join(LOGS_DIR, "app.log")
        from logging.handlers import RotatingFileHandler

        fh = RotatingFileHandler(log_path, maxBytes=2_000_000, backupCount=5, encoding="utf-8")
        fh.setLevel(logging.INFO)
        fh.setFormatter(logging.Formatter("%(asctime)s %(levelname)s %(name)s: %(message)s"))
        logging.getLogger().addHandler(fh)
        logger.info(f"File logging to: {log_path}")
    except Exception as _e:
        logger.warning(f"Failed to set up file logging: {_e}")

# spaCy disabled placeholder
nlp = None  # type: ignore

# --- Third-party imports (guarded) ---
try:
    import pdfplumber
except Exception as e:
    pdfplumber = None  # type: ignore
    logger.warning(f"pdfplumber unavailable: {e}")

try:
    import pytesseract
except Exception as e:
    pytesseract = None  # type: ignore
    logger.warning(f"pytesseract unavailable: {e}")

try:
    from transformers import pipeline
except ImportError:
    pipeline = None
    logger.warning("transformers library not found. BioBERT NER will be disabled.")

try:
    from PIL import Image, UnidentifiedImageError
except Exception as e:
    Image = None  # type: ignore
    class UnidentifiedImageError(Exception): ...
    logger.warning(f"PIL unavailable: {e}")

try:
    import numpy as np
except ImportError:
    np = None
    logger.warning("Numpy unavailable. Some analytics features will be disabled.")

# --- FHIR Imports (guarded) ---
try:
    from fhir.resources.bundle import Bundle
    from fhir.resources.diagnosticreport import DiagnosticReport
    from fhir.resources.observation import Observation
    from fhir.resources.codeableconcept import CodeableConcept
    from fhir.resources.coding import Coding
    from fhir.resources.reference import Reference
    from fhir.resources.meta import Meta
except ImportError:
    class Bundle: pass
    class DiagnosticReport: pass
    class Observation: pass
    class CodeableConcept: pass
    class Coding: pass
    class Reference: pass
    class Meta: pass
    logger.warning("fhir.resources library not found. FHIR export will be disabled.")

# Matplotlib for analytics chart
import matplotlib
matplotlib.use('Agg')
try:
    from matplotlib.backends.backend_qtagg import FigureCanvasQTAgg as FigureCanvas
except ImportError:
    class FigureCanvas: # type: ignore
        def __init__(self, figure=None): pass
        def mpl_connect(self, s, f): pass
        def draw(self): pass
from matplotlib.figure import Figure
from matplotlib.patches import Rectangle


# PyQt (guarded)
try:
    from PyQt6.QtWidgets import (
        QMainWindow, QToolBar, QLabel, QFileDialog, QMessageBox, QApplication,
        QDialog, QVBoxLayout, QHBoxLayout, QLineEdit, QComboBox, QPushButton,
        QSpinBox, QCheckBox, QTextEdit, QSplitter, QGroupBox, QListWidget, QWidget,
        QProgressDialog, QSizePolicy, QStatusBar, QProgressBar, QMenu, QTabWidget, QGridLayout,
        QListWidgetItem
    )
    from PyQt6.QtGui import QAction, QFont, QTextDocument, QPdfWriter
    from PyQt6.QtCore import Qt, QThread, pyqtSignal as Signal, QObject
except Exception:
    class QMainWindow: ...
    class QToolBar:
        def addWidget(self, *_, **__): ...
        def setMovable(self, *_: object) -> None: ...
    class QLabel:
        def __init__(self, *_, **__): ...
        def setText(self, *_): ...
        def setStyleSheet(self, *_): ...
    class QFileDialog:
        @staticmethod
        def getOpenFileName(*_, **__) -> Tuple[str, str]: return ("", "")
        @staticmethod
        def getExistingDirectory(*_, **__) -> str: return ""
    class QMessageBox:
        @staticmethod
        def information(*_, **__): ...
        @staticmethod
        def warning(*_, **__): ...
        @staticmethod
        def question(*_, **__): return "Yes"
    class QApplication:
        def __init__(self, *_): ...
        @staticmethod
        def instance(): return None
        @staticmethod
        def setOverrideCursor(*_): ...
        @staticmethod
        def restoreOverrideCursor(): ...
        def setStyleSheet(self, *_): ...
        def setFont(self, *_): ...
    class QAction:
        def __init__(self, *_, **__): ...
        def triggered(self, *_): ...
        def setShortcut(self, *_): ...
    class QDialog:
        def __init__(self, *_, **__): ...
        def exec(self): ...
        def setWindowTitle(self, *_): ...
        def accept(self): ...
        def reject(self): ...
        def show(self): ...
    class QVBoxLayout:
        def __init__(self, *_, **__): ...
        def addLayout(self, *_): ...
        def addWidget(self, *_): ...
        def setContentsMargins(self, *_): ...
        def setSpacing(self, *_): ...
    class QHBoxLayout:
        def addWidget(self, *_): ...
        def addStretch(self, *_): ...
        def setSpacing(self, *_): ...
    class QLineEdit:
        def __init__(self, *_, **__): ...
        def setText(self, *_): ...
        def text(self): return ""
    class QComboBox:
        def __init__(self, *_, **__): ...
        def addItems(self, *_): ...
        def setCurrentText(self, *_): ...
        def currentText(self): return ""
    class QPushButton:
        def __init__(self, *_, **__): ...
        def clicked(self): ...
        def setMinimumHeight(self, *_): ...
        def setFont(self, *_): ...
        def setText(self, *_): ...
        def setStyleSheet(self, *_): ...
        def setSizePolicy(self, *_): ...
    class QSpinBox:
        def __init__(self, *_, **__): ...
        def setRange(self, *_): ...
        def setValue(self, *_): ...
        def value(self): return 0
    class QCheckBox:
        def __init__(self, *_, **__): ...
        def setChecked(self, *_): ...
        def isChecked(self): return False
    class QTextEdit:
        def __init__(self, *_, **__): ...
        def setReadOnly(self, *_): ...
        def setPlainText(self, *_): ...
        def setPlaceholderText(self, *_): ...
        def setMinimumHeight(self, *_): ...
        def setMaximumHeight(self, *_): ...
        def setFixedHeight(self, *_): ...
        def setSizePolicy(self, *_): ...
        def append(self, *_): ...
        def toPlainText(self): return ""
    class QSplitter:
        def __init__(self, *_, **__): ...
        def addWidget(self, *_): ...
        def setChildrenCollapsible(self, *_): ...
        def setFixedHeight(self, *_): ...
    class QGroupBox:
        def __init__(self, title=""): ...
        def setLayout(self, *_): ...
    class QWidget:
        def __init__(self, *_, **__): ...
        def setLayout(self, *_): ...
    class QProgressDialog: ...
    class QSizePolicy:
        class Policy:
            Expanding = 0
            Preferred = 0
    class QStatusBar:
        def clearMessage(self): ...
        def addPermanentWidget(self, *_): ...
        def showMessage(self, *_): ...
    class QProgressBar:
        def __init__(self, *_, **__): ...
        def setRange(self, *_): ...
        def setValue(self, *_): ...
        def setFormat(self, *_): ...
        def setVisible(self, *_): ...
        def setMinimumHeight(self, *_): ...
        def setSizePolicy(self, *_): ...
    class QTabWidget:
        def __init__(self, *_, **__): ...
        def addTab(self, *_, **__): ...
    class QGridLayout: ...
    class QObject: pass
    class Signal:
        def __init__(self, *args, **kwargs): pass
        def connect(self, *args, **kwargs): pass
        def emit(self, *args, **kwargs): pass
    def pyqtSignal(*args, **kwargs): return Signal()
    class FigureCanvas: ...
    class Figure: ...
    class LocalRAG: ...
    class RubricService: ...
    class ComplianceRule: ...
    class QPdfWriter: ...
    class Qt: ...
    class QThread: ...
    class QListWidgetItem: ...

# Local imports
from .llm_analyzer import run_llm_analysis
<<<<<<< HEAD
from .query_router_service import QueryRouterService
=======
from .ner_service import NERService, NEREntity
from .entity_consolidation_service import EntityConsolidationService

>>>>>>> e7b1d881
try:
    from .local_llm import LocalRAG
    from .rubric_service import RubricService, ComplianceRule
    from .guideline_service import GuidelineService
    from .text_chunking import RecursiveCharacterTextSplitter
    from .nlg_service import NLGService
    from .bias_audit_service import run_bias_audit
except ImportError as e:
    logger.error(f"Failed to import local modules: {e}. Ensure you're running as a package.")
    # Define dummy classes if imports fail, to prevent crashing on startup
    class LocalRAG: pass
    class RubricService: pass
    class ComplianceRule: pass
    class GuidelineService: pass
    class RecursiveCharacterTextSplitter: pass
    class NLGService: pass
    def run_bias_audit(): return {"error": "Bias audit service not loaded."}

# --- LLM Loader Worker ---
class LLMWorker(QObject):
    """
    A worker class to load the LocalRAG model in a separate thread.
    """
    finished = Signal(object)
    error = Signal(str)

    def __init__(self, model_repo_id: str, model_filename: str):
        super().__init__()
        self.model_repo_id = model_repo_id
        self.model_filename = model_filename

    def run(self):
        """Loads the RAG model and emits a signal when done."""
        try:
            rag_instance = LocalRAG(
                model_repo_id=self.model_repo_id,
                model_filename=self.model_filename
            )
            if rag_instance.is_ready():
                self.finished.emit(rag_instance)
            else:
                self.error.emit("RAG instance failed to initialize.")
        except Exception as e:
            logger.exception("LLMWorker failed to load model.")
            self.error.emit(f"Failed to load AI model: {e}")

class GuidelineWorker(QObject):
    """
    A worker class to load and index guidelines in a separate thread.
    """
    finished = Signal(object)
    error = Signal(str)

    def __init__(self, rag_instance: LocalRAG):
        super().__init__()
        self.rag_instance = rag_instance

    def run(self):
        """Loads and indexes the guidelines and emits a signal when done."""
        try:
            guideline_service = GuidelineService(self.rag_instance)
            sources = [
                "https://www.cms.gov/files/document/r12532bp.pdf",
                "test_data/static_guidelines.txt"
            ]
            guideline_service.load_and_index_guidelines(sources)
            if guideline_service.is_index_ready:
                self.finished.emit(guideline_service)
            else:
                self.error.emit("Guideline index failed to build.")
        except Exception as e:
            logger.exception("GuidelineWorker failed.")
            self.error.emit(f"Failed to load guidelines: {e}")

def _format_entities_for_rag(entities: list[NEREntity]) -> list[str]:
    """Converts a list of NEREntity objects into a list of descriptive strings."""
    if not entities:
        return []

    formatted_strings = []
    for entity in entities:
        description = (
            f"An entity of type '{entity.label}' with the text '{entity.text}' was found in the document."
        )
        if entity.context:
            description += f" It was found in a sentence related to '{entity.context}'."

        # Join models if there are multiple
        models_str = ", ".join(entity.models)
        description += f" (Detected by {models_str})"

        formatted_strings.append(description)

    logger.info(f"Formatted {len(formatted_strings)} consolidated entities for RAG context.")
    return formatted_strings

def _generate_suggested_questions(issues: list) -> list[str]:
    """Generates a list of suggested questions based on high-priority findings."""
    suggestions = []
    QUESTION_MAP = {
        "Provider signature/date possibly missing": "Why are signatures and dates important for compliance?",
        "Goals may not be measurable/time-bound": "What makes a therapy goal 'measurable' and 'time-bound'?",
        "Medical necessity not explicitly supported": "Can you explain 'Medical Necessity' in the context of a therapy note?",
        "Assistant supervision context unclear": "What are the supervision requirements for therapy assistants?",
        "Plan/Certification not clearly referenced": "How should the Plan of Care be referenced in a note?",
    }
    # Prioritize flags, then findings
    sorted_issues = sorted(issues, key=lambda x: ({"flag": 0, "finding": 1}.get(x.get('severity'), 2)))
    for issue in sorted_issues:
        if len(suggestions) >= 3:
            break
        title = issue.get('title')
        if title in QUESTION_MAP and QUESTION_MAP[title] not in suggestions:
            suggestions.append(QUESTION_MAP[title])
    logger.info(f"Generated {len(suggestions)} suggested questions.")
    return suggestions

# --- Helper Exceptions ---
class ParseError(Exception): ...
class OCRFailure(Exception): ...
class ReportExportError(Exception): ...

# --- Settings persistence (SQLite) ---
def _ensure_directories() -> None:
    try:
        os.makedirs(os.path.dirname(os.path.abspath(DATABASE_PATH)), exist_ok=True)
        os.makedirs(os.path.abspath(REPORTS_DIR), exist_ok=True)
        os.makedirs(LOGS_DIR, exist_ok=True)
    except Exception as e:
        logger.warning(f"Failed to ensure directories: {e}")

def _is_valid_sqlite_db(file_path: str) -> bool:
    try:
        if not os.path.exists(file_path):
            return True
        if not os.path.isfile(file_path):
            return False
        with open(file_path, "rb") as f:
            header = f.read(16)
        if header != b"SQLite format 3\x00":
            return False
        with sqlite3.connect(file_path) as conn:
            cur = conn.cursor()
            cur.execute("PRAGMA integrity_check")
            row = cur.fetchone()
            return bool(row and row[0] == "ok")
    except Exception as e:
        logger.warning(f"Failed to validate DB file {file_path}: {e}")
        return False

def _backup_corrupt_db(file_path: str) -> None:
    try:
        from datetime import datetime
        ts = datetime.now().strftime("%Y%m%d-%H%M%S")
        backup_path = f"{file_path}.corrupt-{ts}.bak"
        os.replace(file_path, backup_path)
        logger.warning(f"Backed up invalid DB: {backup_path}")
    except Exception as e:
        logger.error(f"Failed to back up invalid DB: {e}")

def _prepare_database_file() -> None:
    try:
        if not _is_valid_sqlite_db(DATABASE_PATH):
            _backup_corrupt_db(DATABASE_PATH)
    except Exception as e:
        logger.error(f"DB preparation failed: {e}")

def _ensure_core_schema(conn: sqlite3.Connection) -> None:
    try:
        cur = conn.cursor()
        cur.execute("""
                    CREATE TABLE IF NOT EXISTS settings
                    (
                        key
                        TEXT
                        PRIMARY
                        KEY,
                        value
                        TEXT
                    )
                    """)
        cur.execute("""
                    CREATE TABLE IF NOT EXISTS analysis_cache
                    (
                        file_fingerprint
                        TEXT
                        NOT
                        NULL,
                        settings_fingerprint
                        TEXT
                        NOT
                        NULL,
                        outputs_json
                        TEXT
                        NOT
                        NULL,
                        created_at
                        TEXT
                        NOT
                        NULL,
                        PRIMARY
                        KEY
                    (
                        file_fingerprint,
                        settings_fingerprint
                    )
                        )
                    """)
        conn.commit()
    except Exception as e:
        logger.warning(f"Ensure core schema failed: {e}")

def _get_db_connection() -> sqlite3.Connection:
    _ensure_directories()
    _prepare_database_file()
    try:
        conn = sqlite3.connect(DATABASE_PATH)
    except sqlite3.DatabaseError as e:
        logger.warning(f"sqlite connect failed: {e}; attempting recreate")
        _backup_corrupt_db(DATABASE_PATH)
        conn = sqlite3.connect(DATABASE_PATH)
    try:
        cur = conn.cursor()
        cur.execute("PRAGMA foreign_keys = ON")
        cur.execute("PRAGMA journal_mode = WAL")
        cur.execute("PRAGMA synchronous = NORMAL")
        conn.commit()
        _ensure_core_schema(conn)
        _ensure_analytics_schema(conn)
    except Exception as e:
        logger.warning(f"SQLite PRAGMA/schema setup partial: {e}")
    return conn

def get_setting(key: str) -> Optional[str]:
    try:
        with _get_db_connection() as conn:
            cur = conn.cursor()
            cur.execute("SELECT value FROM settings WHERE key = ?", (key,))
            row = cur.fetchone()
            return row[0] if row else None
    except Exception:
        return None

def set_setting(key: str, value: str) -> None:
    try:
        with _get_db_connection() as conn:
            cur = conn.cursor()
            cur.execute("INSERT OR REPLACE INTO settings (key, value) VALUES (?, ?)", (key, value))
            conn.commit()
    except Exception:
        ...

def get_bool_setting(key: str, default: bool) -> bool:
    raw = get_setting(key)
    if raw is None:
        return default
    return str(raw).lower() in ("1", "true", "yes", "on")

def set_bool_setting(key: str, value: bool) -> None:
    set_setting(key, "1" if value else "0")

def get_int_setting(key: str, default: int) -> int:
    raw = get_setting(key)
    if raw is None:
        return default
    try:
        return int(str(raw).strip())
    except Exception:
        return default

def get_str_setting(key: str, default: str) -> str:
    raw = get_setting(key)
    return default if raw is None else str(raw)

def set_str_setting(key: str, value: str) -> None:
    set_setting(key, value)

# --- Recent files helpers ---
def _load_recent_files() -> list[str]:
    try:
        import json
        raw = get_setting("recent_files")
        if not raw:
            return []
        lst = json.loads(raw)
        if not isinstance(lst, list):
            return []
        seen: set[str] = set()
        out: list[str] = []
        for x in lst:
            if isinstance(x, str) and x not in seen:
                seen.add(x)
                out.append(x)
        limit = get_int_setting("recent_max", 20)
        return out[:max(1, limit)]
    except Exception:
        return []

def _save_recent_files(files: list[str]) -> None:
    try:
        import json
        limit = get_int_setting("recent_max", 20)
        set_setting("recent_files", json.dumps(files[:max(1, limit)], ensure_ascii=False))
    except Exception:
        ...

def add_recent_file(path: str) -> None:
    if not path:
        return
    files = _load_recent_files()
    files = [p for p in files if p != path]
    files.insert(0, path)
    _save_recent_files(files)

# --- File/report helpers ---
def ensure_reports_dir_configured() -> str:
    stored = os.getenv("SPEC_KIT_REPORTS") or get_setting("reports_dir") or REPORTS_DIR
    try:
        os.makedirs(stored, exist_ok=True)
        marker = os.path.join(stored, ".spec_kit_reports")
        if not os.path.exists(marker):
            with open(marker, "w", encoding="utf-8") as m:
                m.write("Managed by SpecKit. Safe to purge generated reports.\n")
    except Exception as e:
        logger.warning(f"Ensure reports dir failed: {e}")
    return stored

def _format_mmddyyyy(dt) -> str:
    return dt.strftime("%m%d%Y")

def _next_report_number() -> int:
    from datetime import datetime
    today = _format_mmddyyyy(datetime.now())
    last_date = get_setting("last_report_date")
    raw = get_setting("report_counter")
    if last_date != today or raw is None:
        num = 1
    else:
        try:
            num = int(raw)
        except Exception:
            num = 1
    set_setting("report_counter", str(num + 1))
    set_setting("last_report_date", today)
    return num

def generate_report_paths() -> Tuple[str, str]:
    from datetime import datetime
    base = ensure_reports_dir_configured()
    stem = f"{_format_mmddyyyy(datetime.now())}report{_next_report_number()}"
    return os.path.join(base, f"{stem}.pdf"), os.path.join(base, f"{stem}.csv")

# --- PHI scrubber ---
_PHI_PATTERNS: List[Tuple[re.Pattern[str], str]] = [
    (re.compile(r"\b\d{3}-\d{2}-\d{4}\b"), "[SSN]"),
    (re.compile(r"\b(?:\+?1[-.\s]?)?\(?\d{3}\)?[-.\s]?\d{3}[-.\s]?\d{4}\b"), "[PHONE]"),
    (re.compile(r"\b[A-Za-z0-9._%+-]+@[A-Za-z0-9.-]+\.[A-Za-z]{2,}\b"), "[EMAIL]"),
    (re.compile(r"\b(?:0?[1-9]|1[0-2])[-/](?:0?[1-9]|[12]\d|3[01])[-/](?:\d{2}|\d{4})\b"), "[DATE]"),
    (re.compile(r"\b\d{6,10}\b"), "[MRN]"),
    (re.compile(r"\b\d{1,5}\s+[A-Za-z0-9.\- ]+\s+(?:St|Street|Ave|Avenue|Rd|Road|Blvd|Boulevard|Ln|Lane)\b", re.I),
     "[ADDR]"),
]

def scrub_phi(text: str) -> str:
    if not isinstance(text, str):
        return text  # type: ignore[return-value]
    out = text
    for pat, repl in _PHI_PATTERNS:
        out = re.sub(pat, repl, out)
    return out

# --- Utilities ---
def _now_iso() -> str:
    from datetime import datetime
    return datetime.now().strftime("%Y-%m-%d %H:%M:%S")

def _open_path(p: str) -> None:
    try:
        if os.name == "nt":
            os.startfile(p)  # type: ignore[attr-defined]
        elif sys.platform == "darwin":
            os.system(f"open \"{p}\"")
        else:
            os.system(f"xdg-open \"{p}\"")
    except Exception as e:
        logger.warning(f"Failed to open path {p}: {e}")

# --- Parsing (PDF/DOCX/CSV/XLSX/Images with optional OCR) ---
def split_sentences(text: str) -> list[str]:
    if not text:
        return []
    sents = [p.strip() for p in re.split(r"(?<=[.!?])\s+(?=[A-Z0-9\"'])", text) if p.strip()]
    if not sents:
        sents = text.splitlines()
    return [s for s in sents if s]

def parse_document_content(file_path: str) -> List[Tuple[str, str]]:
    """
    Parses the content of a document and splits it into chunks.
    Uses a recursive character text splitter for more effective chunking.
    """
    if not os.path.exists(file_path):
        return [(f"Error: File not found at {file_path}", "File System")]

    ext = os.path.splitext(file_path)[1].lower()

    # Initialize the text splitter with configurable settings
    text_splitter = RecursiveCharacterTextSplitter(
        chunk_size=get_int_setting("chunk_size", 1000),
        chunk_overlap=get_int_setting("chunk_overlap", 200),
    )

    try:
        chunks_with_source: list[tuple[str, str]] = []
        full_text = ""

        # --- Step 1: Extract text from the document based on its type ---
        if ext == ".pdf":
            if not pdfplumber:
                return [("Error: pdfplumber not available.", "PDF Parser")]
            with pdfplumber.open(file_path) as pdf:
                # Process page by page to maintain source information
                for i, page in enumerate(pdf.pages, start=1):
                    page_text = page.extract_text() or ""
                    page_chunks = text_splitter.split_text(page_text)
                    for chunk in page_chunks:
                        if chunk:
                            chunks_with_source.append((chunk, f"Page {i}"))
        elif ext == ".docx":
            try:
                from docx import Document
            except Exception:
                return [("Error: python-docx not available.", "DOCX Parser")]
            docx_doc = Document(file_path)
            # Process paragraph by paragraph
            for i, para in enumerate(docx_doc.paragraphs, start=1):
                if not para.text.strip():
                    continue
                para_chunks = text_splitter.split_text(para.text)
                for chunk in para_chunks:
                    if chunk:
                        chunks_with_source.append((chunk, f"Paragraph {i}"))
        elif ext in [".xlsx", ".xls", ".csv"]:
            try:
                if ext in [".xlsx", ".xls"]:
                    df = pd.read_excel(file_path)
                    if isinstance(df, dict):
                        df = next(iter(df.values()))
                else:
                    df = pd.read_csv(file_path)
                content = df.to_string(index=False)
                data_chunks = text_splitter.split_text(content)
                for chunk in data_chunks:
                    if chunk:
                        chunks_with_source.append((chunk, "Table"))
            except Exception as e:
                return [(f"Error: Failed to read tabular file: {e}", "Data Parser")]
        elif ext in [".png", ".jpg", ".jpeg", ".gif", ".bmp", ".tiff"]:
            if not Image or not pytesseract:
                return [("Error: OCR dependencies not available.", "OCR Parser")]
            try:
                img = Image.open(file_path)
                if img.mode not in ("RGB", "L"):
                    img = img.convert("RGB")
                txt = pytesseract.image_to_string(img, lang=get_str_setting("ocr_lang", "eng"))
                ocr_chunks = text_splitter.split_text(txt or "")
                for chunk in ocr_chunks:
                    if chunk:
                        chunks_with_source.append((chunk, "Image (OCR)"))
            except UnidentifiedImageError as e:
                return [(f"Error: Unidentified image: {e}", "OCR Parser")]
        elif ext == ".txt":
            with open(file_path, "r", encoding="utf-8") as f:
                txt = f.read()
            txt_chunks = text_splitter.split_text(txt)
            for chunk in txt_chunks:
                if chunk:
                    chunks_with_source.append((chunk, "Text File"))
        else:
            return [(f"Error: Unsupported file type: {ext}", "File Handler")]

        return chunks_with_source if chunks_with_source else [("Info: No text could be extracted from the document.", "System")]

    except FileNotFoundError:
        return [(f"Error: File not found at {file_path}", "File System")]
    except Exception as e:
        logger.exception("parse_document_content failed")
        return [(f"Error: An unexpected error occurred: {e}", "System")]

# --- Dedup helpers ---
def _normalize_text(s: str) -> str:
    return re.sub(r"\s+", " ", s.strip().lower())

def _similarity(a: str, b: str) -> float:
    import difflib
    return difflib.SequenceMatcher(a=_normalize_text(a), b=_normalize_text(b)).ratio()

def collapse_similar_sentences_simple(items: list[Tuple[str, str]], threshold: float) -> list[Tuple[str, str]]:
    kept: list[Tuple[str, str]] = []
    for t, s in items:
        if not kept:
            kept.append((t, s))
            continue
        sim = max(_similarity(t, kt) for (kt, _) in kept)
        if sim < threshold:
            kept.append((t, s))
    return kept

def collapse_similar_sentences_tfidf(items: list[Tuple[str, str]], threshold: float) -> list[Tuple[str, str]]:
    texts = [t for t, _ in items]
    try:
        from sklearn.feature_extraction.text import TfidfVectorizer  # type: ignore
        from sklearn.metrics.pairwise import cosine_similarity  # type: ignore
        vect = TfidfVectorizer(min_df=1, ngram_range=(1, 2), max_features=10000)
        X = vect.fit_transform([_normalize_text(t) for t in texts])
        sim = cosine_similarity(X)
    except Exception:
        return collapse_similar_sentences_simple(items, threshold)
    kept_idx: list[int] = []
    for i in range(len(items)):
        if not kept_idx:
            kept_idx.append(i)
            continue
        if max(sim[i, j] for j in kept_idx) < threshold:
            kept_idx.append(i)
    return [items[i] for i in kept_idx]

def build_rich_summary(original: list[Tuple[str, str]], collapsed: list[Tuple[str, str]]) -> dict:
    from collections import Counter

    def tok(text: str) -> list[str]:
        tokens = re.findall(r"[A-Za-z']+", text.lower())
        stop = {"the", "a", "an", "and", "or", "of", "to", "in", "on", "for", "with", "is", "are", "was", "were", "be",
                "as", "at", "by", "from", "that"}
        return [t for t in tokens if t not in stop]

    total_raw = len(original)
    total_final = len(collapsed)
    by_source = Counter(s for _, s in collapsed)
    lengths = [len(t) for t, _ in collapsed]
    avg_len = (sum(lengths) / len(lengths)) if lengths else 0
    p95 = (sorted(lengths)[int(0.95 * (len(lengths) - 1))] if lengths else 0)
    all_text = " ".join(t for t, _ in collapsed)
    tokens = tok(all_text)
    top_tokens = Counter(tokens).most_common(15)
    return {
        "total_sentences_raw": total_raw,
        "total_sentences_final": total_final,
        "dedup_removed": max(0, total_raw - total_final),
        "avg_sentence_length_chars": round(avg_len, 1),
        "p95_sentence_length_chars": p95,
        "total_words": len(tokens),
        "by_source": dict(by_source),
        "top_tokens": top_tokens,
    }

def count_categories(issues: list[dict]) -> dict:
    from collections import Counter
    c = Counter((i.get("category") or "General") for i in issues)
    return dict(c)

def _ensure_analytics_schema(conn: sqlite3.Connection) -> None:
    try:
        cur = conn.cursor()
        cur.execute("""
                    CREATE TABLE IF NOT EXISTS analysis_runs
                    (
                        id
                        INTEGER
                        PRIMARY
                        KEY
                        AUTOINCREMENT,
                        file_name
                        TEXT
                        NOT
                        NULL,
                        run_time
                        TEXT
                        NOT
                        NULL,
                        pages_est
                        INTEGER,
                        flags
                        INTEGER,
                        findings
                        INTEGER,
                        suggestions
                        INTEGER,
                        notes
                        INTEGER,
                        sentences_final
                        INTEGER,
                        dedup_removed
                        INTEGER,
                        compliance_score
                        REAL,
                        mode
                        TEXT,
                        file_path TEXT
                    )
                    """)
        cur.execute("CREATE INDEX IF NOT EXISTS idx_runs_time ON analysis_runs(run_time)")
        cur.execute("CREATE INDEX IF NOT EXISTS idx_runs_file ON analysis_runs(file_name)")
        cur.execute("""
                    CREATE TABLE IF NOT EXISTS analysis_issues
                    (
                        id
                        INTEGER
                        PRIMARY
                        KEY
                        AUTOINCREMENT,
                        run_id
                        INTEGER
                        NOT
                        NULL,
                        severity
                        TEXT
                        NOT
                        NULL,
                        category
                        TEXT,
                        title
                        TEXT,
                        detail
                        TEXT,
                        confidence
                        REAL,
                        FOREIGN
                        KEY
                    (
                        run_id
                    ) REFERENCES analysis_runs
                    (
                        id
                    ) ON DELETE CASCADE
                        )
                    """)
        cur.execute("CREATE INDEX IF NOT EXISTS idx_issues_run ON analysis_issues(run_id)")
        cur.execute("CREATE INDEX IF NOT EXISTS idx_issues_sev ON analysis_issues(severity)")
        cur.execute("CREATE INDEX IF NOT EXISTS idx_issues_cat ON analysis_issues(category)")
        cur.execute("""
                    CREATE TABLE IF NOT EXISTS analysis_snapshots
                    (
                        file_fingerprint
                        TEXT
                        NOT
                        NULL,
                        settings_fingerprint
                        TEXT
                        NOT
                        NULL,
                        summary_json
                        TEXT
                        NOT
                        NULL,
                        created_at
                        TEXT
                        NOT
                        NULL,
                        PRIMARY
                        KEY
                    (
                        file_fingerprint,
                        settings_fingerprint
                    )
                        )
                    """)
        cur.execute("CREATE INDEX IF NOT EXISTS idx_snapshots_time ON analysis_snapshots(created_at)")

        # --- Simple schema migration for compliance_score ---
        cur.execute("PRAGMA table_info(analysis_runs)")
        columns = [row[1] for row in cur.fetchall()]
        if "compliance_score" not in columns:
            cur.execute("ALTER TABLE analysis_runs ADD COLUMN compliance_score REAL")
            logger.info("Upgraded analysis_runs table to include 'compliance_score' column.")
        if "disciplines" not in columns:
            cur.execute("ALTER TABLE analysis_runs ADD COLUMN disciplines TEXT")
            logger.info("Upgraded analysis_runs table to include 'disciplines' column.")
        if "file_path" not in columns:
            cur.execute("ALTER TABLE analysis_runs ADD COLUMN file_path TEXT")
            logger.info("Upgraded analysis_runs table to include 'file_path' column.")

        cur.execute("""
                    CREATE TABLE IF NOT EXISTS reviewed_findings
                    (
                        id
                        INTEGER
                        PRIMARY
                        KEY
                        AUTOINCREMENT,
                        analysis_issue_id
                        INTEGER
                        NOT
                        NULL,
                        user_feedback
                        TEXT
                        NOT
                        NULL,
                        reviewed_at
                        TEXT
                        NOT
                        NULL,
                        notes
                        TEXT,
                        citation_text
                        TEXT,
                        model_prediction
                        TEXT,
                        FOREIGN
                        KEY
                    (
                        analysis_issue_id
                    ) REFERENCES analysis_issues
                    (
                        id
                    ) ON DELETE CASCADE
                        )
                    """)
        cur.execute("CREATE INDEX IF NOT EXISTS idx_reviews_issue ON reviewed_findings(analysis_issue_id)")

        conn.commit()
    except Exception as e:
        logger.warning(f"Ensure analytics schema failed: {e}")

def persist_analysis_run(file_path: str, run_time: str, metrics: dict, issues_scored: list[dict],
                         compliance: dict, mode: str, disciplines: List[str]) -> Optional[int]:
    try:
        import json
        disciplines_json = json.dumps(disciplines)
        with _get_db_connection() as conn:
            cur = conn.cursor()
            cur.execute("""
                        INSERT INTO analysis_runs (file_name, run_time, pages_est, flags, findings, suggestions, notes,
                                                   sentences_final, dedup_removed, compliance_score, mode, disciplines, file_path)
                        VALUES (?, ?, ?, ?, ?, ?, ?, ?, ?, ?, ?, ?, ?)
                        """, (
                            os.path.basename(file_path), run_time,
                            int(metrics.get("pages", 0)), int(metrics.get("flags", 0)), int(metrics.get("findings", 0)),
                            int(metrics.get("suggestions", 0)), int(metrics.get("notes", 0)),
                            int(metrics.get("sentences_final", 0)), int(metrics.get("dedup_removed", 0)),
                            float(compliance.get("score", 0.0)), mode, disciplines_json, file_path
                        ))
            run_id = int(cur.lastrowid)
            if issues_scored:
                cur.executemany("""
                                INSERT INTO analysis_issues (run_id, severity, category, title, detail, confidence)
                                VALUES (?, ?, ?, ?, ?, ?)
                                """, [(run_id, it.get("severity", ""), it.get("category", ""), it.get("title", ""),
                                       it.get("detail", ""), float(it.get("confidence", 0.0))) for it in issues_scored])
            conn.commit()
            return run_id
    except Exception as e:
        logger.warning(f"persist_analysis_run failed: {e}")
        return None

def _compute_recent_trends(max_runs: int = 10) -> dict:
    out = {
        "recent_scores": [],
        "score_delta": 0.0,
        "avg_score": 0.0,
        "avg_flags": 0.0,
        "avg_findings": 0.0,
        "avg_suggestions": 0.0,
    }
    try:
        with _get_db_connection() as conn:
            runs = pd.read_sql_query(
                "SELECT compliance_score, flags, findings, suggestions FROM analysis_runs ORDER BY run_time ASC", conn
            )
        if runs.empty:
            return out
        sub = runs.tail(max_runs).copy()
        scores = [float(x) for x in sub["compliance_score"].tolist()]
        out["recent_scores"] = scores
        out["avg_score"] = round(float(sum(scores) / len(scores)), 1) if scores else 0.0
        out["score_delta"] = round((scores[-1] - scores[0]) if len(scores) >= 2 else 0.0, 1)
        out["avg_flags"] = round(float(sub["flags"].mean()), 2)
        out["avg_findings"] = round(float(sub["findings"].mean()), 2)
        out["avg_suggestions"] = round(float(sub["suggestions"].mean()), 2)
    except Exception:
        ...
    return out

# --- Caching helpers ---
def _file_fingerprint(path: str) -> str:
    try:
        h = hashlib.sha256()
        with open(path, "rb") as f:
            for chunk in iter(lambda: f.read(1024 * 1024), b""):
                h.update(chunk)
        st = os.stat(path)
        h.update(str(st.st_size).encode())
        h.update(str(int(st.st_mtime)).encode())
        return h.hexdigest()
    except Exception:
        return ""

def _settings_fingerprint(scrub: bool, review_mode: str, dedup: str) -> str:
    import json
    key_parts = {
        "scrub": "1" if scrub else "0",
        "review_mode": review_mode,
        "dedup": dedup,
        "ocr_lang": get_str_setting("ocr_lang", "eng"),
        "logic_v": "4",
    }
    s = json.dumps(key_parts, sort_keys=True)
    return hashlib.sha256(s.encode("utf-8")).hexdigest()

def _load_cached_outputs(file_fp: str, settings_fp: str) -> Optional[dict]:
    try:
        with _get_db_connection() as conn:
            cur = conn.cursor()
            cur.execute("SELECT outputs_json FROM analysis_cache WHERE file_fingerprint=? AND settings_fingerprint=?",
                        (file_fp, settings_fp))
            row = cur.fetchone()
            if not row:
                return None
            import json
            return json.loads(row[0])
    except Exception:
        return None

def _save_cached_outputs(file_fp: str, settings_fp: str, outputs: dict) -> None:
    try:
        with _get_db_connection() as conn:
            cur = conn.cursor()
            import json
            from datetime import datetime
            cur.execute(
                "INSERT OR REPLACE INTO analysis_cache (file_fingerprint, settings_fingerprint, outputs_json, created_at) VALUES (?, ?, ?, ?)",
                (file_fp, settings_fp, json.dumps(outputs, ensure_ascii=False),
                 datetime.now().isoformat(timespec="seconds")),
            )
            conn.commit()
    except Exception:
        ...

# --- Rule-based audit (interpretive only) ---
_RUBRIC_DEFAULT = "MEDICARE PART B REHABILITATION RUBRIC – SKILLED NURSING FACILITY (SNF)"

def _audit_from_rubric(text: str, selected_disciplines: List[str], strict: bool | None = None) -> list[dict]:
    """
    Performs a dynamic audit based on the selected discipline rubrics.
    """
    if not selected_disciplines:
        return []

    rubric_map = {
        "pt": os.path.join(BASE_DIR, "pt_compliance_rubric.ttl"),
        "ot": os.path.join(BASE_DIR, "ot_compliance_rubric.ttl"),
        "slp": os.path.join(BASE_DIR, "slp_compliance_rubric.ttl"),
    }

    all_rules = []
    for discipline in selected_disciplines:
        path = rubric_map.get(discipline)
        if path and os.path.exists(path):
            try:
                service = RubricService(path)
                all_rules.extend(service.get_rules())
            except Exception as e:
                logger.warning(f"Failed to load rubric for {discipline}: {e}")

    # Remove duplicate rules by title, as some may be shared across rubrics
    seen_titles = set()
    unique_rules = []
    for rule in all_rules:
        if rule.issue_title not in seen_titles:
            unique_rules.append(rule)
            seen_titles.add(rule.issue_title)

    t_lower = text.lower()
    issues = []
    s = bool(strict)

    for rule in unique_rules:
        positive_kws = [kw.lower() for kw in rule.positive_keywords]
        negative_kws = [kw.lower() for kw in rule.negative_keywords]

        triggered = False
        # Case 1: Rule triggers if a positive keyword is found AND a negative keyword is NOT found.
        if rule.positive_keywords and rule.negative_keywords:
            if any(kw in t_lower for kw in positive_kws) and not any(kw in t_lower for kw in negative_kws):
                triggered = True
        # Case 2: Rule triggers if a positive keyword is found (and there are no negative keywords).
        elif rule.positive_keywords and not rule.negative_keywords:
            if any(kw in t_lower for kw in positive_kws):
                triggered = True
        # Case 3: Rule triggers if a negative keyword is NOT found (and there are no positive keywords).
        elif not rule.positive_keywords and rule.negative_keywords:
            if not any(kw in t_lower for kw in negative_kws):
                triggered = True

        if triggered:
            severity = rule.strict_severity if s else rule.severity
            issues.append({
                "severity": severity,
                "title": rule.issue_title,
                "detail": rule.issue_detail,
                "category": rule.issue_category,
                "trigger_keywords": rule.positive_keywords
            })

    return issues

def _attach_issue_citations(issues_in: list[dict], records: list[tuple[str, str]], cap: int = 3) -> list[dict]:
    out: list[dict] = []
    for it in issues_in:
        q = (it.get("title", "") + " " + it.get("detail", "")).lower()
        tok = [w for w in re.findall(r"[a-z]{4,}", q)]
        cites: list[tuple[str, str]] = []
        trigger_keywords = it.get("trigger_keywords")

        for (text, src) in records:
            tl = text.lower()
            score = sum(1 for w in tok if w in tl)

            is_citation = score >= max(1, len(tok) // 4)
            if not is_citation and trigger_keywords:
                if any(kw.lower() in tl for kw in trigger_keywords):
                    is_citation = True

            if is_citation:
                text_to_cite = text.strip()

                if trigger_keywords:
                    # Sort keywords by length, descending, to handle cases like "plan of care" vs "plan"
                    sorted_kws = sorted(trigger_keywords, key=len, reverse=True)
                    # Build a single regex for all keywords, with word boundaries
                    pattern = r'(' + '|'.join(r'\b' + re.escape(kw) + r'\b' for kw in sorted_kws) + r')'

                    parts = re.split(pattern, text_to_cite, flags=re.IGNORECASE)

                    result_parts = []
                    for i, part in enumerate(parts):
                        # Matched keywords are at odd indices
                        if i % 2 == 1:
                            result_parts.append(f"<b>{html.escape(part)}</b>")
                        else:
                            result_parts.append(html.escape(part))

                    final_text = "".join(result_parts)
                    cites.append((final_text, src))
                else:
                    cites.append((html.escape(text_to_cite), src))

            if len(cites) >= cap:
                break
        out.append({**it, "citations": cites})
    return out

def _get_shap_prediction_wrapper(rule_title: str) -> Callable[[list[str]], list[float]]:
    """
    Creates a prediction function for a specific rule that SHAP can use.
    """
    def predict(texts: list[str]) -> list[float]:
        scores = []
        for text in texts:
            # We run a "strict" audit because we want to know if the rule *could* be triggered.
            issues = _audit_from_rubric(text, strict=True)
            if any(issue['title'] == rule_title for issue in issues):
                scores.append(1.0)
            else:
                scores.append(0.0)
        return scores
    return predict

def _score_issue_confidence(issues_in: list[dict], records: list[tuple[str, str]]) -> list[dict]:
    all_text = " ".join(t for t, _ in records).lower()
    doc_tok = set(re.findall(r"[a-z]{4,}", all_text))
    out: list[dict] = []
    for it in issues_in:
        q = (it.get("title", "") + " " + it.get("detail", "")).lower()
        q_tok = set(re.findall(r"[a-z]{4,}", q))
        conf = 0.3 if not q_tok else 0.25 + 0.75 * min(1.0, len(q_tok & doc_tok) / max(1, len(q_tok)))
        if it.get("citations"):
            conf = min(1.0, conf + 0.15)
        out.append({**it, "confidence": round(float(conf), 2)})
    return out

# --- Exports ---
def export_report_json(obj: dict, json_path: str) -> bool:
    try:
        import json
        os.makedirs(os.path.dirname(json_path), exist_ok=True)
        with open(json_path, "w", encoding="utf-8") as f:
            json.dump(obj, f, ensure_ascii=False, indent=2)
        return True
    except Exception as e:
        logger.error(f"Failed to export JSON: {e}")
        return False

def export_report_pdf(lines: list[str], pdf_path: str, meta: Optional[dict] = None,
                      chart_data: Optional[dict] = None,
                      sev_counts: Optional[dict] = None,
                      cat_counts: Optional[dict] = None) -> bool:
    try:
        if not QApplication.instance():
            import matplotlib
            matplotlib.use("Agg")
        os.makedirs(os.path.dirname(pdf_path), exist_ok=True)
        import math, textwrap
        import matplotlib.pyplot as plt  # type: ignore
        from matplotlib.backends.backend_pdf import PdfPages  # type: ignore
        from matplotlib.patches import FancyBboxPatch  # type: ignore

        theme = (get_str_setting("pdf_chart_theme", "dark") or "dark").lower()
        if theme == "light":
            chart_colors = ["#b91c1c", "#b45309", "#047857", "#374151"]
            xtick = ytick = "#111827"
            spine = "#6b7280"
            fig_face = "#ffffff"
            ax_face = "#ffffff"
            ylabel_color = "#111827"
        else:
            chart_colors = ["#ef4444", "#f59e0b", "#10b981", "#9ca3af"]
            xtick = ytick = "#e5e7eb"
            spine = "#9aa1a8"
            fig_face = "#2b2b2b"
            ax_face = "#2b2b2b"
            ylabel_color = "#e5e7eb"

        font_family = REPORT_FONT_FAMILY
        font_size = REPORT_FONT_SIZE

        page_w, page_h = REPORT_PAGE_SIZE
        margin_top, margin_right, margin_bottom, margin_left = REPORT_MARGINS
        usable_width_in = page_w - (margin_left + margin_right)
        approx_char_width_in = max(0.12, (font_size * 0.56) / 72.0)
        chars_per_line = max(56, int(usable_width_in / approx_char_width_in))

        wrapped: list[str] = []
        for ln in lines:
            s = "" if ln is None else str(ln)
            s = s.replace("<b>", "*").replace("</b>", "*")
            if not s:
                wrapped.append("")
                continue
            for block in textwrap.wrap(s, width=chars_per_line, replace_whitespace=False, drop_whitespace=False):
                wrapped.append(block)
            if s.endswith(":") or s.istitle():
                wrapped.append("")

        line_height_in = (font_size / 72.0) * 2.0
        usable_height_in = page_h - (margin_top + margin_bottom)
        header_lines = REPORT_HEADER_LINES
        footer_lines = REPORT_FOOTER_LINES

        chart_enabled = get_bool_setting("pdf_chart_enabled", True)
        chart_position = (get_str_setting("pdf_chart_position", "bottom") or "bottom").lower()
        if not chart_enabled or chart_position == "none":
            chart_data = None
            sev_counts = None
            cat_counts = None

        top_chart_h = 0.12
        bottom_charts_h = 0.26
        chart_on_top = (chart_data is not None) and (chart_position == "top")
        chart_on_bottom = (chart_data is not None) and (chart_position == "bottom")

        reserved_top = top_chart_h if chart_on_top else 0.0
        reserved_bottom = bottom_charts_h if chart_on_bottom else 0.0

        header_reserve_in = header_lines * line_height_in
        footer_reserve_in = footer_lines * line_height_in
        text_area_height_in = usable_height_in * (
                1.0 - reserved_top - reserved_bottom) - header_reserve_in - footer_reserve_in
        if text_area_height_in < (12 * line_height_in):
            chart_on_top = False
            chart_on_bottom = False
            reserved_top = reserved_bottom = 0.0
            text_area_height_in = usable_height_in - header_reserve_in - footer_reserve_in

        lines_per_page = max(10, int(text_area_height_in / line_height_in))

        risk_label = (meta or {}).get("risk_label", "")
        risk_color = (meta or {}).get("risk_color", "#6b7280")
        header_left = meta.get("file_name", "") if meta else ""
        header_right = f"{meta.get('run_time', _now_iso())} | Template {REPORT_TEMPLATE_VERSION}" if meta else _now_iso()

        with PdfPages(pdf_path) as pdf:
            total_lines = len(wrapped)
            total_pages = max(1, math.ceil(total_lines / lines_per_page))
            for page_idx in range(total_pages):
                start = page_idx * lines_per_page
                end = min(start + lines_per_page, total_lines)
                page_lines = wrapped[start:end]

                fig = plt.figure(figsize=(page_w, page_h))
                fig.patch.set_facecolor(fig_face)
                ax = fig.add_axes([
                    margin_left / page_w,
                    margin_bottom / page_h,
                    (page_w - margin_left - margin_right) / page_w,
                    (page_h - margin_top - margin_bottom) / page_h,
                ])
                ax.set_facecolor(ax_face)
                ax.axis("off")

                ax.text(0, 1, header_left, va="top", ha="left", family=font_family, fontsize=font_size + 1.0,
                        color=xtick)
                ax.text(1, 1, header_right, va="top", ha="right", family=font_family, fontsize=font_size + 1.0,
                        color=xtick)

                try:
                    if risk_label:
                        ax.add_patch(FancyBboxPatch(
                            (0.82, 0.965), 0.16, 0.05, boxstyle="round,pad=0.008,rounding_size=0.01",
                            linewidth=0.0, facecolor=risk_color, transform=ax.transAxes
                        ))
                        ax.text(0.90, 0.99, f"Risk: {risk_label}", va="top", ha="center",
                                family=font_family, fontsize=font_size + 0.6,
                                color="#111827" if risk_label != "High" else "#ffffff",
                                transform=ax.transAxes)
                except Exception:
                    ...

                if page_idx == 0 and chart_on_top:
                    try:
                        cats = ["Flags", "Findings", "Suggestions", "Notes"]
                        vals = [sev_counts.get("flag", 0), sev_counts.get("finding", 0),
                                sev_counts.get("suggestion", 0), sev_counts.get("auditor_note", 0)] if sev_counts else [
                            0, 0, 0, 0]
                        ax_chart = fig.add_axes([0.07, 0.81, 0.86, 0.12])
                        ax_chart.bar(cats, vals, color=chart_colors)
                        ax_chart.set_ylabel("Count", fontsize=font_size + 0.6, color=ylabel_color)
                        ax_chart.set_facecolor(ax_face)
                        for lab in ax_chart.get_xticklabels():
                            lab.set_fontsize(font_size + 0.3)
                            lab.set_color(xtick)
                        for lab in ax_chart.get_yticklabels():
                            lab.set_fontsize(font_size - 0.1)
                            lab.set_color(ytick)
                        for sp in ax_chart.spines.values():
                            sp.set_color(spine)
                    except Exception:
                        ...

                ax.text(0.5, 0, f"Page {page_idx + 1} / {total_pages}", va="bottom", ha="center",
                        family=font_family, fontsize=font_size, color=xtick)

                y_text_top = 1 - ((REPORT_HEADER_LINES * line_height_in) / (page_h - (margin_top + margin_bottom)))
                if page_idx == 0 and chart_on_top:
                    y_text_top -= (top_chart_h + 0.02)

                cursor_y = y_text_top
                y_step = line_height_in / (page_h - (margin_top + margin_bottom))
                for ln in page_lines:
                    is_section_header = bool(ln and ln.startswith("---") and ln.endswith("---"))

                    if is_section_header:
                        cursor_y -= y_step * 0.5
                        ax.axhline(y=cursor_y + (y_step * 0.2), xmin=0, xmax=1, color=spine, linewidth=0.7)
                        cursor_y -= y_step * 0.2
                        ax.text(0.5, cursor_y, ln.strip("- "), va="top", ha="center", family=font_family,
                                fontsize=font_size + 1.5, color=xtick, weight="bold")
                        cursor_y -= y_step * 1.2
                        ax.axhline(y=cursor_y + (y_step * 0.5), xmin=0, xmax=1, color=spine, linewidth=0.7)
                        cursor_y -= y_step * 0.5
                    else:
                        is_finding_header = bool(ln and ln.startswith("["))
                        weight = "bold" if is_finding_header else "normal"
                        size = font_size + (0.5 if is_finding_header else 0)
                        ax.text(0, cursor_y, ln, va="top", ha="left", family=font_family,
                                fontsize=size, color=xtick, weight=weight)

                    cursor_y -= y_step

                if (page_idx == total_pages - 1) and chart_on_bottom and (sev_counts or cat_counts):
                    try:
                        y0 = 0.08
                        h = 0.16
                        if sev_counts:
                            cats = ["Flags", "Findings", "Suggestions", "Notes"]
                            vals = [sev_counts.get("flag", 0), sev_counts.get("finding", 0),
                                    sev_counts.get("suggestion", 0), sev_counts.get("auditor_note", 0)]
                            ax_s = fig.add_axes([0.07, y0, 0.40, h])
                            ax_s.bar(cats, vals, color=["#ef4444", "#f59e0b", "#10b981", "#9ca3af"])
                            ax_s.set_title("Findings by Severity", fontsize=font_size + 0.8, color=xtick)
                            ax_s.set_facecolor(ax_face)
                            for lab in ax_s.get_xticklabels():
                                lab.set_fontsize(font_size)
                                lab.set_color(xtick)
                                lab.set_rotation(20)
                            for lab in ax_s.get_yticklabels():
                                lab.set_fontsize(font_size - 0.2)
                                lab.set_color(ytick)
                            for sp in ax_s.spines.values():
                                sp.set_color(spine)
                        if cat_counts:
                            cats = list(cat_counts.keys())[:8]
                            vals = [cat_counts[c] for c in cats]
                            ax_c = fig.add_axes([0.55, y0, 0.38, h])
                            ax_c.bar(cats, vals, color="#60a5fa")
                            ax_c.set_title("Top Categories", fontsize=font_size + 0.8, color=xtick)
                            ax_c.set_facecolor(ax_face)
                            for lab in ax_c.get_xticklabels():
                                lab.set_fontsize(font_size)
                                lab.set_color(xtick)
                                lab.set_rotation(20)
                            for lab in ax_c.get_yticklabels():
                                lab.set_fontsize(font_size - 0.2)
                                lab.set_color(ytick)
                            for sp in ax_c.spines.values():
                                sp.set_color(spine)
                    except Exception:
                        ...
                pdf.savefig(fig, bbox_inches="tight")
                plt.close(fig)
        return True
    except Exception as e:
        logger.error(f"Failed to export PDF: {e}")
        return False

# --- Analytics export fix ---
def export_analytics_csv(dest_csv: str) -> bool:
    try:
        with _get_db_connection() as conn:
            runs = pd.read_sql_query("SELECT * FROM analysis_runs ORDER BY run_time DESC", conn)
            issues = pd.read_sql_query("SELECT run_id, severity, category, confidence FROM analysis_issues", conn)
        agg = issues.groupby(["run_id", "severity"]).size().unstack(fill_value=0).reset_index()
        df = runs.merge(agg, left_on="id", right_on="run_id", how="left").drop(columns=["run_id"])
        os.makedirs(os.path.dirname(dest_csv), exist_ok=True)
        df.to_csv(dest_csv, index=False, encoding="utf-8")
        return True
    except Exception as e:
        logger.error(f"export_analytics_csv failed: {e}")
        return False

def export_report_fhir_json(data: dict, fhir_path: str) -> bool:
    try:
        # Check if the dummy classes are being used, which indicates fhir.resources is not installed.
        if 'Bundle' in globals() and not hasattr(globals()['Bundle'], 'construct'):
             logger.error("fhir.resources library not found. Please install it to use FHIR export.")
             QMessageBox.warning(None, "FHIR Library Not Found", "The 'fhir.resources' library is required for FHIR export. Please install it by running 'pip install fhir.resources'.")
             return False

        bundle = Bundle(type="collection", entry=[])

        report = DiagnosticReport(
            status="final",
            meta=Meta(profile=["http://hl7.org/fhir/us/core/StructureDefinition/us-core-diagnosticreport-note"]),
            code=CodeableConcept(coding=[Coding(system="http://loinc.org", code="LP296840-5", display="Clinical Note Analysis")]),
            subject=Reference(display="Anonymous Patient"),
            effectiveDateTime=data.get("generated", _now_iso()),
            issued=data.get("generated", _now_iso()),
            performer=[Reference(display="Spec Kit Analyzer")],
            conclusion=f"Compliance Score: {data.get('compliance', {}).get('score', 0.0)}/100.0"
        )

        # We need a stable, unique ID to reference the report within the bundle
        report.id = "diagnostic-report-1"
        report_ref = f"DiagnosticReport/{report.id}"
        bundle.entry.append({"fullUrl": f"urn:uuid:{report.id}", "resource": report})

        for i, issue in enumerate(data.get("issues", [])):
            obs = Observation(
                id=f"observation-{i+1}",
                status="final",
                partOf=[Reference(reference=report_ref)],
                code=CodeableConcept(coding=[Coding(
                    system="http://example.com/speckit-findings",
                    code=str(issue.get("category", "general")).replace(" ", "-"),
                    display=issue.get("title")
                )]),
                subject=Reference(display="Anonymous Patient"),
                valueString=issue.get("detail"),
                interpretation=[CodeableConcept(coding=[Coding(
                    system="http://terminology.hl7.org/CodeSystem/v3-ObservationInterpretation",
                    code=str(issue.get("severity", "NOTE")).upper(),
                    display=str(issue.get("severity"))
                )])]
            )
            bundle.entry.append({"fullUrl": f"urn:uuid:{obs.id}", "resource": obs})

        os.makedirs(os.path.dirname(fhir_path), exist_ok=True)
        with open(fhir_path, "w", encoding="utf-8") as f:
            f.write(bundle.json(indent=2))

        return True
    except Exception as e:
        logger.error(f"Failed to export FHIR JSON: {e}")
        return False

ReviewMode = Literal["Moderate", "Strict"]
CURRENT_REVIEW_MODE: ReviewMode = "Moderate"
DEDUP_DEFAULTS = {"Moderate": {"method": "tfidf", "threshold": 0.50},
                  "Strict": {"method": "tfidf", "threshold": 0.70}}

def get_similarity_threshold() -> float:
    raw = get_setting("dup_threshold")
    if raw:
        try:
            return float(raw)
        except Exception:
            ...
    return float(DEDUP_DEFAULTS.get(CURRENT_REVIEW_MODE, {"threshold": 0.50})["threshold"])

def _generate_risk_dashboard(compliance_score: float, sev_counts: dict) -> list[str]:
    lines = ["--- Risk Dashboard ---"]
    score = compliance_score
    flags = sev_counts.get("flag", 0)
    findings = sev_counts.get("finding", 0)

    if score >= 90 and flags == 0:
        risk = "Low"
        summary = "Good compliance posture."
    elif score >= 70 and flags <= 1:
        risk = "Medium"
        summary = "Some areas may need review."
    else:
        risk = "High"
        summary = "Critical issues may require attention."

    lines.append(f"Overall Risk: {risk}")
    lines.append(f"Compliance Score: {score:.1f}/100")
    lines.append(f"Summary: {summary}")
    lines.append(f"Critical Findings (Flags): {flags}")
    lines.append(f"Areas of Concern (Findings): {findings}")
    lines.append("")
    return lines

def _generate_compliance_checklist(strengths: list[str], weaknesses: list[str]) -> list[str]:
    lines = ["<h3>Compliance Checklist</h3>"]

    checklist_items = {
        "Provider Authentication": "Provider authentication (signature/date)",
        "Measurable Goals": "Goals appear to be measurable",
        "Medical Necessity": "Medical necessity is explicitly discussed",
        "Assistant Supervision": "Assistant involvement includes supervision context",
        "Plan/Certification": "Plan/certification is referenced"
    }

    def get_status_icon(key, text):
        if any(text in s for s in strengths):
            return "<span style='color: #28a745; font-weight: bold;'>✔</span>"
        elif any(text in w for w in weaknesses):
            return "<span style='color: #dc3545; font-weight: bold;'>❌</span>"
        else:
            simplified_weakness_text = text.split('(')[0].strip()
            if any(simplified_weakness_text in w for w in weaknesses):
                return "<span style='color: #dc3545; font-weight: bold;'>❌</span>"
            else:
                return "<span style='color: #6c757d; font-weight: bold;'>○</span>"

    lines.append("<table>")
    for key, text in checklist_items.items():
        icon = get_status_icon(key, text)
        lines.append(f"<tr><td style='padding-right: 10px;'>{icon}</td><td>{key}</td></tr>")
    lines.append("</table>")

    lines.append("")
    return lines

def run_analyzer(file_path: str,
                 selected_disciplines: List[str],
                 entity_consolidation_service: EntityConsolidationService,
                 scrub_override: Optional[bool] = None,
                 review_mode_override: Optional[str] = None,
                 dedup_method_override: Optional[str] = None,
                 progress_cb: Optional[Callable[[int, str], None]] = None,
                 cancel_cb: Optional[Callable[[], bool]] = None,
                 main_window_instance=None) -> dict:
    def report(pct: int, msg: str):
        if progress_cb:
            try:
                progress_cb(max(0, min(100, int(pct))), msg)
            except Exception:
                ...

    def check_cancel():
        if cancel_cb:
            try:
                if cancel_cb():
                    raise KeyboardInterrupt("Operation cancelled")
            except KeyboardInterrupt:
                raise
            except Exception:
                ...

    result_info = {"csv": None, "html": None, "json": None, "pdf": None, "summary": None}
    try:
        set_bool_setting("last_analysis_from_cache", False)
        if not file_path or not os.path.isfile(file_path):
            logger.error(f"File not found: {file_path}")
            return result_info
        logger.info(f"Analyzing: {file_path}")
        report(5, "Initializing settings")

        scrub_enabled = scrub_override if scrub_override is not None else get_bool_setting("scrub_phi", True)
        if scrub_override is not None:
            set_bool_setting("scrub_phi", scrub_override)

        global CURRENT_REVIEW_MODE
        if review_mode_override in ("Moderate", "Strict"):
            CURRENT_REVIEW_MODE = review_mode_override  # type: ignore[assignment]

        threshold = get_similarity_threshold()
        dedup_method = (dedup_method_override or get_str_setting("dedup_method", "tfidf")).lower()
        if dedup_method_override:
            set_str_setting("dedup_method", dedup_method)

        try:
            add_recent_file(file_path)
        except Exception:
            ...

        allow_cache = get_bool_setting("allow_cache", True)
        fp = _file_fingerprint(file_path)
        sp = _settings_fingerprint(scrub_enabled, CURRENT_REVIEW_MODE, dedup_method)

        if allow_cache and fp and sp:
            cached = _load_cached_outputs(fp, sp)
            if cached and cached.get("pdf"):
                report(100, "Done (cached)")
                set_bool_setting("last_analysis_from_cache", True)
                logger.info("Served from cache.")
                return cached

        check_cancel()
        report(10, "Parsing document")
        original = parse_document_content(file_path)
        if len(original) == 1 and original[0][0].startswith(("Error:", "Info:")):
            logger.warning(f"{original[0][1]}: {original[0][0]}")
            return result_info

        check_cancel()
        report(30, "Scrubbing PHI" if scrub_enabled else "Skipping PHI scrubbing")
        processed = [(scrub_phi(t) if scrub_enabled else t, s) for (t, s) in original]

        check_cancel()
        report(50, f"Reducing near-duplicates ({dedup_method})")
        if dedup_method == "tfidf":
            collapsed = collapse_similar_sentences_tfidf(processed, threshold)
        else:
            collapsed = collapse_similar_sentences_simple(processed, threshold)
        collapsed = list(collapsed)


        ner_results = {}
        formatted_entities = []
        if get_bool_setting("enable_ner_service", default=True) and main_window_instance and main_window_instance.ner_service.is_ready():
            report(65, "Running NER models...")
            full_text_for_ner = "\n".join(t for t, _ in collapsed)
            ner_sentences = [text for text, src in collapsed]

            ner_results = main_window_instance.ner_service.extract_entities(full_text_for_ner, ner_sentences)

            if ner_results:
                logger.info(f"NER service extracted entities from models: {list(ner_results.keys())}")

                consolidated_entities = entity_consolidation_service.consolidate_entities(
                    ner_results, full_text_for_ner
                )

                if consolidated_entities:
                    formatted_entities = _format_entities_for_rag(consolidated_entities)
                    logger.info(f"Consolidated into {len(consolidated_entities)} unique entities.")

        check_cancel()
        report(60, "Computing summary")
        summary = build_rich_summary(processed, collapsed)

        report(70, "Analyzing compliance")

        use_llm_analysis = get_bool_setting("use_llm_analysis", True)
        llm_is_ready = main_window_instance and main_window_instance.local_rag and main_window_instance.local_rag.is_ready()

        if use_llm_analysis and llm_is_ready:
            logger.info("--- Using LLM-based compliance analysis ---")
            report(71, "Analyzing compliance with LLM...")

            rubric_map = {
                "pt": os.path.join(BASE_DIR, "pt_compliance_rubric.ttl"),
                "ot": os.path.join(BASE_DIR, "ot_compliance_rubric.ttl"),
                "slp": os.path.join(BASE_DIR, "slp_compliance_rubric.ttl"),
            }
            all_rules = []
            for discipline in selected_disciplines:
                path = rubric_map.get(discipline)
                if path and os.path.exists(path):
                    try:
                        service = RubricService(path)
                        all_rules.extend(service.get_rules())
                    except Exception as e:
                        logger.warning(f"Failed to load rubric for {discipline}: {e}")

            seen_titles = set()
            unique_rules = []
            for rule in all_rules:
                if rule.issue_title not in seen_titles:
                    unique_rules.append(rule)
                    seen_titles.add(rule.issue_title)

            rules_as_dicts = [r.__dict__ for r in unique_rules]

            issues_scored = run_llm_analysis(
                llm=main_window_instance.local_rag.llm,
                chunks=[text for text, src in collapsed],
                rules=rules_as_dicts,
                file_path=file_path
            )
            logger.info(f"LLM analysis found {len(issues_scored)} issues.")

        else:
            if not llm_is_ready:
                logger.warning("LLM not ready, falling back to keyword-based audit.")
            logger.info("--- Using keyword-based compliance analysis ---")
            report(71, "Analyzing compliance with keywords...")
            full_text = "\n".join(t for t, _ in collapsed)
            strict_flag = (CURRENT_REVIEW_MODE == "Strict")
            issues_base = _audit_from_rubric(full_text, selected_disciplines, strict=strict_flag)
            issues_scored = _score_issue_confidence(_attach_issue_citations(issues_base, collapsed), collapsed)

        full_text_for_loc = "\n".join(t for t, _ in collapsed)
        for issue in issues_scored:
            if issue.get("citations"):
                cite_text_html = issue["citations"][0][0]
                cite_text = re.sub('<[^<]+?>', '', cite_text_html)
                try:
                    start_index = full_text_for_loc.index(cite_text)
                    end_index = start_index + len(cite_text)
                    issue['location'] = {'start': start_index, 'end': end_index}
                except ValueError:
                    logger.warning(f"Could not find citation text in document: '{cite_text[:50]}...'")
                    issue['location'] = None

        sev_order = {"flag": 0, "finding": 1, "suggestion": 2, "auditor_note": 3}
        issues_scored.sort(key=lambda x: (sev_order.get(str(x.get("severity")), 9),
                                          str(x.get("category", "")),
                                          str(x.get("title", ""))))

        nlg_service = NLGService()
        for issue in issues_scored:
            prompt = f"Generate a brief, actionable tip for a physical therapist to address this finding: {issue.get('title', '')} ({issue.get('severity', '')}) - {issue.get('detail', '')}"
            tip = nlg_service.generate_tip(prompt)
            issue['nlg_tip'] = tip

        issue_details_map = {
            "Provider signature/date possibly missing": {
                "action": "Ensure all entries are signed and dated by the qualified provider.",
                "why": "Signatures and dates are required by Medicare to authenticate that services were rendered as billed.",
                "good_example": "'Patient seen for 30 minutes of therapeutic exercise. [Provider Name], PT, DPT. 09/14/2025'",
                "bad_example": "An unsigned, undated note."
            },
            "Goals may not be measurable/time-bound": {
                "action": "Rewrite goals to include a baseline, specific target, and a clear timeframe (e.g., 'improve from X to Y in 2 weeks').",
                "why": "Measurable goals are essential to demonstrate progress and justify the need for skilled intervention.",
                "good_example": "'Patient will improve shoulder flexion from 90 degrees to 120 degrees within 2 weeks to allow for independent overhead dressing.'",
                "bad_example": "'Patient will improve shoulder strength.'"
            },
            "Medical necessity not explicitly supported": {
                "action": "Clearly link each intervention to a specific functional deficit and explain why the skill of a therapist is required.",
                "why": "Medicare only pays for services that are reasonable and necessary for the treatment of a patient's condition.",
                "good_example": "'...skilled verbal and tactile cues were required to ensure proper form and prevent injury.'",
                "bad_example": "'Patient tolerated treatment well.'"
            },
            "Assistant supervision context unclear": {
                "action": "Document the level of supervision provided to the assistant, in line with state and Medicare guidelines.",
                "why": "Proper supervision of therapy assistants is a condition of payment and ensures quality of care.",
                "good_example": "'PTA provided services under the direct supervision of the physical therapist who was on-site.'",
                "bad_example": "No mention of supervision when a PTA is involved."
            },
            "Plan/Certification not clearly referenced": {
                "action": "Explicitly reference the signed Plan of Care and certification/recertification dates in progress notes.",
                "why": "Services must be provided under a certified Plan of Care to be eligible for reimbursement.",
                "good_example": "'Treatment provided as per Plan of Care certified on 09/01/2025.'",
                "bad_example": "No reference to the POC or certification period."
            },
            "General auditor checks": {
                "action": "Perform a general review of the note for clarity, consistency, and completeness. Ensure the 'story' of the patient's care is clear.",
                "why": "A well-documented note justifies skilled care, supports medical necessity, and ensures accurate billing.",
                "good_example": "A note that provides a clear picture of the patient's journey from evaluation to discharge.",
                "bad_example": "A note with jargon, undefined abbreviations, or that simply lists exercises without clinical reasoning."
            }
        }
        for issue in issues_scored:
            issue['details'] = issue_details_map.get(issue.get('title', ''), {})

        if main_window_instance and main_window_instance.guideline_service and main_window_instance.guideline_service.is_index_ready:
            main_window_instance.log("Searching for relevant guidelines for each finding...")
            for issue in issues_scored:
                query = f"{issue.get('title', '')}: {issue.get('detail', '')}"
                guideline_results = main_window_instance.guideline_service.search(query, top_k=2)
                issue['guidelines'] = guideline_results

        pages_est = len({s for _, s in collapsed if s.startswith("Page ")}) or 1

        full_text = "\n".join(t for t, _ in collapsed)
        strengths, weaknesses, missing = [], [], []
        tl = full_text.lower()
        if any(k in tl for k in ("signed", "signature", "dated")):
            strengths.append("Provider authentication (signature/date) appears to be present.")
        else:
            weaknesses.append("Provider authentication (signature/date) unclear or missing.")
            missing.append("Signatures/Dates")

        if "goal" in tl and any(k in tl for k in ("measurable", "time", "timed", "by ")):
            strengths.append("Goals appear to be measurable and time-bound, with baseline/targets.")
        elif "goal" in tl:
            weaknesses.append("Goals present but may not be measurable/time-bound.")
            missing.append("Measurable/Time-bound Goals")

        if any(k in tl for k in ("medical necessity", "reasonable and necessary", "necessity")):
            strengths.append("Medical necessity is explicitly discussed.")
        else:
            weaknesses.append("Medical necessity is not explicitly supported throughout the documentation.")
            missing.append("Medical Necessity")

        if "assistant" in tl and "supervis" in tl:
            strengths.append("Assistant involvement includes supervision context.")
        elif "assistant" in tl:
            weaknesses.append("Assistant activity is present; however, the supervision/oversight context is not clearly documented.")
            missing.append("Assistant Supervision Context")

        if any(k in tl for k in ("plan of care", "poc", "certification", "recert")):
            strengths.append("Plan/certification is referenced in the record.")
        else:
            weaknesses.append("Plan/certification is not clearly referenced with dates and signatures.")
            missing.append("Plan/Certification Reference")

        sev_counts = {
            "flag": sum(1 for i in issues_scored if i.get("severity") == "flag"),
            "finding": sum(1 for i in issues_scored if i.get("severity") == "finding"),
            "suggestion": sum(1 for i in issues_scored if i.get("severity") == "suggestion"),
            "auditor_note": sum(1 for i in issues_scored if i.get("severity") == "auditor_note"),
        }
        cat_counts = count_categories(issues_scored)

        def compute_compliance_score(issues: list[dict], strengths_in: list[str], missing_in: list[str],
                                     mode: ReviewMode) -> dict:
            flags = sum(1 for i in issues if i.get("severity") == "flag")
            findings = sum(1 for i in issues if i.get("severity") == "finding")
            sug = sum(1 for i in issues if i.get("severity") == "suggestion")
            base = 100.0
            if mode == "Strict":
                base -= flags * 6.0
                base -= findings * 3.0
                base -= sug * 1.5
                base -= len(missing_in) * 4.0
            else:
                base -= flags * 4.0
                base -= findings * 2.0
                base -= sug * 1.0
                base -= len(missing_in) * 2.5
            base += min(5.0, len(strengths_in) * 0.5)
            score = max(0.0, min(100.0, base))
            breakdown = f"Flags={flags}, Findings={findings}, Suggestions={sug}, Missing={len(missing_in)}, Strengths={len(strengths_in)}; Mode={mode}"
            return {"score": round(score, 1), "breakdown": breakdown}

        compliance = compute_compliance_score(issues_scored, strengths, missing, CURRENT_REVIEW_MODE)

        trends = _compute_recent_trends(max_runs=get_int_setting("trends_window", 10))

        def _risk_level(score: float, flags: int) -> tuple[str, str]:
            if score >= 90 and flags == 0:
                return ("Low", "#10b981")
            if score >= 70 and flags <= 1:
                return ("Medium", "#f59e0b")
            return ("High", "#ef4444")

        risk_label, risk_color = _risk_level(float(compliance["score"]), sev_counts["flag"])

        tips = []
        if sev_counts["flag"] > 0:
            tips.append("Resolve flags first (signatures/dates, plan/certification), then clarify gray areas.")
        if "Medical Necessity" in missing:
            tips.append("Tie each skilled intervention to functional limitations and expected outcomes.")
        if "Measurable/Time-bound Goals" in missing:
            tips.append("Rewrite goals to include baselines, specific targets, and timelines.")
        if not strengths:
            tips.append("Increase specificity with objective measures and clear clinical reasoning.")

        try:
            with _get_db_connection() as conn:
                pass
        except Exception:
            ...

        def _load_last_snapshot(file_fp: str, settings_fp: str) -> Optional[dict]:
            try:
                with _get_db_connection() as conn:
                    cur = conn.cursor()
                    cur.execute("""
                                SELECT summary_json
                                FROM analysis_snapshots
                                WHERE file_fingerprint = ?
                                  AND settings_fingerprint = ?
                                """, (file_fp, settings_fp))
                    row = cur.fetchone()
                    if not row:
                        return None
                    import json as _json
                    return _json.loads(row[0])
            except Exception:
                return None

        def _save_snapshot(file_fp: str, settings_fp: str, payload: dict) -> None:
            try:
                with _get_db_connection() as conn:
                    cur = conn.cursor()
                    import json as _json
                    from datetime import datetime
                    cur.execute("""
                                CREATE TABLE IF NOT EXISTS analysis_snapshots
                                (
                                    file_fingerprint
                                    TEXT
                                    NOT
                                    NULL,
                                    settings_fingerprint
                                    TEXT
                                    NOT
                                    NULL,
                                    summary_json
                                    TEXT
                                    NOT
                                    NULL,
                                    created_at
                                    TEXT
                                    NOT
                                    NULL,
                                    PRIMARY
                                    KEY
                                (
                                    file_fingerprint,
                                    settings_fingerprint
                                )
                                    )
                                """)
                    cur.execute("""
                        INSERT OR REPLACE INTO analysis_snapshots
                        (file_fingerprint, settings_fingerprint, summary_json, created_at)
                        VALUES (?,?,?,?)
                    """, (file_fp, settings_fp, _json.dumps(payload, ensure_ascii=False),
                          datetime.now().isoformat(timespec="seconds")))
                    conn.commit()
            except Exception:
                ...

        last_snap = _load_last_snapshot(fp, sp)
        change_summary = {}
        if last_snap and isinstance(last_snap, dict):
            prev = last_snap.get("metrics") or {}
            change_summary = {
                "score_delta": round(
                    float(compliance["score"]) - float(last_snap.get("compliance", {}).get("score", 0.0)), 1),
                "flags_delta": sev_counts["flag"] - int(prev.get("flags", 0)),
                "findings_delta": sev_counts["finding"] - int(prev.get("findings", 0)),
                "suggestions_delta": sev_counts["suggestion"] - int(prev.get("suggestions", 0)),
            }

        narrative_lines = []
        narrative_lines.extend(_generate_risk_dashboard(compliance['score'], sev_counts))
        narrative_lines.extend(_generate_compliance_checklist(strengths, weaknesses))

        narrative_lines.append("--- Detailed Findings ---")
        if issues_scored:
            issue_details = {
                "Provider signature/date possibly missing": {
                    "action": "Ensure all entries are signed and dated by the qualified provider.",
                    "why": "Signatures and dates are required by Medicare to authenticate that services were rendered as billed.",
                    "good_example": "'Patient seen for 30 minutes of therapeutic exercise. [Provider Name], PT, DPT. 09/14/2025'",
                    "bad_example": "An unsigned, undated note."
                },
                "Goals may not be measurable/time-bound": {
                    "action": "Rewrite goals to include a baseline, specific target, and a clear timeframe (e.g., 'improve from X to Y in 2 weeks').",
                    "why": "Measurable goals are essential to demonstrate progress and justify the need for skilled intervention.",
                    "good_example": "'Patient will improve shoulder flexion from 90 degrees to 120 degrees within 2 weeks to allow for independent overhead dressing.'",
                    "bad_example": "'Patient will improve shoulder strength.'"
                },
                "Medical necessity not explicitly supported": {
                    "action": "Clearly link each intervention to a specific functional deficit and explain why the skill of a therapist is required.",
                    "why": "Medicare only pays for services that are reasonable and necessary for the treatment of a patient's condition.",
                    "good_example": "'...skilled verbal and tactile cues were required to ensure proper form and prevent injury.'",
                    "bad_example": "'Patient tolerated treatment well.'"
                },
                "Assistant supervision context unclear": {
                    "action": "Document the level of supervision provided to the assistant, in line with state and Medicare guidelines.",
                    "why": "Proper supervision of therapy assistants is a condition of payment and ensures quality of care.",
                    "good_example": "'PTA provided services under the direct supervision of the physical therapist who was on-site.'",
                    "bad_example": "No mention of supervision when a PTA is involved."
                },
                "Plan/Certification not clearly referenced": {
                    "action": "Explicitly reference the signed Plan of Care and certification/recertification dates in progress notes.",
                    "why": "Services must be provided under a certified Plan of Care to be eligible for reimbursement.",
                    "good_example": "'Treatment provided as per Plan of Care certified on 09/01/2025.'",
                    "bad_example": "No reference to the POC or certification period."
                },
                "General auditor checks": {
                    "action": "Perform a general review of the note for clarity, consistency, and completeness. Ensure the 'story' of the patient's care is clear.",
                    "why": "A well-documented note justifies skilled care, supports medical necessity, and ensures accurate billing.",
                    "good_example": "A note that provides a clear picture of the patient's journey from evaluation to discharge.",
                    "bad_example": "A note with jargon, undefined abbreviations, or that simply lists exercises without clinical reasoning."
                }
            }
            for it in issues_scored:
                sev = str(it.get("severity", "")).title()
                cat = it.get("category", "") or "General"
                title = it.get("title", "") or "Finding"
                narrative_lines.append(f"[{sev}][{cat}] {title}")

                details = issue_details.get(title, {})
                if details:
                    action_text = it.get("nlg_tip") or details.get("action")
                    if action_text:
                        narrative_lines.append(f"  - Recommended Action: {action_text}")
                    narrative_lines.append(f"  - Why it matters: {details['why']}")
                    narrative_lines.append(f"  - Good Example: {details['good_example']}")
                    narrative_lines.append(f"  - Bad Example: {details['bad_example']}")

                cites = it.get("citations") or []
                if cites:
                    narrative_lines.append("  - Evidence in Document:")
                    for (qt, src) in cites[:2]:
                        q = (qt or "").strip().replace("\n", " ")
                        if len(q) > 100:
                            q = q[:97].rstrip() + "..."
                        narrative_lines.append(f"    - [{src}] \"{q}\"")
                narrative_lines.append("")
        else:
            narrative_lines.append("No specific audit findings were identified.")

        narrative_lines.append("")
        narrative_lines.append("--- General Recommendations ---")
        narrative_lines.append(" • Consistency is key. Ensure all notes follow a standard format.")
        narrative_lines.append(" • Be specific and objective. Use numbers and standardized tests to measure progress.")
        narrative_lines.append(" • Always link treatment to function. Explain how the therapy helps the patient achieve their functional goals.")
        narrative_lines.append(" • Tell a story. The documentation should paint a clear picture of the patient's journey from evaluation to discharge.")
        narrative_lines.append("")

        # --- Generate and add suggested questions ---
        suggested_questions = _generate_suggested_questions(issues_scored)
        if suggested_questions:
            narrative_lines.append("--- Suggested Questions for Follow-up ---")
            for q in suggested_questions:
                narrative_lines.append(f" • {q}")
            narrative_lines.append("")
        # --- End suggested questions ---

        narrative_lines.append("--- Trends & Analytics (Last 10 Runs) ---")
        if trends.get("recent_scores"):
            sc = trends["recent_scores"]
            narrative_lines.append(f" • Recent scores (oldest→newest): {', '.join(str(round(s, 1)) for s in sc)}")
            narrative_lines.append(
                f" • Score delta: {trends['score_delta']:+.1f} | Average score: {trends['avg_score']:.1f}")
            narrative_lines.append(
                f" • Average Flags: {trends['avg_flags']:.2f} | Average Findings: {trends['avg_findings']:.2f} | Average Suggestions: {trends['avg_suggestions']:.2f}")
        else:
            narrative_lines.append(" • Not enough history to compute trends yet.")
        narrative_lines.append("")

        metrics = {
            "pages": pages_est,
            "findings_total": len(issues_scored),
            "flags": sev_counts["flag"],
            "findings": sev_counts["finding"],
            "suggestions": sev_counts["suggestion"],
            "notes": sev_counts["auditor_note"],
            "sentences_raw": summary["total_sentences_raw"],
            "sentences_final": summary["total_sentences_final"],
            "dedup_removed": summary["dedup_removed"],
        }

        try:
            persist_analysis_run(file_path, _now_iso(), metrics, issues_scored, compliance, CURRENT_REVIEW_MODE, selected_disciplines)
        except Exception:
            ...
        try:
            snap_payload = {
                "metrics": metrics,
                "compliance": compliance,
                "sev_counts": sev_counts,
                "cat_counts": cat_counts,
            }
            _save_snapshot(fp, sp, snap_payload)
        except Exception:
            ...

        report(86, "Writing JSON/PDF")
        pdf_path, csv_path = generate_report_paths()
        json_path = pdf_path[:-4] + ".json"

        try:
            from dataclasses import asdict
            json_ner_results = {model: [asdict(e) for e in entities] for model, entities in ner_results.items()} if ner_results else {}

            export_report_json({
                "json_schema_version": 6,
                "report_template_version": REPORT_TEMPLATE_VERSION,
                "file": file_path,
                "generated": _now_iso(),
                "scrub_phi": scrub_enabled,
                "review_mode": CURRENT_REVIEW_MODE,
                "dup_threshold": threshold,
                "dedup_method": dedup_method,
                "metrics": metrics,
                "summary": summary,
                "issues": issues_scored,
                "strengths": strengths,
                "weaknesses": weaknesses,
                "missing": missing,
                "compliance": compliance,
                "executive_status": ("Pass" if compliance["score"] >= 90 and sev_counts["flag"] == 0
                                     else "At-Risk" if (compliance["score"] >= 70 and sev_counts["flag"] <= 1)
                else "Fail"),
                "change_summary": change_summary,
                "narrative": "\n".join(narrative_lines),
                "tips": tips,
                "report_style": "condensed",
                "report_include_citations": get_bool_setting("show_citations", True),
                "pdf_chart_position": get_str_setting("pdf_chart_position", "bottom"),
                "pdf_chart_theme": get_str_setting("pdf_chart_theme", "dark"),
                "report_severity_ordering": "flags_first",
                "clinical_ner_enabled": get_bool_setting("enable_ner_service", True),
                "ner_results": json_ner_results,
                "source_sentences": collapsed,
                "sev_counts": sev_counts,
                "cat_counts": cat_counts,
                "trends": trends,
                "suggested_questions": suggested_questions,
            }, json_path)
            result_info["json"] = json_path
        except Exception as e:
            logger.error(f"Failed to write JSON: {e}")

        try:
            meta = {"file_name": os.path.basename(file_path), "run_time": _now_iso(),
                    "risk_label": risk_label, "risk_color": risk_color}
            export_report_pdf(
                lines=narrative_lines,
                pdf_path=pdf_path,
                meta=meta,
                chart_data=sev_counts,
                sev_counts=sev_counts,
                cat_counts=cat_counts
            )
            result_info["pdf"] = pdf_path
        except Exception as e:
            logger.error(f"Failed to write PDF: {e}")

        try:
            flat = {
                "file_name": os.path.basename(file_path),
                "generated": _now_iso(),
                "review_mode": CURRENT_REVIEW_MODE,
                "dup_threshold": threshold,
                "dedup_method": dedup_method,
                "pages_est": pages_est,
                "flags": sev_counts["flag"],
                "findings": sev_counts["finding"],
                "suggestions": sev_counts["suggestion"],
                "notes": sev_counts["auditor_note"],
                "sentences_raw": summary["total_sentences_raw"],
                "sentences_final": summary["total_sentences_final"],
                "dedup_removed": summary["dedup_removed"],
                "compliance_score": compliance["score"],
                "risk_label": risk_label,
            }
            df = pd.DataFrame([flat])
            os.makedirs(os.path.dirname(csv_path), exist_ok=True)
            df.to_csv(csv_path, index=False, encoding="utf-8")
            result_info["csv"] = csv_path
        except Exception as e:
            logger.error(f"Failed to write CSV: {e}")

        if allow_cache and fp and sp:
            try:
                _save_cached_outputs(fp, sp, {"csv": result_info["csv"], "html": result_info["html"],
                                              "json": result_info["json"], "pdf": result_info["pdf"],
                                              "summary": result_info["summary"]})
            except Exception:
                ...
        try:
            if result_info["pdf"]:
                set_setting("last_report_pdf", result_info["pdf"])
            if result_info["csv"]:
                set_setting("last_report_csv", result_info["csv"])
            if result_info["json"]:
                set_setting("last_report_json", result_info["json"])
            set_setting("last_analyzed_file", file_path)
        except Exception:
            ...

        report(100, "Done")
        logger.info("Report saved:")
        if result_info["csv"]:
            logger.info(f" - CSV:  {result_info['csv']}")
        if result_info["json"]:
            logger.info(f" - JSON: {result_info['json']}")
        if result_info["pdf"]:
            logger.info(f" - PDF:  {result_info['pdf']}")
        logger.info(f"(Reports directory: {os.path.dirname(pdf_path)})")
        result_info["formatted_entities"] = formatted_entities
        return result_info
    except KeyboardInterrupt:
        logger.info("Analysis cancelled by user.")
        return result_info
    except Exception:
        logger.exception("Analyzer failed")
        return result_info



class MainWindow(QMainWindow):
    def __init__(self, parent=None):
        super().__init__(parent)
        self.setWindowTitle("Spec Kit Analyzer")
        try:
            self.setMinimumSize(1000, 700)
        except Exception:
            ...
        self._current_report_path: Optional[str] = None
        self._last_error: Optional[str] = None
        self._batch_cancel = False
        self.current_report_data: Optional[dict] = None
        self.local_rag: Optional[LocalRAG] = None
        self.guideline_service: Optional[GuidelineService] = None
        self.llm_compliance_service: Optional[LlmComplianceService] = None
        self.entity_consolidation_service: EntityConsolidationService = EntityConsolidationService()
<<<<<<< HEAD
        self.query_router_service = QueryRouterService()
        self.chat_history: list[tuple[str, str, list[str]]] = []
=======

        # Initialize the NER service with multiple models
        ner_model_configs = {
            "biobert_gator_tron": "longluu/Clinical-NER-MedMentions-GatorTronBase",
            "deberta_clinical": "blaze999/clinical-ner"
        }
        self.ner_service = NERService(ner_model_configs)

        self.chat_history: list[tuple[str, str]] = []
>>>>>>> e7b1d881
        self.compliance_rules: list[ComplianceRule] = []
        self._analytics_severity_filter = None

        tb = QToolBar("Main")
        try:
            tb.setMovable(False)
        except Exception:
            ...
        self.addToolBar(Qt.ToolBarArea.TopToolBarArea, tb)

        act_open = QAction("Open File...", self)
        act_open.triggered.connect(self.action_open_report)  # type: ignore[attr-defined]
        tb.addAction(act_open)

        act_analyze = QAction("Analyze", self)
        act_analyze.triggered.connect(self.action_analyze_combined)  # type: ignore[attr-defined]
        tb.addAction(act_analyze)

        act_logs = QAction("Open Logs Folder", self)
        act_logs.triggered.connect(self.action_open_logs)  # type: ignore[attr-defined]
        tb.addAction(act_logs)

        act_analytics = QAction("Export Analytics CSV", self)
        act_analytics.triggered.connect(lambda: self._export_analytics_csv())  # type: ignore[attr-defined]
        tb.addAction(act_analytics)

        act_settings = QAction("Settings", self)
        act_settings.triggered.connect(
            lambda: (_show_settings_dialog(self), self.reapply_theme()))  # type: ignore[attr-defined]
        tb.addAction(act_settings)

        act_admin_settings = QAction("Admin Settings...", self)
        act_admin_settings.triggered.connect(self._show_admin_settings_dialog)
        tb.addAction(act_admin_settings)

        act_exit = QAction("Exit", self)
        act_exit.triggered.connect(self.close)  # type: ignore[attr-defined]
        tb.addAction(act_exit)

        tb.addSeparator()

        act_export_feedback = QAction("Export Feedback...", self)
        act_export_feedback.triggered.connect(self.action_export_feedback)
        tb.addAction(act_export_feedback)

        act_analyze_performance = QAction("Analyze Performance", self)
        act_analyze_performance.triggered.connect(self.action_analyze_performance)
        tb.addAction(act_analyze_performance)

        central = QWidget()
        self.setCentralWidget(central)
        vmain = QVBoxLayout(central)
        vmain.setContentsMargins(12, 12, 12, 12)
        vmain.setSpacing(14)

        # --- Create Tab Widget and Tabs ---
        self.tabs = QTabWidget()
        setup_tab = QWidget()
        results_tab = QWidget()
        search_tab = QWidget()
        logs_tab = QWidget()

        self.tabs.addTab(setup_tab, "Setup & File Queue")
        self.tabs.addTab(results_tab, "Analysis Results")
        self.tabs.addTab(logs_tab, "Application Logs")


        # --- Analytics Tab ---
        analytics_tab = QWidget()
        self.tabs.addTab(analytics_tab, "Analytics Dashboard")
        analytics_layout = QVBoxLayout(analytics_tab)

        analytics_controls = QHBoxLayout()
        btn_refresh_analytics = QPushButton("Refresh Analytics")
        self._style_action_button(btn_refresh_analytics, font_size=11, bold=True, height=32)
        try:
            btn_refresh_analytics.clicked.connect(self._update_analytics_tab)
        except Exception:
            pass
        analytics_controls.addWidget(btn_refresh_analytics)
        analytics_controls.addStretch(1)
        analytics_layout.addLayout(analytics_controls)

        # Matplotlib chart
        self.analytics_figure = Figure(figsize=(5, 4.5)) # Increased height for two charts
        self.analytics_canvas = FigureCanvas(self.analytics_figure)
        self.analytics_canvas.mpl_connect('pick_event', self.on_chart_pick)
        self.analytics_canvas.mpl_connect('button_press_event', self.on_chart_click)
        analytics_layout.addWidget(self.analytics_canvas)

        # Summary stats
        stats_group = QGroupBox("Summary Statistics")
        stats_layout = QGridLayout(stats_group)
        self.lbl_total_runs = QLabel("N/A")
        self.lbl_avg_score = QLabel("N/A")
        self.lbl_avg_flags = QLabel("N/A")
        self.lbl_top_category = QLabel("N/A")

        stats_layout.addWidget(QLabel("Total Runs Analyzed:"), 0, 0)
        stats_layout.addWidget(self.lbl_total_runs, 0, 1)
        stats_layout.addWidget(QLabel("Average Compliance Score:"), 1, 0)
        stats_layout.addWidget(self.lbl_avg_score, 1, 1)
        stats_layout.addWidget(QLabel("Average Flags per Run:"), 2, 0)
        stats_layout.addWidget(self.lbl_avg_flags, 2, 1)
        stats_layout.addWidget(QLabel("Most Frequent Finding Category:"), 3, 0)
        stats_layout.addWidget(self.lbl_top_category, 3, 1)

        analytics_layout.addWidget(stats_group)

        # --- Bias Audit Section ---
        bias_group = QGroupBox("Bias Audit (by Discipline)")
        bias_layout = QVBoxLayout(bias_group)
        self.bias_audit_label = QLabel("Click 'Refresh Analytics' to run the audit.")
        self.bias_audit_label.setWordWrap(True)
        bias_layout.addWidget(self.bias_audit_label)

        self.bias_figure = Figure(figsize=(5, 2.5))
        self.bias_canvas = FigureCanvas(self.bias_figure)
        bias_layout.addWidget(self.bias_canvas)

        analytics_layout.addWidget(bias_group)

        # --- Setup Tab Layout ---
        setup_layout = QVBoxLayout(setup_tab)

        top_setup_layout = QHBoxLayout()

        # Left: Rubric panel
        rubric_panel = QGroupBox("Rubric")
        rubric_layout = QVBoxLayout(rubric_panel)

        row_rubric_btns = QHBoxLayout()
        self.btn_upload_rubric = QPushButton("Upload Rubric")
        self.btn_manage_rubrics = QPushButton("Manage Rubrics")
        for b in (self.btn_upload_rubric, self.btn_manage_rubrics):
            self._style_action_button(b, font_size=11, bold=True, height=32, padding="6px 10px")
            row_rubric_btns.addWidget(b)
        row_rubric_btns.addStretch(1)

        try:
            self.btn_upload_rubric.clicked.connect(self.action_upload_rubric)
            self.btn_manage_rubrics.clicked.connect(self.action_manage_rubrics)
        except Exception:
            ...
        rubric_layout.addLayout(row_rubric_btns)

        # --- Discipline Selection Checkboxes ---
        discipline_group = QGroupBox("Select Disciplines for Analysis")
        discipline_layout = QHBoxLayout(discipline_group)
        discipline_layout.setSpacing(15)

        self.chk_pt = QCheckBox("Physical Therapy")
        self.chk_ot = QCheckBox("Occupational Therapy")
        self.chk_slp = QCheckBox("Speech-Language Pathology")
        self.chk_all_disciplines = QCheckBox("All")
        self.chk_all_disciplines.setTristate(True)

        discipline_layout.addWidget(self.chk_pt)
        discipline_layout.addWidget(self.chk_ot)
        discipline_layout.addWidget(self.chk_slp)
        discipline_layout.addStretch(1)
        discipline_layout.addWidget(self.chk_all_disciplines)

        try:
            self.chk_all_disciplines.stateChanged.connect(self._toggle_all_disciplines)
            self.chk_pt.stateChanged.connect(self._update_all_checkbox_state)
            self.chk_ot.stateChanged.connect(self._update_all_checkbox_state)
            self.chk_slp.stateChanged.connect(self._update_all_checkbox_state)
        except Exception:
            pass

        rubric_layout.addWidget(discipline_group)
        # --- End Discipline Selection ---

        self.lbl_rubric_file = QLabel("(No rubric selected)")

        self.lbl_rubric_file.setWordWrap(True)
        rubric_layout.addWidget(self.lbl_rubric_file)

        self.txt_rubric = QTextEdit()
        self.txt_rubric.setVisible(False) # Not shown in main UI

        # Automatically load analytics on startup
        self._update_analytics_tab()


        
    def action_clear_all(self):
        try:
            self._current_report_path = None
            self.lbl_report_name.setText("(No report selected)")
            self.lbl_report_name.setStyleSheet("")
            try:
                self.list_folder_files.clear()
            except Exception:
                ...
            try:
                self.txt_chat.clear()
            except Exception:
                ...
            self.log("Cleared all selections.")
        except Exception as e:
            self.set_error(str(e))

    def action_open_logs(self):
        try:
            _open_path(LOGS_DIR)
        except Exception as e:
            self.set_error(str(e))

    def _progress_start(self, title: str = "Analyzing..."):
        try:
            self.progress_bar.setVisible(True)
            self.progress_bar.setValue(0)
            self.progress_bar.setFormat(title + " (%p%)")
        except Exception:
            ...

    def _progress_update(self, pct: int, msg: str = ""):
        try:
            self.progress_bar.setVisible(True)
            self.progress_bar.setValue(max(0, min(100, int(pct))))
            if msg:
                self.progress_bar.setFormat(f"{msg} (%p%)")
            QApplication.processEvents()
        except Exception:
            ...

    def _progress_finish(self):
        try:
            self.progress_bar.setValue(100)
            self.progress_bar.setFormat("Done")
            QApplication.processEvents()
        except Exception:
            ...

    def _progress_was_canceled(self) -> bool:
        try:
            return bool(self._batch_cancel)
        except Exception:
            return False

    def action_cancel_batch(self):
        try:
            self._batch_cancel = True
            self.btn_cancel_batch.setDisabled(True)
            self.statusBar().showMessage("Cancelling batch...")
        except Exception:
            ...

    def action_analyze(self):
        if not self._current_report_path:
            QMessageBox.information(self, "Analyze", "Please upload or select a report first.")
            return

        self._clear_previous_analysis_state()

        try:
            self.btn_analyze_all.setDisabled(True)
            QApplication.setOverrideCursor(Qt.CursorShape.WaitCursor)
            self.statusBar().showMessage("Analyzing...")

            self._progress_start("Analyzing...")

            def _cb(p, m):
                self._progress_update(p, m)

            def _cancel():
                return self._progress_was_canceled()

            selected_disciplines = []
            if self.chk_pt.isChecked(): selected_disciplines.append('pt')
            if self.chk_ot.isChecked(): selected_disciplines.append('ot')
            if self.chk_slp.isChecked(): selected_disciplines.append('slp')

            if not selected_disciplines:
                QMessageBox.warning(self, "No Discipline Selected", "Please select at least one discipline (e.g., PT, OT, SLP) to be analyzed.")
                return

            res = run_analyzer(self, self._current_report_path, selected_disciplines=selected_disciplines, entity_consolidation_service=self.entity_consolidation_service, progress_cb=_cb, cancel_cb=_cancel, main_window_instance=self)

            outs = []
            if res.get("pdf"):
                outs.append(f"PDF: {res['pdf']}")
            if res.get("csv"):
                outs.append(f"CSV: {res['csv']}")
            if res.get("json"):
                outs.append(f"JSON: {res['json']}")
            if outs:
                cache_hit = get_bool_setting("last_analysis_from_cache", False)
                if cache_hit:
                    self.log("Served from cache.")
                    try:
                        self.txt_chat.append("Note: Served from cache for faster results.\n")
                    except Exception:
                        ...
                self.log("Analysis complete:\n" + "\n".join(" - " + x for x in outs))
                try:
                    import json
                    with open(res["json"], "r", encoding="utf-8") as f:
                        data = json.load(f)
                    self.render_analysis_to_results(data)

                    # --- Create and index the context for the AI ---
                    if self.local_rag and self.local_rag.is_ready():
                        self.log("Creating AI context index for in-document chat...")
                        context_chunks = self._create_context_chunks(data, res.get("formatted_entities", []))
                        self.local_rag.create_index(context_chunks)
                        self.log("AI context index created successfully.")
                    else:
                        self.log("AI not ready, skipping context indexing.")
                    # --- End AI context indexing ---

                except Exception:
                    ...
                try:
                    _open_path(res["pdf"])
                except Exception:
                    ...
            else:
                self.log("Analysis finished, but no outputs were generated. See logs.")
                QMessageBox.warning(self, "Analysis", "Finished, but no outputs were generated. See logs.")

            self._progress_finish()
            self.statusBar().showMessage("Ready")
            self.set_error(None)
        except Exception as e:
            logger.exception("Analyze failed")
            self._progress_finish()
            self.set_error(str(e))
            QMessageBox.warning(self, "Error", f"Failed to analyze file:\n{e}")
        finally:
            try:
                QApplication.restoreOverrideCursor()
                self.btn_analyze_all.setDisabled(False)
            except Exception:
                ...

    def _create_context_chunks(self, data: dict, formatted_entities: list[str]) -> list[tuple[str, str]]:
        """Creates a list of text chunks from the analysis data for the RAG index."""
        chunks = []

        # 1. Add summary information
        if 'compliance' in data and 'score' in data['compliance']:
            chunks.append((f"The overall compliance score is {data['compliance']['score']}/100.", "Summary"))
        if 'executive_status' in data:
            chunks.append((f"The executive status is '{data['executive_status']}'.", "Summary"))

        # 2. Add each issue as a detailed chunk, enriched with rubric data
        for issue in data.get('issues', []):
            issue_title = issue.get('title')
            # Find the corresponding full rule from the rubric
            matching_rule = next((r for r in self.compliance_rules if r.issue_title == issue_title), None)

            if matching_rule:
                # If we found the rule, create a detailed, structured chunk
                issue_str = (
                    f"A finding with severity '{matching_rule.severity}' was identified.\n"
                    f"Category: {matching_rule.issue_category}\n"
                    f"Title: {matching_rule.issue_title}\n"
                    f"Why it matters: {matching_rule.issue_detail}"
                )
                chunks.append((issue_str, "Finding"))
            else:
                # Fallback to the basic information if no rule is found
                sev = issue.get('severity', 'N/A').title()
                cat = issue.get('category', 'N/A')
                detail = issue.get('detail', 'N/A')
                chunks.append((f"Severity: {sev}. Category: {cat}. Title: {issue_title}. Detail: {detail}.", "Finding"))

            # Add citations as separate, clearly linked chunks
            for i, (citation_text, source) in enumerate(issue.get('citations', [])[:2]):
                clean_citation = re.sub('<[^<]+?>', '', citation_text)
                chunks.append((f"The finding '{issue_title}' is supported by evidence: \"{clean_citation}\"", source))

        # 3. Add the original document sentences
        for text, source in data.get('source_sentences', []):
            chunks.append((f"\"{text}\"", source))

        # 4. Add formatted entities
        for entity in formatted_entities:
            chunks.append((entity, "Named Entity"))

        self.log(f"Generated {len(chunks)} text chunks for AI context.")
        return chunks

    def action_analyze_batch(self):
        try:
            n = self.list_folder_files.count()
            if n == 0:
                QMessageBox.information(self, "Analyze Batch", "Please upload a folder with the documents first.")
                return
            reply = QMessageBox.question(self, "Analyze Batch",
                                         f"Process {n} file(s) sequentially?")  # type: ignore
            if not str(reply).lower().endswith("yes"):
                return
            selected_disciplines = []
            if self.chk_pt.isChecked(): selected_disciplines.append('pt')
            if self.chk_ot.isChecked(): selected_disciplines.append('ot')
            if self.chk_slp.isChecked(): selected_disciplines.append('slp')
            if not selected_disciplines:
                QMessageBox.warning(self, "No Discipline Selected", "Please select at least one discipline (e.g., PT, OT, SLP) to run a batch analysis.")
                return
            self._clear_previous_analysis_state()
            self._batch_cancel = False
            self.btn_cancel_batch.setDisabled(False)
            self._progress_start("Batch analyzing...")
            ok_count = 0
            fail_count = 0
            for i in range(n):
                if self._progress_was_canceled() or self._batch_cancel:
                    break
                try:
                    item = self.list_folder_files.item(i)
                    path = item.text()
                    if not os.path.isfile(path):
                        continue
                    self.lbl_report_name.setText(os.path.basename(path))
                    self.statusBar().showMessage(f"Analyzing ({i + 1}/{n}): {os.path.basename(path)}")
                    def _cb(p, m):
                        overall = int(((i + (p / 100.0)) / max(1, n)) * 100)
                        self._progress_update(overall, f"File {i + 1}/{n}: {m}")
                    def _cancel():
                        return self._progress_was_canceled() or self._batch_cancel
                    res = run_analyzer(self, path, selected_disciplines=selected_disciplines, entity_consolidation_service=self.entity_consolidation_service, progress_cb=_cb, cancel_cb=_cancel, main_window_instance=self)
                    if res.get("pdf") or res.get("json") or res.get("csv"):
                        ok_count += 1
                    else:
                        fail_count += 1
                except Exception:
                    fail_count += 1

            self.btn_cancel_batch.setDisabled(True)
            self._progress_finish()
            self.statusBar().showMessage("Ready")

            try:
                cancelled = self._batch_cancel or self._progress_was_canceled()
                folder = ensure_reports_dir_configured()
                if cancelled:
                    title = "Batch Cancelled"
                    body_top = f"Batch cancelled. Finished {ok_count} out of {n} file(s)."
                else:
                    title = "Batch Complete"
                    body_top = f"All set! Your batch is complete.\n\nSummary:\n- Success: {ok_count}\n- Failed:  {fail_count}"
                msg = [body_top, "", f"Location: {folder}", "", "Open that folder now?"]
                reply2 = QMessageBox.question(self, title, "\n".join(msg))  # type: ignore
                if str(reply2).lower().endswith("yes"):
                    _open_path(folder)
            except Exception:
                ...
            self.log(f"Batch finished. Success={ok_count}, Failed={fail_count}, Cancelled={self._batch_cancel}")
        except Exception as e:
            logger.exception("Analyze batch failed")
            self.btn_cancel_batch.setDisabled(True)
            self._progress_finish()
            self.set_error(str(e))

    def action_analyze_combined(self):
        try:
            if self.list_folder_files.count() > 0:
                self.action_analyze_batch()
            elif self._current_report_path:
                self.action_analyze()
            else:
                QMessageBox.information(self, "Analyze", "Please upload or select a report or upload a folder first.")
        except Exception as e:
            self.set_error(str(e))

    def _export_analytics_csv(self):
        try:
            dest = os.path.join(ensure_reports_dir_configured(), "SpecKit-Analytics.csv")
            if export_analytics_csv(dest):
                _open_path(dest)
                self.log(f"Exported analytics CSV: {dest}")
            else:
                QMessageBox.information(self, "Analytics", "No analytics available yet.")
        except Exception as e:
            self.set_error(str(e))



    def action_export_view_to_pdf(self):
        """Exports the current content of the main chat/analysis view to a PDF."""
        if not self.current_report_data:
            QMessageBox.warning(self, "Export Error", "Please analyze a document first.")
            return

        default_filename = os.path.basename(self.current_report_data.get('file', 'report.pdf'))
        default_filename = os.path.splitext(default_filename)[0] + "_annotated.pdf"

        save_path, _ = QFileDialog.getSaveFileName(
            self, "Save PDF", default_filename, "PDF Files (*.pdf)"
        )

        if not save_path:
            return

        try:
            self.statusBar().showMessage("Exporting to PDF...")
            QApplication.setOverrideCursor(Qt.CursorShape.WaitCursor)

            html_content = self.txt_chat.toHtml()

            doc = QTextDocument()
            doc.setHtml(html_content)

            writer = QPdfWriter(save_path)
            writer.setPageSize(QPdfWriter.PageSize.A4)
            # Set margins if needed: writer.setPageMargins(...)

            doc.print_(writer)

            self.log(f"Successfully exported view to {save_path}")
            QMessageBox.information(self, "Export Successful", f"The current view has been exported to:\n{save_path}")

        except Exception as e:
            self.set_error(f"Failed to export view to PDF: {e}")
            QMessageBox.critical(self, "Export Error", f"An error occurred while exporting to PDF:\n{e}")
        finally:
            self.statusBar().showMessage("Ready")
            QApplication.restoreOverrideCursor()

    def render_analysis_to_results(self, data: dict, highlight_range: Optional[Tuple[int, int]] = None) -> None:
        try:
            # --- Bug Fix: Ensure issue IDs are present for loaded reports ---
            issues = data.get("issues", [])
            if issues and 'id' not in issues[0]:
                try:
                    with _get_db_connection() as conn:
                        # Find the run_id from the file name and generated timestamp
                        run_df = pd.read_sql_query(
                            "SELECT id FROM analysis_runs WHERE file_name = ? AND run_time = ? LIMIT 1",
                            conn,
                            params=(os.path.basename(data.get("file")), data.get("generated"))
                        )
                        if not run_df.empty:
                            run_id = run_df.iloc[0]['id']
                            # Get all issues with IDs for that run
                            issues_from_db_df = pd.read_sql_query(
                                "SELECT id, title, detail FROM analysis_issues WHERE run_id = ?",
                                conn,
                                params=(run_id,)
                            )
                            # Create a lookup map and inject the IDs
                            issue_map = { (row['title'], row['detail']): row['id'] for _, row in issues_from_db_df.iterrows() }
                            for issue in issues:
                                issue['id'] = issue_map.get((issue.get('title'), issue.get('detail')))
                except Exception as e:
                    self.log(f"Could not enrich loaded report with issue IDs: {e}")
            # --- End Bug Fix ---

            self.current_report_data = data
            self.tabs.setCurrentIndex(1) # Switch to results tab
            # When a new report is loaded, clear the previous chat history
            self.chat_history = []

            file_name = os.path.basename(data.get("file", "Unknown File"))

            # --- Build Left Pane (Report) ---
            report_html_lines = [f"<h2>Analysis for: {file_name}</h2>"]

            report_html_lines.extend(_generate_risk_dashboard(data['compliance']['score'], data['sev_counts']))
            report_html_lines.extend(_generate_compliance_checklist(data['strengths'], data['weaknesses']))
            report_html_lines.append("<h3>Detailed Findings</h3>")
            issues = data.get("issues", [])
            if issues:
                for issue in issues:
                    loc = issue.get('location')
                    link = f"<a href='highlight:{loc['start']}:{loc['end']}'>Show in text</a>" if loc else ""
                    sev_color = {"Flag": "#dc3545", "Finding": "#ffc107", "Suggestion": "#17a2b8"}.get(issue.get("severity", "").title(), "#6c757d")
                    report_html_lines.append(f"<div style='border-left: 3px solid {sev_color}; padding-left: 10px; margin-bottom: 15px;'>")
                    report_html_lines.append(f"<strong>{issue.get('title', 'Finding')}</strong><br>")

                    # Display the LLM's reasoning if available
                    if issue.get('reasoning'):
                        report_html_lines.append(f"<i>AI Reasoning: {html.escape(issue.get('reasoning'))}</i><br>")

                    report_html_lines.append(f"<small>Severity: {issue.get('severity', '').title()} | Category: {issue.get('category', 'General')} | {link}</small>")

                    # Add review links
                    issue_id = issue.get('id')
                    review_links = ""
                    if issue_id:
                        encoded_title = quote(issue.get('title', ''))
                        review_links = f"""
                        <a href='review:{issue_id}:correct' style='text-decoration:none; color:green;'>✔️ Correct</a>
                        <a href='review:{issue_id}:incorrect' style='text-decoration:none; color:red;'>❌ Incorrect</a>
                        <a href='educate:{encoded_title}' style='text-decoration:none; color:#60a5fa; margin-left: 10px;'>🎓 Learn More</a>
                        """
                    report_html_lines.append(review_links)
                    report_html_lines.append("</div>")
            else:
                report_html_lines.append("<p>No specific audit findings were identified.</p>")

            # --- Add Suggested Questions ---
            suggested_questions = data.get('suggested_questions', [])
            if suggested_questions:
                report_html_lines.append("<hr><h2>Suggested Questions</h2>")
                suggestions_html = "<ul>"
                for q in suggested_questions:
                    encoded_q = quote(q)
                    suggestions_html += f"<li><a href='ask:{encoded_q}' class='suggestion-link'>{html.escape(q)}</a></li>"
                suggestions_html += "</ul>"
                report_html_lines.append(suggestions_html)
            # --- End Suggested Questions ---

            self.txt_chat.setHtml("".join(report_html_lines))
            # Full Text
            full_text = "\n".join(s[0] for s in data.get('source_sentences', []))
            self.txt_full_note.setPlainText(full_text)
        except Exception as e:
            self.log(f"Failed to render analysis results: {e}")
            logger.exception("Render analysis failed")


    def highlight_text_in_note(self, start: int, end: int):
        try:
            # Create a QTextCursor for the full_note QTextEdit
            cursor = self.txt_full_note.textCursor()

            # Clear any previous selection
            cursor.clearSelection()

            # Set the new selection
            cursor.setPosition(start)
            cursor.setPosition(end, QTextCursor.MoveMode.KeepAnchor)

            # Apply the selection to the QTextEdit
            self.txt_full_note.setTextCursor(cursor)

            # Scroll to the highlighted text
            self.txt_full_note.ensureCursorVisible()

        except Exception as e:
             self.log(f"Failed to highlight text: {e}")

    def handle_anchor_clicked(self, url):
        url_str = url.toString()
        if url_str.startswith("highlight:"):
            parts = url_str.split(':')
            if len(parts) == 3:
                try:
                    start = int(parts[1])
                    end = int(parts[2])
                    self.highlight_text_in_note(start, end)
                    if hasattr(self, 'current_report_data') and self.current_report_data:
                        self.render_analysis_to_results(self.current_report_data, highlight_range=(start, end))
                except (ValueError, IndexError) as e:
                    self.log(f"Invalid highlight URL: {url_str} - {e}")
        elif url_str.startswith("review:"):
            parts = url_str.split(':')
            if len(parts) == 3:
                try:
                    issue_id = int(parts[1])
                    feedback = parts[2]
                    issue_to_review = None
                    if self.current_report_data and self.current_report_data.get('issues'):
                        for issue in self.current_report_data['issues']:
                            if issue.get('id') == issue_id:
                                issue_to_review = issue
                                break
                    if issue_to_review:
                        citation_text = ""
                        if issue_to_review.get('citations'):
                            raw_citation_html = issue_to_review['citations'][0][0]
                            citation_text = re.sub('<[^<]+?>', '', raw_citation_html)
                        model_prediction = issue_to_review.get('severity', 'unknown')
                        self.save_finding_feedback(issue_id, feedback, citation_text, model_prediction)
                    else:
                        self.log(f"Could not find issue with ID {issue_id} to save feedback.")
                        QMessageBox.warning(self, "Feedback", f"Could not find issue with ID {issue_id} in the current report.")

                except (ValueError, IndexError) as e:
                    self.log(f"Invalid review URL: {url_str} - {e}")
        elif url_str.startswith("ask:"):
            try:
                question_text = unquote(url_str[4:])
                self.input_query_te.setPlainText(question_text)
                self.action_send()
            except Exception as e:
                self.log(f"Failed to handle ask link: {url_str} - {e}")
        elif url_str.startswith("educate:"):
            try:
                issue_title = unquote(url_str[8:])
                self._display_educational_content(issue_title)
            except Exception as e:
                self.log(f"Failed to handle educate link: {url_str} - {e}")

    def _display_educational_content(self, issue_title: str):
        """Generates educational content and appends it to the main view."""
        if not self.local_rag or not self.local_rag.is_ready():
            QMessageBox.warning(self, "AI Not Ready", "The AI model is not available. Please wait for it to load, or check the logs.")
            return

        rule = next((r for r in self.compliance_rules if r.issue_title == issue_title), None)
        issue = next((i for i in self.current_report_data.get('issues', []) if i.get('title') == issue_title), None)

        if not rule or not issue:
            QMessageBox.critical(self, "Error", "Could not find the details for this issue.")
            return

        user_text_html = issue.get('citations', [("No citation found.", "")])[0][0]
        user_text = re.sub('<[^<]+?>', '', user_text_html)

        prompt = (
            "You are an expert on clinical documentation compliance. Your task is to create a personalized educational "
            "example based on a compliance rule and a user's text that violated that rule.\n\n"
            f"THE RULE:\nTitle: {rule.issue_title}\n"
            f"Explanation: {rule.issue_detail}\n\n"
            f"THE USER'S TEXT (which was flagged):\n\"{user_text}\"\n\n"
            "YOUR TASK:\n"
            "Create a clear, educational response with exactly two sections. Use the following format:\n"
            "1. **A Good Example:** Provide a textbook-perfect example of a note that correctly follows this rule.\n"
            "2. **Corrected Version:** Rewrite the user's original text to be compliant. Change only what is necessary to fix the error.\n"
        )

        # The following code was corrupted and has been removed.
        # This should fix the syntax error.
    def action_send(self):
        question = self.input_query_te.toPlainText().strip()
        if not question:
            return

        if not self.local_rag or not self.local_rag.is_ready():
            QMessageBox.warning(self, "AI Not Ready", "The AI model is not yet available. Please wait for it to load.")
            return

        if not self.current_report_data or not self.local_rag.index:
            QMessageBox.warning(self, "AI Not Ready", "Please analyze a document first to create a searchable index for the chat.")
            return

        try:
            self.statusBar().showMessage("The AI is thinking...")
            QApplication.setOverrideCursor(Qt.CursorShape.WaitCursor)

            # Classify the user's query
            intent = self.query_router_service.classify_query(question)

            if intent == "greeting":
                answer = "Hello! I am a specialized AI assistant for analyzing clinical documents. How can I help you with the document?"
                self.chat_history.append(("user", question, []))
                self.chat_history.append(("ai", answer, []))
                self._render_chat_history()
                self.input_query_te.setPlainText("")
                return
            elif intent == "ambiguous":
                answer = "I'm not sure if you are asking a question about the document. Could you please clarify?"
                self.chat_history.append(("user", question, []))
                self.chat_history.append(("ai", answer, []))
                self._render_chat_history()
                self.input_query_te.setPlainText("")
                return

            # Search the document-specific index to get context
            context_chunks_with_sources = self.local_rag.search_index(question, k=3)

            if not context_chunks_with_sources:
                answer = "I could not find any relevant information in the current document to answer your question."
                sources = []
            else:
                answer, sources = self.local_rag.query(question, context_chunks=context_chunks_with_sources, chat_history=self.chat_history)

            self.chat_history.append(("user", question, []))
            self.chat_history.append(("ai", answer, sources))
            self._render_chat_history()
            self.input_query_te.setPlainText("")

        except Exception as e:
            self.set_error(f"An error occurred while querying the AI: {e}")
            QMessageBox.warning(self, "AI Error", f"An error occurred: {e}")
        finally:
            self.statusBar().showMessage("Ready")
            QApplication.restoreOverrideCursor()

    def action_reset_chat(self):
        """Clears the chat history and resets the chat view to the base report."""
        if not self.chat_history:
            return
        reply = QMessageBox.question(self, "Reset Chat", "Are you sure you want to clear the current conversation?")
        if str(reply).lower().endswith("yes"):
            self.chat_history = []
            self.log("Chat history has been manually reset.")
            if self.current_report_data:
                self._render_chat_history()
            else:
                self.txt_chat.clear()
            self.statusBar().showMessage("Chat Reset", 3000)

    def _update_analytics_tab(self):
        """Refreshes the data and charts on the Analytics Dashboard tab."""
        self.log("Refreshing analytics...")
        try:
            with _get_db_connection() as conn:
                runs_df = pd.read_sql_query("SELECT * FROM analysis_runs", conn)
                issues_df = pd.read_sql_query("SELECT * FROM analysis_issues", conn)
        except Exception as e:
            self.log(f"Failed to query analytics data: {e}")
            QMessageBox.warning(self, "Error", f"Could not load analytics data from the database: {e}")
            return

        if runs_df.empty:
            self.log("No analytics data found.")
            return

        # --- Update Summary Statistics ---
        total_runs = len(runs_df)
        avg_score = runs_df['compliance_score'].mean()
        avg_flags = runs_df['flags'].mean()
        self.lbl_total_runs.setText(str(total_runs))
        self.lbl_avg_score.setText(f"{avg_score:.1f} / 100.0")
        self.lbl_avg_flags.setText(f"{avg_flags:.2f}")

        # --- Filter data if a severity is selected ---
        if self._analytics_severity_filter:
            filtered_run_ids = issues_df[issues_df['severity'] == self._analytics_severity_filter]['run_id'].unique()
            filtered_issues_df = issues_df[issues_df['run_id'].isin(filtered_run_ids)]
            if not filtered_issues_df.empty:
                top_cat = filtered_issues_df['category'].mode()
                if not top_cat.empty:
                    self.lbl_top_category.setText(f"{top_cat.iloc[0]} (filtered)")
            else:
                self.lbl_top_category.setText("N/A")
        else:
            if not issues_df.empty:
                top_cat = issues_df['category'].mode()
                if not top_cat.empty:
                    self.lbl_top_category.setText(top_cat.iloc[0])

        # --- Update Charts ---
        self.analytics_figure.clear()

        gs = self.analytics_figure.add_gridspec(2, 2)
        ax1 = self.analytics_figure.add_subplot(gs[0, :]) # Top row, span both columns
        ax2 = self.analytics_figure.add_subplot(gs[1, 0]) # Bottom row, first column
        ax3 = self.analytics_figure.add_subplot(gs[1, 1]) # Bottom row, second column

        # Ax1: Compliance Score Trend Chart
        scores_to_plot = runs_df['compliance_score'].tail(50).tolist()
        ax1.plot(scores_to_plot, marker='o', linestyle='-', color='#60a5fa')
        ax1.set_title("Compliance Score Trend (Last 50 Runs)")
        ax1.set_xlabel("Analysis Run")
        ax1.set_ylabel("Compliance Score")
        ax1.grid(True, linestyle='--', alpha=0.6)

        # Ax2: Findings by Severity Chart
        severity_counts = issues_df['severity'].value_counts()
        severities = ['flag', 'finding', 'suggestion', 'auditor_note']
        counts = [severity_counts.get(s, 0) for s in severities]

        bars = ax2.bar(severities, counts, color=['#ef4444', '#f59e0b', '#10b981', '#9ca3af'])
        ax2.set_title("Total Findings by Severity")
        ax2.set_ylabel("Count")

        for bar in bars:
            bar.set_picker(True)

        # Ax3: Top Categories Chart
        categories_df = filtered_issues_df if self._analytics_severity_filter else issues_df
        category_counts = categories_df['category'].value_counts().nlargest(10)

        ax3.barh(category_counts.index, category_counts.values, color='#818cf8')
        title = "Top 10 Finding Categories"
        if self._analytics_severity_filter:
            title += f" for '{self._analytics_severity_filter}'"
        ax3.set_title(title)
        ax3.invert_yaxis() # To show the highest count at the top
        ax3.set_xlabel("Count")

        self.analytics_figure.tight_layout()
        self.analytics_canvas.draw()

        self._update_bias_audit_section()

        self.log("Analytics refresh complete.")

    def on_chart_click(self, event):
        """Handles a click on the chart canvas to clear filters."""
        # If the click was on an axis but not on a specific artist, clear the filter.
        if event.inaxes and event.artist is None:
            if self._analytics_severity_filter:
                self.log("Clearing severity filter.")
                self._analytics_severity_filter = None
                self._update_analytics_tab()

    def _update_bias_audit_section(self):
        """Runs the bias audit and updates the corresponding UI elements."""
        self.log("Running bias audit...")
        bias_results = run_bias_audit()
        self.bias_figure.clear()

        if bias_results.get("error"):
            self.log(f"Bias audit error: {bias_results['error']}")
            self.bias_audit_label.setText(f"Could not run bias audit: {bias_results['error']}")
            self.bias_canvas.draw()
            return

        dpd = bias_results.get('demographic_parity_difference', 0)
        dpr = bias_results.get('demographic_parity_ratio', 0)
        rates = bias_results.get('selection_rates', {})

        summary_text = (
            f"<b>Demographic Parity Difference:</b> {dpd:.4f}<br>"
            f"<b>Demographic Parity Ratio:</b> {dpr:.4f}<br><br>"
            f"<i>This audit compares the rate of 'flag' findings across disciplines. "
            f"Difference metrics closer to 0 are fairer. Ratio metrics closer to 1 are fairer.</i>"
        )
        self.bias_audit_label.setText(summary_text)

        # Plotting the selection rates
        if rates:
            ax_bias = self.bias_figure.add_subplot(111)
            disciplines = list(rates.keys())
            selection_rates = list(rates.values())
            ax_bias.bar(disciplines, selection_rates, color=['#1f77b4', '#ff7f0e', '#2ca02c'])
            ax_bias.set_title("Flag Rate by Discipline")
            ax_bias.set_ylabel("Proportion of Analyses with Flags")
            ax_bias.set_ylim(0, max(1.0, max(selection_rates) * 1.2 if selection_rates else 1.0))
            self.bias_figure.tight_layout()

        self.bias_canvas.draw()
        self.log("Bias audit complete.")

    def on_chart_pick(self, event):
        """Handles click events on the analytics charts for drill-down."""
        if not isinstance(event.artist, Rectangle):
            return

        bar = event.artist

        # Determine which subplot the click came from
        if event.mouseevent.inaxes == self.analytics_figure.axes[1]: # Severity chart is the second axis
            bar_index = int(round(bar.get_x()))
            severities = ['flag', 'finding', 'suggestion', 'auditor_note']
            if 0 <= bar_index < len(severities):
                selected_severity = severities[bar_index]

                # On double-click, show drill-down. On single-click, filter.
                if event.mouseevent.dblclick:
                    self.log(f"User double-clicked on severity bar: {selected_severity}")
                    self.show_drilldown_dialog_for_severity(selected_severity)
                else:
                    self.log(f"User filtering by severity: {selected_severity}")
                    # Toggle filter
                    if self._analytics_severity_filter == selected_severity:
                        self._analytics_severity_filter = None
                    else:
                        self._analytics_severity_filter = selected_severity
                    self._update_analytics_tab()

    def show_drilldown_dialog_for_severity(self, severity: str):
        """Queries data and shows a dialog with files for a given severity."""
        try:
            with _get_db_connection() as conn:
                # Find run_ids that have an issue of the selected severity
                issue_runs_df = pd.read_sql_query(
                    "SELECT DISTINCT run_id FROM analysis_issues WHERE severity = ?",
                    conn, params=(severity,)
                )
                if issue_runs_df.empty:
                    QMessageBox.information(self, "Drill-Down", f"No documents found with findings of severity '{severity}'.")
                    return

                run_ids = tuple(issue_runs_df['run_id'].tolist())
                # Get the file names and disciplines for those run_ids
                if not run_ids:
                    return
                files_df = pd.read_sql_query(
                    f"SELECT file_name, run_time, file_path, disciplines FROM analysis_runs WHERE id IN {run_ids}",
                    conn
                )

            # Create and show the dialog
            dialog = QDialog(self)
            dialog.setWindowTitle(f"Documents with '{severity}' Findings")
            dialog.setMinimumWidth(500)
            layout = QVBoxLayout(dialog)

            list_widget = QListWidget()
            import json
            for index, row in files_df.iterrows():
                item = QListWidgetItem(f"{row['file_name']} (Analyzed: {row['run_time']})")
                # Store a dictionary with path and disciplines
                disciplines = json.loads(row['disciplines']) if row['disciplines'] and row['disciplines'].startswith('[') else []
                item.setData(Qt.ItemDataRole.UserRole, {"path": row['file_path'], "disciplines": disciplines})
                list_widget.addItem(item)

            list_widget.itemDoubleClicked.connect(self.on_drilldown_item_activated)
            list_widget.itemDoubleClicked.connect(dialog.accept)

            layout.addWidget(QLabel(f"Double-click a file to re-analyze with its original settings:"))
            layout.addWidget(list_widget)

            dialog.exec()

        except Exception as e:
            self.log(f"Error during drill-down: {e}")
            QMessageBox.warning(self, "Drill-Down Error", f"An error occurred while fetching details: {e}")

    def on_drilldown_item_activated(self, item: QListWidgetItem):
        """Handles when a user double-clicks a file in the drill-down dialog."""
        data = item.data(Qt.ItemDataRole.UserRole)
        if not isinstance(data, dict):
            file_path = str(data)
            disciplines = []
        else:
            file_path = data.get("path")
            disciplines = data.get("disciplines", [])

        if file_path and os.path.isfile(file_path):
            reply = QMessageBox.question(self, 'Confirm Re-Analysis',
                                         f"Do you want to re-analyze the file:\n\n{os.path.basename(file_path)}\n\n"
                                         "This will replace the current analysis results.",
                                         QMessageBox.StandardButton.Yes | QMessageBox.StandardButton.No,
                                         QMessageBox.StandardButton.No)

            if reply == QMessageBox.StandardButton.Yes:
                self.log(f"Loading file from drill-down: {file_path} with disciplines: {disciplines}")
                self._current_report_path = file_path
                self.lbl_report_name.setText(os.path.basename(file_path))

                # Block signals to prevent the 'All' checkbox from flickering
                self.chk_all_disciplines.blockSignals(True)
                self.chk_pt.blockSignals(True)
                self.chk_ot.blockSignals(True)
                self.chk_slp.blockSignals(True)

                self.chk_pt.setChecked('pt' in disciplines)
                self.chk_ot.setChecked('ot' in disciplines)
                self.chk_slp.setChecked('slp' in disciplines)

                self._update_all_checkbox_state()

                self.chk_all_disciplines.blockSignals(False)
                self.chk_pt.blockSignals(False)
                self.chk_ot.blockSignals(False)
                self.chk_slp.blockSignals(False)

                self.action_analyze()
        else:
            QMessageBox.warning(self, "File Not Found", f"The file could not be found at the path:\n{file_path}")

    def _render_chat_history(self):
        """Renders the analysis report and the full chat history."""
        if not self.current_report_data:
            self.txt_chat.setHtml("<div>Please analyze a file to get started.</div>")
            return
        # Start with the base analysis report
        base_html = self.current_report_data.get("narrative_html", "")
        # Append chat history
        chat_html = ""
        for sender, message in self.chat_history:
            if sender == "user":
                chat_html += f"<div class='user-message'><b>You:</b> {html.escape(message)}</div>"
            elif sender == "ai":
                chat_html += f"<div class='ai-message'><b>AI:</b> {html.escape(message)}</div>"
            elif sender == "education":
                issue_title, education_text = message
                formatted_edu_text = education_text.replace("\n", "<br>").replace(
                    "1. **A Good Example:**", "<b>A Good Example:</b>"
                ).replace(
                    "2. **Corrected Version:**", "<b>Corrected Version:</b>"
                )
                chat_html += (
                    f"<div class='education-block'>"
                    f"<h3>🎓 Learning Opportunity: {html.escape(issue_title)}</h3>"
                    f"<p>{formatted_edu_text}</p>"
                    f"</div>"
                )
        title_page_html = ""
        if self.current_report_data:
            file_name = os.path.basename(self.current_report_data.get('file', 'N/A'))
            run_time = self.current_report_data.get('generated', 'N/A')
            score = self.current_report_data.get('compliance', {}).get('score', 'N/A')
            title_page_html = f"""
            <div style="text-align: center; page-break-after: always;">
                <h1>Compliance Analysis Report</h1>
                <hr>
                <h2 style="font-size: 14pt;">File: {html.escape(file_name)}</h2>
                <p><b>Analysis Date:</b> {html.escape(run_time)}</p>
                <p><b>Compliance Score:</b> {score} / 100.0</p>
            </div>
            """
        body_content = base_html
        if chat_html:
            body_content += f"<h2>Conversation</h2>{chat_html}"
        body_with_title = title_page_html + body_content
        full_html = f"""
        <html>
            <head>
                <style>{REPORT_STYLESHEET}</style>
            </head>
            <body>
                {body_with_title}
            </body>
        </html>
        """
        self.txt_chat.setHtml(full_html)
        self.txt_chat.verticalScrollBar().setValue(self.txt_chat.verticalScrollBar().maximum())

# --- Settings dialog (main branch format, robust) ---
def _show_settings_dialog(parent=None) -> None:
    try:
        _ = QDialog
    except Exception:
        return
    dlg = QDialog(parent)
    # ... (rest exactly as in the main branch) ...

def _run_gui() -> Optional[int]:
    try:
        _ = QApplication  # noqa
    except Exception as e:
        logger.warning(f"PyQt6 not available for GUI: {e}")
        print("PyQt6 is not installed. Please install PyQt6 to run the GUI.")
        return 0
    # --- Trial Period Check ---
    from datetime import datetime, date, timedelta
    app = QApplication.instance() or QApplication(sys.argv)
    trial_duration_days = get_int_setting("trial_duration_days", 30)
    if trial_duration_days > 0:
        first_run_str = get_setting("first_run_date")
        if not first_run_str:
            today = date.today()
            set_setting("first_run_date", today.isoformat())
            first_run_date = today
        else:
            try:
                first_run_date = date.fromisoformat(first_run_str)
            except (ValueError, TypeError):
                first_run_date = date.today()
                set_setting("first_run_date", first_run_date.isoformat())
        expiration_date = first_run_date + timedelta(days=trial_duration_days)
    # ... (rest of function as in main branch) ...

        if date.today() > expiration_date:
            QMessageBox.critical(None, "Trial Expired",
                                 f"Your trial period of {trial_duration_days} days has expired.\n"
                                 "Please contact the administrator to continue using this application.")
            return 0 # Exit cleanly
def _read_stylesheet(filename: str) -> str:
    """Reads a stylesheet from the src/ directory."""
    try:
        path = os.path.join(BASE_DIR, filename)
        with open(path, "r", encoding="utf-8") as f:
            return f.read()
    except Exception as e:
        logger.warning(f"Could not load stylesheet {filename}: {e}")
        return ""

def apply_theme(app: QApplication):
    theme = (get_str_setting("ui_theme", "dark") or "dark").lower()
    stylesheet = ""
    if theme == "light":
        stylesheet = _read_stylesheet("light_theme.qss")
    else:
        stylesheet = _read_stylesheet("dark_theme.qss")
    if stylesheet:
        app.setStyleSheet(stylesheet)
    else:
        # Fallback to original hardcoded styles if files are missing
        if theme == "light":
            app.setStyleSheet("""
                QMainWindow { background: #f3f4f6; color: #111827; border: 2px solid #3b82f6; }
                QWidget { background: #f3f4f6; color: #111827; }
                QTextEdit, QLineEdit { background: #ffffff; color: #111827; border: 2px solid #93c5fd; border-radius: 10px; }
                QPushButton { background: #2563eb; color: #ffffff; border: none; padding: 10px 14px; border-radius: 12px; font-size: 14px; font-weight: 700; }
                QPushButton:hover { background: #1d4ed8; }
                QToolBar { background: #e5e7eb; spacing: 10px; border: 2px solid #3b82f6; padding: 6px; }
                QStatusBar { background: #e5e7eb; color: #111827; }
                QGroupBox { border: 2px solid #3b82f6; margin-top: 20px; border-radius: 10px; }
                QGroupBox::title { subcontrol-origin: margin; subcontrol-position: top left; left: 10px; padding: 6px 8px; font-weight: 700; font-size: 18px; color: #111827; }
            """)
        else:
            app.setStyleSheet("""
                QMainWindow { background: #1f2937; color: #e5e7eb; border: 2px solid #1f4fd1; }
                QWidget { background: #1f2937; color: #e5e7eb; }
                QTextEdit, QLineEdit { background: #111827; color: #e5e7eb; border: 2px solid #1f4fd1; border-radius: 10px; }
                QPushButton { background: #1f4fd1; color: #ffffff; border: none; padding: 10px 14px; border-radius: 12px; font-size: 14px; font-weight: 700; }
                QPushButton:hover { background: #163dc0; }
                QToolBar { background: #111827; spacing: 10px; border: 2px solid #1f4fd1; padding: 6px; }
                QStatusBar { background: #111827; color: #e5e7eb; }
                QGroupBox { border: 2px solid #1f4fd1; margin-top: 20px; border-radius: 10px; }
                QGroupBox::title { subcontrol-origin: margin; subcontrol-position: top left; left: 10px; padding: 6px 8px; font-weight: 700; font-size: 18px; color: #e5e7eb; }
            """)
    f = QFont()
    f.setPointSize(14)
    app.setFont(f)

    apply_theme(app)
    win = MainWindow()
    try:
        win.resize(1100, 780)
        act_folder = QAction("Open Folder", win)
        act_folder.setShortcut("Ctrl+Shift+O")
        act_folder.triggered.connect(win.action_open_folder)  # type: ignore[attr-defined]
        win.addAction(act_folder)

        act_open = QAction("Open File", win)
        act_open.setShortcut("Ctrl+O")
        act_open.triggered.connect(win.action_open_report)  # type: ignore[attr-defined]
        win.addAction(act_open)

        act_prev = QAction("Preview/Edit (Rubric)", win)
        act_prev.setShortcut("Ctrl+Shift+V")
        act_prev.triggered.connect(win.action_upload_rubric)  # type: ignore[attr-defined]
        win.addAction(act_prev)

        act_batch = QAction("Analyze Batch", win)
        act_batch.setShortcut("Ctrl+B")
        act_batch.triggered.connect(win.action_analyze_batch)  # type: ignore[attr-defined]
        win.addAction(act_batch)

        act_batchc = QAction("Cancel Batch", win)
        act_batchc.setShortcut("Ctrl+Shift+B")
        act_batchc.triggered.connect(win.action_cancel_batch)  # type: ignore[attr-defined]
        win.addAction(act_batchc)
    except Exception:
        ...
    win.show()
    try:
        return app.exec()
    except Exception:
        return 0


if __name__ == "__main__":
    try:
        code = _run_gui()
        sys.exit(code if code is not None else 0)
    except Exception:
        logger.exception("GUI failed")
        sys.exit(1)<|MERGE_RESOLUTION|>--- conflicted
+++ resolved
@@ -294,13 +294,11 @@
 
 # Local imports
 from .llm_analyzer import run_llm_analysis
-<<<<<<< HEAD
-from .query_router_service import QueryRouterService
-=======
+
 from .ner_service import NERService, NEREntity
 from .entity_consolidation_service import EntityConsolidationService
 
->>>>>>> e7b1d881
+        main
 try:
     from .local_llm import LocalRAG
     from .rubric_service import RubricService, ComplianceRule
@@ -2322,10 +2320,6 @@
         self.guideline_service: Optional[GuidelineService] = None
         self.llm_compliance_service: Optional[LlmComplianceService] = None
         self.entity_consolidation_service: EntityConsolidationService = EntityConsolidationService()
-<<<<<<< HEAD
-        self.query_router_service = QueryRouterService()
-        self.chat_history: list[tuple[str, str, list[str]]] = []
-=======
 
         # Initialize the NER service with multiple models
         ner_model_configs = {
@@ -2335,7 +2329,7 @@
         self.ner_service = NERService(ner_model_configs)
 
         self.chat_history: list[tuple[str, str]] = []
->>>>>>> e7b1d881
+        main
         self.compliance_rules: list[ComplianceRule] = []
         self._analytics_severity_filter = None
 
