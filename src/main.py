# Python
from __future__ import annotations

# Standard library
import hashlib
import html
import logging
import os
import re
import sqlite3
import sys
from typing import Callable, List, Literal, Tuple, Optional
from urllib.parse import quote, unquote

# Third-party used throughout
import pandas as pd  # type: ignore

# --- Configuration defaults and constants ---
REPORT_TEMPLATE_VERSION = "v2.0"

# Paths and environment
BASE_DIR = os.path.dirname(os.path.abspath(__file__))
_default_db_dir = os.path.join(os.path.expanduser("~"), "Documents", "SpecKitData")
DATABASE_PATH = os.getenv("SPEC_KIT_DB", os.path.join(_default_db_dir, "spec_kit.db"))
REPORTS_DIR = os.getenv("SPEC_KIT_REPORTS", os.path.join(os.path.expanduser("~"), "Documents", "SpecKitReports"))
LOGS_DIR = os.path.join(os.path.expanduser("~"), "Documents", "SpecKitData", "logs")

# PDF report defaults
REPORT_FONT_FAMILY = "DejaVu Sans"
REPORT_FONT_SIZE = 8.5

REPORT_STYLESHEET = """
    body { font-family: DejaVu Sans, Arial, sans-serif; font-size: 10pt; line-height: 1.4; }
    h1 { font-size: 18pt; color: #1f4fd1; margin-bottom: 20px; }
    h2 { font-size: 14pt; color: #111827; border-bottom: 1px solid #ccc; padding-bottom: 5px; margin-top: 25px; }
    h3 { font-size: 12pt; color: #374151; margin-top: 20px; }
    .user-message { margin-top: 15px; }
    .ai-message { margin-top: 5px; padding: 8px; background-color: #f3f4f6; border-radius: 8px; }
    .education-block {
        margin-top: 15px;
        padding: 12px;
        background-color: #eef6ff;
        border-left: 5px solid #60a5fa;
        border-radius: 8px;
    }
    .education-block h3 {
        margin-top: 0;
        color: #1f4fd1;
    }
    hr { border: none; border-top: 1px solid #ccc; margin: 20px 0; }
    ul { padding-left: 20px; }
    li { margin-bottom: 5px; }
    .suggestion-link { text-decoration: none; color: #1f4fd1; }
    .suggestion-link:hover { text-decoration: underline; }
"""
REPORT_PAGE_SIZE = (8.27, 11.69)  # A4 inches
REPORT_MARGINS = (1.1, 1.0, 1.3, 1.0)  # top, right, bottom, left inches
REPORT_HEADER_LINES = 2
REPORT_FOOTER_LINES = 1

# --- Logging setup ---
logger = logging.getLogger(__name__)
if not logger.handlers:
    logging.basicConfig(level=logging.INFO, format="%(asctime)s %(levelname)s %(name)s: %(message)s")
    try:
        os.makedirs(LOGS_DIR, exist_ok=True)
        log_path = os.path.join(LOGS_DIR, "app.log")
        from logging.handlers import RotatingFileHandler

        fh = RotatingFileHandler(log_path, maxBytes=2_000_000, backupCount=5, encoding="utf-8")
        fh.setLevel(logging.INFO)
        fh.setFormatter(logging.Formatter("%(asctime)s %(levelname)s %(name)s: %(message)s"))
        logging.getLogger().addHandler(fh)
        logger.info(f"File logging to: {log_path}")
    except Exception as _e:
        logger.warning(f"Failed to set up file logging: {_e}")

# spaCy disabled placeholder
nlp = None  # type: ignore

# --- Third-party imports (guarded) ---
try:
    import pdfplumber
except Exception as e:
    pdfplumber = None  # type: ignore
    logger.warning(f"pdfplumber unavailable: {e}")

try:
    import pytesseract
except Exception as e:
    pytesseract = None  # type: ignore
    logger.warning(f"pytesseract unavailable: {e}")

try:
    from transformers import pipeline
    from nlg_service import NLGService
except ImportError:
    pipeline = None
    logger.warning("transformers library not found. BioBERT NER will be disabled.")

try:
    from PIL import Image, UnidentifiedImageError
except Exception as e:
    Image = None  # type: ignore


    class UnidentifiedImageError(Exception):
        ...


    logger.warning(f"PIL unavailable: {e}")

try:
    import numpy as np
except ImportError:
    np = None
    logger.warning("Numpy unavailable. Some analytics features will be disabled.")

# --- FHIR Imports (guarded) ---
try:
    from fhir.resources.bundle import Bundle
    from fhir.resources.diagnosticreport import DiagnosticReport
    from fhir.resources.observation import Observation
    from fhir.resources.codeableconcept import CodeableConcept
    from fhir.resources.coding import Coding
    from fhir.resources.reference import Reference
    from fhir.resources.meta import Meta
except ImportError:
    class Bundle: pass
    class DiagnosticReport: pass
    class Observation: pass
    class CodeableConcept: pass
    class Coding: pass
    class Reference: pass
    class Meta: pass
    logger.warning("fhir.resources library not found. FHIR export will be disabled.")

# PyQt (guarded)
try:
    from PyQt6.QtWidgets import (
        QMainWindow, QToolBar, QLabel, QFileDialog, QMessageBox, QApplication,
        QDialog, QVBoxLayout, QHBoxLayout, QLineEdit, QComboBox, QPushButton,
        QSpinBox, QCheckBox, QTextEdit, QSplitter, QGroupBox, QListWidget, QWidget,
<<<<<<< HEAD
        QProgressDialog, QSizePolicy, QStatusBar, QProgressBar, QMenu, QTabWidget, QGridLayout
    )
    from PyQt6.QtGui import QAction, QFont, QTextDocument
    from PyQt6.QtCore import Qt

    # Matplotlib for analytics chart
    from matplotlib.backends.backend_qtagg import FigureCanvasQTAgg as FigureCanvas
    from matplotlib.figure import Figure
=======
        QProgressDialog, QSizePolicy, QStatusBar, QProgressBar, QMenu, QTabWidget
    )
    from PyQt6.QtGui import QAction, QFont, QTextDocument, QPdfWriter
    from PyQt6.QtCore import Qt, QThread, pyqtSignal as Signal

    # Local imports
    from .local_llm import LocalRAG
    from .rubric_service import RubricService, ComplianceRule

# --- LLM Loader Worker ---
class LLMWorker(QObject):
    """
    A worker class to load the LocalRAG model in a separate thread.
    """
    finished = Signal(object)
    error = Signal(str)

    def __init__(self, model_repo_id: str, model_filename: str):
        super().__init__()
        self.model_repo_id = model_repo_id
        self.model_filename = model_filename

    def run(self):
        """Loads the RAG model and emits a signal when done."""
        try:
            rag_instance = LocalRAG(
                model_repo_id=self.model_repo_id,
                model_filename=self.model_filename
            )
            if rag_instance.is_ready():
                self.finished.emit(rag_instance)
            else:
                self.error.emit("RAG instance failed to initialize.")
        except Exception as e:
            logger.exception("LLMWorker failed to load model.")
            self.error.emit(f"Failed to load AI model: {e}")




def _generate_suggested_questions(issues: list) -> list[str]:
    """Generates a list of suggested questions based on high-priority findings."""
    suggestions = []

    QUESTION_MAP = {
        "Provider signature/date possibly missing": "Why are signatures and dates important for compliance?",
        "Goals may not be measurable/time-bound": "What makes a therapy goal 'measurable' and 'time-bound'?",
        "Medical necessity not explicitly supported": "Can you explain 'Medical Necessity' in the context of a therapy note?",
        "Assistant supervision context unclear": "What are the supervision requirements for therapy assistants?",
        "Plan/Certification not clearly referenced": "How should the Plan of Care be referenced in a note?",
    }

    # Prioritize flags, then wobblers
    sorted_issues = sorted(issues, key=lambda x: ({"flag": 0, "wobbler": 1}.get(x.get('severity'), 2)))

    for issue in sorted_issues:
        if len(suggestions) >= 3:
            break

        title = issue.get('title')
        if title in QUESTION_MAP and QUESTION_MAP[title] not in suggestions:
            suggestions.append(QUESTION_MAP[title])

    logger.info(f"Generated {len(suggestions)} suggested questions.")
    return suggestions


>>>>>>> aa007c5e
except Exception:
    class QMainWindow:
        ...


    class QToolBar:
        def addWidget(self, *_, **__): ...

        def setMovable(self, *_: object) -> None: ...


    class QLabel:
        def __init__(self, *_, **__): ...

        def setText(self, *_): ...

        def setStyleSheet(self, *_): ...


    class QFileDialog:
        @staticmethod
        def getOpenFileName(*_, **__) -> Tuple[str, str]: return ("", "")

        @staticmethod
        def getExistingDirectory(*_, **__) -> str: return ""


    class QMessageBox:
        @staticmethod
        def information(*_, **__): ...

        @staticmethod
        def warning(*_, **__): ...

        @staticmethod
        def question(*_, **__): return "Yes"


    class QApplication:
        def __init__(self, *_): ...

        @staticmethod
        def instance(): return None

        @staticmethod
        def setOverrideCursor(*_): ...

        @staticmethod
        def restoreOverrideCursor(): ...

        def setStyleSheet(self, *_): ...

        def setFont(self, *_): ...


    class QAction:
        def __init__(self, *_, **__): ...

        def triggered(self, *_): ...

        def setShortcut(self, *_): ...


    class QDialog:
        def __init__(self, *_, **__): ...

        def exec(self): ...

        def setWindowTitle(self, *_): ...

        def accept(self): ...

        def reject(self): ...

        def show(self): ...


    class QVBoxLayout:
        def __init__(self, *_, **__): ...

        def addLayout(self, *_): ...

        def addWidget(self, *_): ...

        def setContentsMargins(self, *_): ...

        def setSpacing(self, *_): ...


    class QHBoxLayout:
        def addWidget(self, *_): ...

        def addStretch(self, *_): ...

        def setSpacing(self, *_): ...


    class QLineEdit:
        def __init__(self, *_, **__): ...

        def setText(self, *_): ...

        def text(self): return ""


    class QComboBox:
        def __init__(self, *_, **__): ...

        def addItems(self, *_): ...

        def setCurrentText(self, *_): ...

        def currentText(self): return ""


    class QPushButton:
        def __init__(self, *_, **__): ...

        def clicked(self): ...

        def setMinimumHeight(self, *_): ...

        def setFont(self, *_): ...

        def setText(self, *_): ...

        def setStyleSheet(self, *_): ...

        def setSizePolicy(self, *_): ...


    class QSpinBox:
        def __init__(self, *_, **__): ...

        def setRange(self, *_): ...

        def setValue(self, *_): ...

        def value(self): return 0


    class QCheckBox:
        def __init__(self, *_, **__): ...

        def setChecked(self, *_): ...

        def isChecked(self): return False


    class QTextEdit:
        def __init__(self, *_, **__): ...

        def setReadOnly(self, *_): ...

        def setPlainText(self, *_): ...

        def setPlaceholderText(self, *_): ...

        def setMinimumHeight(self, *_): ...

        def setMaximumHeight(self, *_): ...

        def setFixedHeight(self, *_): ...

        def setSizePolicy(self, *_): ...

        def append(self, *_): ...

        def toPlainText(self): return ""


    class QSplitter:
        def __init__(self, *_, **__): ...

        def addWidget(self, *_): ...

        def setChildrenCollapsible(self, *_): ...

        def setFixedHeight(self, *_): ...


    class QGroupBox:
        def __init__(self, title=""): ...

        def setLayout(self, *_): ...


    class QWidget:
        def __init__(self, *_, **__): ...

        def setLayout(self, *_): ...


    class QProgressDialog:
        ...


    class QSizePolicy:
        class Policy:
            Expanding = 0
            Preferred = 0


    class QStatusBar:
        def clearMessage(self): ...

        def addPermanentWidget(self, *_): ...

        def showMessage(self, *_): ...


    class QProgressBar:
        def __init__(self, *_, **__): ...

        def setRange(self, *_): ...

        def setValue(self, *_): ...

        def setFormat(self, *_): ...

        def setVisible(self, *_): ...

        def setMinimumHeight(self, *_): ...

        def setSizePolicy(self, *_): ...

    class QTabWidget:
        def __init__(self, *_, **__): ...
        def addTab(self, *_, **__): ...


# --- Helper Exceptions ---
class ParseError(Exception): ...


class OCRFailure(Exception): ...


class ReportExportError(Exception): ...


# --- Settings persistence (SQLite) ---
def _ensure_directories() -> None:
    try:
        os.makedirs(os.path.dirname(os.path.abspath(DATABASE_PATH)), exist_ok=True)
        os.makedirs(os.path.abspath(REPORTS_DIR), exist_ok=True)
        os.makedirs(LOGS_DIR, exist_ok=True)
    except Exception as e:
        logger.warning(f"Failed to ensure directories: {e}")


def _is_valid_sqlite_db(file_path: str) -> bool:
    try:
        if not os.path.exists(file_path):
            return True
        if not os.path.isfile(file_path):
            return False
        with open(file_path, "rb") as f:
            header = f.read(16)
        if header != b"SQLite format 3\x00":
            return False
        with sqlite3.connect(file_path) as conn:
            cur = conn.cursor()
            cur.execute("PRAGMA integrity_check")
            row = cur.fetchone()
            return bool(row and row[0] == "ok")
    except Exception as e:
        logger.warning(f"Failed to validate DB file {file_path}: {e}")
        return False


def _backup_corrupt_db(file_path: str) -> None:
    try:
        from datetime import datetime
        ts = datetime.now().strftime("%Y%m%d-%H%M%S")
        backup_path = f"{file_path}.corrupt-{ts}.bak"
        os.replace(file_path, backup_path)
        logger.warning(f"Backed up invalid DB: {backup_path}")
    except Exception as e:
        logger.error(f"Failed to back up invalid DB: {e}")


def _prepare_database_file() -> None:
    try:
        if not _is_valid_sqlite_db(DATABASE_PATH):
            _backup_corrupt_db(DATABASE_PATH)
    except Exception as e:
        logger.error(f"DB preparation failed: {e}")


def _ensure_core_schema(conn: sqlite3.Connection) -> None:
    try:
        cur = conn.cursor()
        cur.execute("""
                    CREATE TABLE IF NOT EXISTS settings
                    (
                        key
                        TEXT
                        PRIMARY
                        KEY,
                        value
                        TEXT
                    )
                    """)
        cur.execute("""
                    CREATE TABLE IF NOT EXISTS analysis_cache
                    (
                        file_fingerprint
                        TEXT
                        NOT
                        NULL,
                        settings_fingerprint
                        TEXT
                        NOT
                        NULL,
                        outputs_json
                        TEXT
                        NOT
                        NULL,
                        created_at
                        TEXT
                        NOT
                        NULL,
                        PRIMARY
                        KEY
                    (
                        file_fingerprint,
                        settings_fingerprint
                    )
                        )
                    """)
        conn.commit()
    except Exception as e:
        logger.warning(f"Ensure core schema failed: {e}")


def _get_db_connection() -> sqlite3.Connection:
    _ensure_directories()
    _prepare_database_file()
    try:
        conn = sqlite3.connect(DATABASE_PATH)
    except sqlite3.DatabaseError as e:
        logger.warning(f"sqlite connect failed: {e}; attempting recreate")
        _backup_corrupt_db(DATABASE_PATH)
        conn = sqlite3.connect(DATABASE_PATH)
    try:
        cur = conn.cursor()
        cur.execute("PRAGMA foreign_keys = ON")
        cur.execute("PRAGMA journal_mode = WAL")
        cur.execute("PRAGMA synchronous = NORMAL")
        conn.commit()
        _ensure_core_schema(conn)
        _ensure_analytics_schema(conn)
    except Exception as e:
        logger.warning(f"SQLite PRAGMA/schema setup partial: {e}")
    return conn


def get_setting(key: str) -> Optional[str]:
    try:
        with _get_db_connection() as conn:
            cur = conn.cursor()
            cur.execute("SELECT value FROM settings WHERE key = ?", (key,))
            row = cur.fetchone()
            return row[0] if row else None
    except Exception:
        return None


def set_setting(key: str, value: str) -> None:
    try:
        with _get_db_connection() as conn:
            cur = conn.cursor()
            cur.execute("INSERT OR REPLACE INTO settings (key, value) VALUES (?, ?)", (key, value))
            conn.commit()
    except Exception:
        ...


def get_bool_setting(key: str, default: bool) -> bool:
    raw = get_setting(key)
    if raw is None:
        return default
    return str(raw).lower() in ("1", "true", "yes", "on")


def set_bool_setting(key: str, value: bool) -> None:
    set_setting(key, "1" if value else "0")


def get_int_setting(key: str, default: int) -> int:
    raw = get_setting(key)
    if raw is None:
        return default
    try:
        return int(str(raw).strip())
    except Exception:
        return default


def get_str_setting(key: str, default: str) -> str:
    raw = get_setting(key)
    return default if raw is None else str(raw)


def set_str_setting(key: str, value: str) -> None:
    set_setting(key, value)


# --- Recent files helpers ---
def _load_recent_files() -> list[str]:
    try:
        import json
        raw = get_setting("recent_files")
        if not raw:
            return []
        lst = json.loads(raw)
        if not isinstance(lst, list):
            return []
        seen: set[str] = set()
        out: list[str] = []
        for x in lst:
            if isinstance(x, str) and x not in seen:
                seen.add(x)
                out.append(x)
        limit = get_int_setting("recent_max", 20)
        return out[:max(1, limit)]
    except Exception:
        return []


def _save_recent_files(files: list[str]) -> None:
    try:
        import json
        limit = get_int_setting("recent_max", 20)
        set_setting("recent_files", json.dumps(files[:max(1, limit)], ensure_ascii=False))
    except Exception:
        ...


def add_recent_file(path: str) -> None:
    if not path:
        return
    files = _load_recent_files()
    files = [p for p in files if p != path]
    files.insert(0, path)
    _save_recent_files(files)


# --- File/report helpers ---
def ensure_reports_dir_configured() -> str:
    stored = os.getenv("SPEC_KIT_REPORTS") or get_setting("reports_dir") or REPORTS_DIR
    try:
        os.makedirs(stored, exist_ok=True)
        marker = os.path.join(stored, ".spec_kit_reports")
        if not os.path.exists(marker):
            with open(marker, "w", encoding="utf-8") as m:
                m.write("Managed by SpecKit. Safe to purge generated reports.\n")
    except Exception as e:
        logger.warning(f"Ensure reports dir failed: {e}")
    return stored


def _format_mmddyyyy(dt) -> str:
    return dt.strftime("%m%d%Y")


def _next_report_number() -> int:
    from datetime import datetime
    today = _format_mmddyyyy(datetime.now())
    last_date = get_setting("last_report_date")
    raw = get_setting("report_counter")
    if last_date != today or raw is None:
        num = 1
    else:
        try:
            num = int(raw)
        except Exception:
            num = 1
    set_setting("report_counter", str(num + 1))
    set_setting("last_report_date", today)
    return num


def generate_report_paths() -> Tuple[str, str]:
    from datetime import datetime
    base = ensure_reports_dir_configured()
    stem = f"{_format_mmddyyyy(datetime.now())}report{_next_report_number()}"
    return os.path.join(base, f"{stem}.pdf"), os.path.join(base, f"{stem}.csv")


# --- PHI scrubber ---
_PHI_PATTERNS: List[Tuple[re.Pattern[str], str]] = [
    (re.compile(r"\b\d{3}-\d{2}-\d{4}\b"), "[SSN]"),
    (re.compile(r"\b(?:\+?1[-.\s]?)?\(?\d{3}\)?[-.\s]?\d{3}[-.\s]?\d{4}\b"), "[PHONE]"),
    (re.compile(r"\b[A-Za-z0-9._%+-]+@[A-Za-z0-9.-]+\.[A-Za-z]{2,}\b"), "[EMAIL]"),
    (re.compile(r"\b(?:0?[1-9]|1[0-2])[-/](?:0?[1-9]|[12]\d|3[01])[-/](?:\d{2}|\d{4})\b"), "[DATE]"),
    (re.compile(r"\b\d{6,10}\b"), "[MRN]"),
    (re.compile(r"\b\d{1,5}\s+[A-Za-z0-9.\- ]+\s+(?:St|Street|Ave|Avenue|Rd|Road|Blvd|Boulevard|Ln|Lane)\b", re.I),
     "[ADDR]"),
]


def scrub_phi(text: str) -> str:
    if not isinstance(text, str):
        return text  # type: ignore[return-value]
    out = text
    for pat, repl in _PHI_PATTERNS:
        out = re.sub(pat, repl, out)
    return out


# --- Utilities ---
def _now_iso() -> str:
    from datetime import datetime
    return datetime.now().strftime("%Y-%m-%d %H:%M:%S")


def _open_path(p: str) -> None:
    try:
        if os.name == "nt":
            os.startfile(p)  # type: ignore[attr-defined]
        elif sys.platform == "darwin":
            os.system(f"open \"{p}\"")
        else:
            os.system(f"xdg-open \"{p}\"")
    except Exception as e:
        logger.warning(f"Failed to open path {p}: {e}")


# --- Parsing (PDF/DOCX/CSV/XLSX/Images with optional OCR) ---
def split_sentences(text: str) -> list[str]:
    if not text:
        return []
    sents = [p.strip() for p in re.split(r"(?<=[.!?])\s+(?=[A-Z0-9\"'])", text) if p.strip()]
    if not sents:
        sents = text.splitlines()
    return [s for s in sents if s]


def parse_document_content(file_path: str) -> List[Tuple[str, str]]:
    ext = os.path.splitext(file_path)[1].lower()
    try:
        sentences: list[tuple[str, str]] = []
        if ext == ".pdf":
            if not pdfplumber:
                return [("Error: pdfplumber not available.", "PDF Parser")]
            with pdfplumber.open(file_path) as pdf:
                for i, page in enumerate(pdf.pages, start=1):
                    txt = page.extract_text() or ""
                    for s in split_sentences(txt):
                        if s:
                            sentences.append((s, f"Page {i}"))
        elif ext == ".docx":
            try:
                from docx import Document
            except Exception:
                return [("Error: python-docx not available.", "DOCX Parser")]
            docx_doc = Document(file_path)
            for i, para in enumerate(docx_doc.paragraphs, start=1):
                if not para.text.strip():
                    continue
                for s in split_sentences(para.text):
                    if s:
                        sentences.append((s, f"Paragraph {i}"))
        elif ext in [".xlsx", ".xls", ".csv"]:
            try:
                if ext in [".xlsx", ".xls"]:
                    df = pd.read_excel(file_path)
                    if isinstance(df, dict):
                        df = next(iter(df.values()))
                else:
                    df = pd.read_csv(file_path)
                content = df.to_string(index=False)
                for s in split_sentences(content):
                    if s:
                        sentences.append((s, "Table"))
            except Exception as e:
                return [(f"Error: Failed to read tabular file: {e}", "Data Parser")]
        elif ext in [".png", ".jpg", ".jpeg", ".gif", ".bmp", ".tiff"]:
            if not Image or not pytesseract:
                return [("Error: OCR dependencies not available.", "OCR Parser")]
            try:
                img = Image.open(file_path)
                if img.mode not in ("RGB", "L"):
                    img = img.convert("RGB")
                txt = pytesseract.image_to_string(img, lang=get_str_setting("ocr_lang", "eng"))
                for s in split_sentences(txt or ""):
                    if s:
                        sentences.append((s, "Image (OCR)"))
            except UnidentifiedImageError as e:
                return [(f"Error: Unidentified image: {e}", "OCR Parser")]
        elif ext == ".txt":
            with open(file_path, "r", encoding="utf-8") as f:
                txt = f.read()
            for s in split_sentences(txt):
                if s:
                    sentences.append((s, "Text File"))
        else:
            return [(f"Error: Unsupported file type: {ext}", "File Handler")]
        return sentences if sentences else [("Info: No text could be extracted from the document.", "System")]
    except FileNotFoundError:
        return [(f"Error: File not found at {file_path}", "File System")]
    except Exception as e:
        logger.exception("parse_document_content failed")
        return [(f"Error: An unexpected error occurred: {e}", "System")]


# --- Dedup helpers ---
def _normalize_text(s: str) -> str:
    return re.sub(r"\s+", " ", s.strip().lower())


def _similarity(a: str, b: str) -> float:
    import difflib
    return difflib.SequenceMatcher(a=_normalize_text(a), b=_normalize_text(b)).ratio()


def collapse_similar_sentences_simple(items: list[Tuple[str, str]], threshold: float) -> list[Tuple[str, str]]:
    kept: list[Tuple[str, str]] = []
    for t, s in items:
        if not kept:
            kept.append((t, s))
            continue
        sim = max(_similarity(t, kt) for (kt, _) in kept)
        if sim < threshold:
            kept.append((t, s))
    return kept


def collapse_similar_sentences_tfidf(items: list[Tuple[str, str]], threshold: float) -> list[Tuple[str, str]]:
    texts = [t for t, _ in items]
    try:
        from sklearn.feature_extraction.text import TfidfVectorizer  # type: ignore
        from sklearn.metrics.pairwise import cosine_similarity  # type: ignore
        vect = TfidfVectorizer(min_df=1, ngram_range=(1, 2), max_features=10000)
        X = vect.fit_transform([_normalize_text(t) for t in texts])
        sim = cosine_similarity(X)
    except Exception:
        return collapse_similar_sentences_simple(items, threshold)
    kept_idx: list[int] = []
    for i in range(len(items)):
        if not kept_idx:
            kept_idx.append(i)
            continue
        if max(sim[i, j] for j in kept_idx) < threshold:
            kept_idx.append(i)
    return [items[i] for i in kept_idx]


# ... existing code ...
def build_rich_summary(original: list[Tuple[str, str]], collapsed: list[Tuple[str, str]]) -> dict:
    from collections import Counter

    def tok(text: str) -> list[str]:
        tokens = re.findall(r"[A-Za-z']+", text.lower())
        stop = {"the", "a", "an", "and", "or", "of", "to", "in", "on", "for", "with", "is", "are", "was", "were", "be",
                "as", "at", "by", "from", "that"}
        return [t for t in tokens if t not in stop]

    total_raw = len(original)
    total_final = len(collapsed)
    by_source = Counter(s for _, s in collapsed)
    lengths = [len(t) for t, _ in collapsed]
    avg_len = (sum(lengths) / len(lengths)) if lengths else 0
    p95 = (sorted(lengths)[int(0.95 * (len(lengths) - 1))] if lengths else 0)
    all_text = " ".join(t for t, _ in collapsed)
    tokens = tok(all_text)
    top_tokens = Counter(tokens).most_common(15)
    return {
        "total_sentences_raw": total_raw,
        "total_sentences_final": total_final,
        "dedup_removed": max(0, total_raw - total_final),
        "avg_sentence_length_chars": round(avg_len, 1),
        "p95_sentence_length_chars": p95,
        "total_words": len(tokens),
        "by_source": dict(by_source),
        "top_tokens": top_tokens,
    }


def count_categories(issues: list[dict]) -> dict:
    from collections import Counter
    c = Counter((i.get("category") or "General") for i in issues)
    return dict(c)


def _ensure_analytics_schema(conn: sqlite3.Connection) -> None:
    try:
        cur = conn.cursor()
        cur.execute("""
                    CREATE TABLE IF NOT EXISTS analysis_runs
                    (
                        id
                        INTEGER
                        PRIMARY
                        KEY
                        AUTOINCREMENT,
                        file_name
                        TEXT
                        NOT
                        NULL,
                        run_time
                        TEXT
                        NOT
                        NULL,
                        pages_est
                        INTEGER,
                        flags
                        INTEGER,
                        wobblers
                        INTEGER,
                        suggestions
                        INTEGER,
                        notes
                        INTEGER,
                        sentences_final
                        INTEGER,
                        dedup_removed
                        INTEGER,
                        compliance_score
                        REAL,
                        mode
                        TEXT
                    )
                    """)
        cur.execute("CREATE INDEX IF NOT EXISTS idx_runs_time ON analysis_runs(run_time)")
        cur.execute("CREATE INDEX IF NOT EXISTS idx_runs_file ON analysis_runs(file_name)")
        cur.execute("""
                    CREATE TABLE IF NOT EXISTS analysis_issues
                    (
                        id
                        INTEGER
                        PRIMARY
                        KEY
                        AUTOINCREMENT,
                        run_id
                        INTEGER
                        NOT
                        NULL,
                        severity
                        TEXT
                        NOT
                        NULL,
                        category
                        TEXT,
                        title
                        TEXT,
                        detail
                        TEXT,
                        confidence
                        REAL,
                        FOREIGN
                        KEY
                    (
                        run_id
                    ) REFERENCES analysis_runs
                    (
                        id
                    ) ON DELETE CASCADE
                        )
                    """)
        cur.execute("CREATE INDEX IF NOT EXISTS idx_issues_run ON analysis_issues(run_id)")
        cur.execute("CREATE INDEX IF NOT EXISTS idx_issues_sev ON analysis_issues(severity)")
        cur.execute("CREATE INDEX IF NOT EXISTS idx_issues_cat ON analysis_issues(category)")
        cur.execute("""
                    CREATE TABLE IF NOT EXISTS analysis_snapshots
                    (
                        file_fingerprint
                        TEXT
                        NOT
                        NULL,
                        settings_fingerprint
                        TEXT
                        NOT
                        NULL,
                        summary_json
                        TEXT
                        NOT
                        NULL,
                        created_at
                        TEXT
                        NOT
                        NULL,
                        PRIMARY
                        KEY
                    (
                        file_fingerprint,
                        settings_fingerprint
                    )
                        )
                    """)
        cur.execute("CREATE INDEX IF NOT EXISTS idx_snapshots_time ON analysis_snapshots(created_at)")

        # --- Simple schema migration for compliance_score ---
        cur.execute("PRAGMA table_info(analysis_runs)")
        columns = [row[1] for row in cur.fetchall()]
        if "compliance_score" not in columns:
            cur.execute("ALTER TABLE analysis_runs ADD COLUMN compliance_score REAL")
            logger.info("Upgraded analysis_runs table to include 'compliance_score' column.")

        cur.execute("""
                    CREATE TABLE IF NOT EXISTS reviewed_findings
                    (
                        id
                        INTEGER
                        PRIMARY
                        KEY
                        AUTOINCREMENT,
                        analysis_issue_id
                        INTEGER
                        NOT
                        NULL,
                        user_feedback
                        TEXT
                        NOT
                        NULL,
                        reviewed_at
                        TEXT
                        NOT
                        NULL,
                        notes
                        TEXT,
                        citation_text
                        TEXT,
                        model_prediction
                        TEXT,
                        FOREIGN
                        KEY
                    (
                        analysis_issue_id
                    ) REFERENCES analysis_issues
                    (
                        id
                    ) ON DELETE CASCADE
                        )
                    """)
        cur.execute("CREATE INDEX IF NOT EXISTS idx_reviews_issue ON reviewed_findings(analysis_issue_id)")

        conn.commit()
    except Exception as e:
        logger.warning(f"Ensure analytics schema failed: {e}")


def persist_analysis_run(file_path: str, run_time: str, metrics: dict, issues_scored: list[dict],
                         compliance: dict, mode: str) -> Optional[int]:
    try:
        with _get_db_connection() as conn:
            cur = conn.cursor()
            cur.execute("""
                        INSERT INTO analysis_runs (file_name, run_time, pages_est, flags, wobblers, suggestions, notes,
                                                   sentences_final, dedup_removed, compliance_score, mode)
                        VALUES (?, ?, ?, ?, ?, ?, ?, ?, ?, ?, ?)
                        """, (
                            os.path.basename(file_path), run_time,
                            int(metrics.get("pages", 0)), int(metrics.get("flags", 0)), int(metrics.get("wobblers", 0)),
                            int(metrics.get("suggestions", 0)), int(metrics.get("notes", 0)),
                            int(metrics.get("sentences_final", 0)), int(metrics.get("dedup_removed", 0)),
                            float(compliance.get("score", 0.0)), mode
                        ))
            run_id = int(cur.lastrowid)
            if issues_scored:
                cur.executemany("""
                                INSERT INTO analysis_issues (run_id, severity, category, title, detail, confidence)
                                VALUES (?, ?, ?, ?, ?, ?)
                                """, [(run_id, it.get("severity", ""), it.get("category", ""), it.get("title", ""),
                                       it.get("detail", ""), float(it.get("confidence", 0.0))) for it in issues_scored])
            conn.commit()
            return run_id
    except Exception as e:
        logger.warning(f"persist_analysis_run failed: {e}")
        return None


def _compute_recent_trends(max_runs: int = 10) -> dict:
    out = {
        "recent_scores": [],
        "score_delta": 0.0,
        "avg_score": 0.0,
        "avg_flags": 0.0,
        "avg_wobblers": 0.0,
        "avg_suggestions": 0.0,
    }
    try:
        with _get_db_connection() as conn:
            runs = pd.read_sql_query(
                "SELECT compliance_score, flags, wobblers, suggestions FROM analysis_runs ORDER BY run_time ASC", conn
            )
        if runs.empty:
            return out
        sub = runs.tail(max_runs).copy()
        scores = [float(x) for x in sub["compliance_score"].tolist()]
        out["recent_scores"] = scores
        out["avg_score"] = round(float(sum(scores) / len(scores)), 1) if scores else 0.0
        out["score_delta"] = round((scores[-1] - scores[0]) if len(scores) >= 2 else 0.0, 1)
        out["avg_flags"] = round(float(sub["flags"].mean()), 2)
        out["avg_wobblers"] = round(float(sub["wobblers"].mean()), 2)
        out["avg_suggestions"] = round(float(sub["suggestions"].mean()), 2)
    except Exception:
        ...
    return out


# --- Caching helpers ---
def _file_fingerprint(path: str) -> str:
    try:
        h = hashlib.sha256()
        with open(path, "rb") as f:
            for chunk in iter(lambda: f.read(1024 * 1024), b""):
                h.update(chunk)
        st = os.stat(path)
        h.update(str(st.st_size).encode())
        h.update(str(int(st.st_mtime)).encode())
        return h.hexdigest()
    except Exception:
        return ""


def _settings_fingerprint(scrub: bool, review_mode: str, dedup: str) -> str:
    import json
    key_parts = {
        "scrub": "1" if scrub else "0",
        "review_mode": review_mode,
        "dedup": dedup,
        "ocr_lang": get_str_setting("ocr_lang", "eng"),
        "logic_v": "4",
    }
    s = json.dumps(key_parts, sort_keys=True)
    return hashlib.sha256(s.encode("utf-8")).hexdigest()


def _load_cached_outputs(file_fp: str, settings_fp: str) -> Optional[dict]:
    try:
        with _get_db_connection() as conn:
            cur = conn.cursor()
            cur.execute("SELECT outputs_json FROM analysis_cache WHERE file_fingerprint=? AND settings_fingerprint=?",
                        (file_fp, settings_fp))
            row = cur.fetchone()
            if not row:
                return None
            import json
            return json.loads(row[0])
    except Exception:
        return None


def _save_cached_outputs(file_fp: str, settings_fp: str, outputs: dict) -> None:
    try:
        with _get_db_connection() as conn:
            cur = conn.cursor()
            import json
            from datetime import datetime
            cur.execute(
                "INSERT OR REPLACE INTO analysis_cache (file_fingerprint, settings_fingerprint, outputs_json, created_at) VALUES (?, ?, ?, ?)",
                (file_fp, settings_fp, json.dumps(outputs, ensure_ascii=False),
                 datetime.now().isoformat(timespec="seconds")),
            )
            conn.commit()
    except Exception:
        ...


# --- Rule-based audit (interpretive only) ---
_RUBRIC_DEFAULT = "MEDICARE PART B REHABILITATION RUBRIC – SKILLED NURSING FACILITY (SNF)"


def _audit_from_rubric(text: str, strict: bool | None = None) -> list[dict]:
    t = (text or "").lower()
    issues: list[dict] = []

    def add(sev: str, title: str, detail: str, cat: str, trigger_keywords: Optional[List[str]] = None) -> None:
        issues.append({"severity": sev, "title": title, "detail": detail, "category": cat, "trigger_keywords": trigger_keywords or []})

    s = bool(strict)
    if not any(k in t for k in ("signature", "signed", "dated")):
        add("flag" if s else "wobbler", "Provider signature/date possibly missing",
            "No explicit evidence of dated/signature entries found.", "Signatures/Dates")
    if "goal" in t and not any(k in t for k in ("measurable", "time", "timed")):
        add("flag" if s else "wobbler", "Goals may not be measurable/time-bound",
            "Consider restating goals with measurable, time-bound targets and baselines.", "Goals", trigger_keywords=["goal"])
    if not any(k in t for k in ("medical necessity", "reasonable and necessary", "necessity")):
        add("flag" if s else "wobbler", "Medical necessity not explicitly supported",
            "Ensure documentation ties interventions to functional limitations and outcomes aligned with Medicare Part B.",
            "Medical Necessity")
    if "assistant" in t and "supervis" not in t:
        add("wobbler" if s else "suggestion", "Assistant supervision context unclear",
            "When assistants are involved, document supervision/oversight per Medicare/state requirements.",
            "Assistant Supervision", trigger_keywords=["assistant"])
    if not any(k in t for k in ("plan of care", "poc", "certification", "recert")):
        add("flag" if s else "wobbler", "Plan/Certification not clearly referenced",
            "Explicitly reference plan of care/certification dates and responsible signatures.", "Plan/Certification")
    add("auditor_note", "General auditor checks",
        "Review compliance with Medicare Part B (qualified personnel, plan establishment/recert, timings/units, documentation integrity).",
        "General")
    return issues


def _attach_issue_citations(issues_in: list[dict], records: list[tuple[str, str]], cap: int = 3) -> list[dict]:
    out: list[dict] = []
    for it in issues_in:
        q = (it.get("title", "") + " " + it.get("detail", "")).lower()
        tok = [w for w in re.findall(r"[a-z]{4,}", q)]
        cites: list[tuple[str, str]] = []
        trigger_keywords = it.get("trigger_keywords")

        for (text, src) in records:
            tl = text.lower()
            score = sum(1 for w in tok if w in tl)

            is_citation = score >= max(1, len(tok) // 4)
            if not is_citation and trigger_keywords:
                if any(kw.lower() in tl for kw in trigger_keywords):
                    is_citation = True

            if is_citation:
                text_to_cite = text.strip()

                if trigger_keywords:
                    # Sort keywords by length, descending, to handle cases like "plan of care" vs "plan"
                    sorted_kws = sorted(trigger_keywords, key=len, reverse=True)
                    # Build a single regex for all keywords, with word boundaries
                    pattern = r'(' + '|'.join(r'\b' + re.escape(kw) + r'\b' for kw in sorted_kws) + r')'

                    parts = re.split(pattern, text_to_cite, flags=re.IGNORECASE)

                    result_parts = []
                    for i, part in enumerate(parts):
                        # Matched keywords are at odd indices
                        if i % 2 == 1:
                            result_parts.append(f"<b>{html.escape(part)}</b>")
                        else:
                            result_parts.append(html.escape(part))

                    final_text = "".join(result_parts)
                    cites.append((final_text, src))
                else:
                    cites.append((html.escape(text_to_cite), src))

            if len(cites) >= cap:
                break
        out.append({**it, "citations": cites})
    return out


def _get_shap_prediction_wrapper(rule_title: str) -> Callable[[list[str]], list[float]]:
    """
    Creates a prediction function for a specific rule that SHAP can use.
    """
    def predict(texts: list[str]) -> list[float]:
        scores = []
        for text in texts:
            # We run a "strict" audit because we want to know if the rule *could* be triggered.
            issues = _audit_from_rubric(text, strict=True)
            if any(issue['title'] == rule_title for issue in issues):
                scores.append(1.0)
            else:
                scores.append(0.0)
        return scores
    return predict

def _score_issue_confidence(issues_in: list[dict], records: list[tuple[str, str]]) -> list[dict]:
    all_text = " ".join(t for t, _ in records).lower()
    doc_tok = set(re.findall(r"[a-z]{4,}", all_text))
    out: list[dict] = []
    for it in issues_in:
        q = (it.get("title", "") + " " + it.get("detail", "")).lower()
        q_tok = set(re.findall(r"[a-z]{4,}", q))
        conf = 0.3 if not q_tok else 0.25 + 0.75 * min(1.0, len(q_tok & doc_tok) / max(1, len(q_tok)))
        if it.get("citations"):
            conf = min(1.0, conf + 0.15)
        out.append({**it, "confidence": round(float(conf), 2)})
    return out


def run_biobert_ner(sentences: List[str]) -> List[dict]:
    """
    Performs Named Entity Recognition on a list of sentences using a BioBERT model.
    """
    if not pipeline:
        logger.warning("Transformers pipeline is not available. Skipping BioBERT NER.")
        return []

    try:
        # Using a pipeline for NER
        # The 'simple' aggregation strategy groups subword tokens into whole words.
        ner_pipeline = pipeline("ner", model="longluu/Clinical-NER-MedMentions-GatorTronBase", aggregation_strategy="simple")
        results = ner_pipeline(sentences)
        return results
    except Exception as e:
        logger.error(f"BioBERT NER failed: {e}")
        return []


# --- Exports ---
def export_report_json(obj: dict, json_path: str) -> bool:
    try:
        import json
        os.makedirs(os.path.dirname(json_path), exist_ok=True)
        with open(json_path, "w", encoding="utf-8") as f:
            json.dump(obj, f, ensure_ascii=False, indent=2)
        return True
    except Exception as e:
        logger.error(f"Failed to export JSON: {e}")
        return False


def export_report_pdf(lines: list[str], pdf_path: str, meta: Optional[dict] = None,
                      chart_data: Optional[dict] = None,
                      sev_counts: Optional[dict] = None,
                      cat_counts: Optional[dict] = None) -> bool:
    try:
        if not QApplication.instance():
            import matplotlib
            matplotlib.use("Agg")
        os.makedirs(os.path.dirname(pdf_path), exist_ok=True)
        import math, textwrap
        import matplotlib.pyplot as plt  # type: ignore
        from matplotlib.backends.backend_pdf import PdfPages  # type: ignore
        from matplotlib.patches import FancyBboxPatch  # type: ignore

        theme = (get_str_setting("pdf_chart_theme", "dark") or "dark").lower()
        if theme == "light":
            chart_colors = ["#b91c1c", "#b45309", "#047857", "#374151"]
            xtick = ytick = "#111827"
            spine = "#6b7280"
            fig_face = "#ffffff"
            ax_face = "#ffffff"
            ylabel_color = "#111827"
        else:
            chart_colors = ["#ef4444", "#f59e0b", "#10b981", "#9ca3af"]
            xtick = ytick = "#e5e7eb"
            spine = "#9aa1a8"
            fig_face = "#2b2b2b"
            ax_face = "#2b2b2b"
            ylabel_color = "#e5e7eb"

        font_family = REPORT_FONT_FAMILY
        font_size = REPORT_FONT_SIZE

        page_w, page_h = REPORT_PAGE_SIZE
        margin_top, margin_right, margin_bottom, margin_left = REPORT_MARGINS
        usable_width_in = page_w - (margin_left + margin_right)
        approx_char_width_in = max(0.12, (font_size * 0.56) / 72.0)
        chars_per_line = max(56, int(usable_width_in / approx_char_width_in))

        wrapped: list[str] = []
        for ln in lines:
            s = "" if ln is None else str(ln)
            s = s.replace("<b>", "*").replace("</b>", "*")
            if not s:
                wrapped.append("")
                continue
            for block in textwrap.wrap(s, width=chars_per_line, replace_whitespace=False, drop_whitespace=False):
                wrapped.append(block)
            if s.endswith(":") or s.istitle():
                wrapped.append("")

        line_height_in = (font_size / 72.0) * 2.0
        usable_height_in = page_h - (margin_top + margin_bottom)
        header_lines = REPORT_HEADER_LINES
        footer_lines = REPORT_FOOTER_LINES

        chart_enabled = get_bool_setting("pdf_chart_enabled", True)
        chart_position = (get_str_setting("pdf_chart_position", "bottom") or "bottom").lower()
        if not chart_enabled or chart_position == "none":
            chart_data = None
            sev_counts = None
            cat_counts = None

        top_chart_h = 0.12
        bottom_charts_h = 0.26
        chart_on_top = (chart_data is not None) and (chart_position == "top")
        chart_on_bottom = (chart_data is not None) and (chart_position == "bottom")

        reserved_top = top_chart_h if chart_on_top else 0.0
        reserved_bottom = bottom_charts_h if chart_on_bottom else 0.0

        header_reserve_in = header_lines * line_height_in
        footer_reserve_in = footer_lines * line_height_in
        text_area_height_in = usable_height_in * (
                1.0 - reserved_top - reserved_bottom) - header_reserve_in - footer_reserve_in
        if text_area_height_in < (12 * line_height_in):
            chart_on_top = False
            chart_on_bottom = False
            reserved_top = reserved_bottom = 0.0
            text_area_height_in = usable_height_in - header_reserve_in - footer_reserve_in

        lines_per_page = max(10, int(text_area_height_in / line_height_in))

        risk_label = (meta or {}).get("risk_label", "")
        risk_color = (meta or {}).get("risk_color", "#6b7280")
        header_left = meta.get("file_name", "") if meta else ""
        header_right = f"{meta.get('run_time', _now_iso())} | Template {REPORT_TEMPLATE_VERSION}" if meta else _now_iso()

        with PdfPages(pdf_path) as pdf:
            total_lines = len(wrapped)
            total_pages = max(1, math.ceil(total_lines / lines_per_page))
            for page_idx in range(total_pages):
                start = page_idx * lines_per_page
                end = min(start + lines_per_page, total_lines)
                page_lines = wrapped[start:end]

                fig = plt.figure(figsize=(page_w, page_h))
                fig.patch.set_facecolor(fig_face)
                ax = fig.add_axes([
                    margin_left / page_w,
                    margin_bottom / page_h,
                    (page_w - margin_left - margin_right) / page_w,
                    (page_h - margin_top - margin_bottom) / page_h,
                ])
                ax.set_facecolor(ax_face)
                ax.axis("off")

                ax.text(0, 1, header_left, va="top", ha="left", family=font_family, fontsize=font_size + 1.0,
                        color=xtick)
                ax.text(1, 1, header_right, va="top", ha="right", family=font_family, fontsize=font_size + 1.0,
                        color=xtick)

                try:
                    if risk_label:
                        ax.add_patch(FancyBboxPatch(
                            (0.82, 0.965), 0.16, 0.05, boxstyle="round,pad=0.008,rounding_size=0.01",
                            linewidth=0.0, facecolor=risk_color, transform=ax.transAxes
                        ))
                        ax.text(0.90, 0.99, f"Risk: {risk_label}", va="top", ha="center",
                                family=font_family, fontsize=font_size + 0.6,
                                color="#111827" if risk_label != "High" else "#ffffff",
                                transform=ax.transAxes)
                except Exception:
                    ...

                if page_idx == 0 and chart_on_top:
                    try:
                        cats = ["Flags", "Wobblers", "Suggestions", "Notes"]
                        vals = [sev_counts.get("flag", 0), sev_counts.get("wobbler", 0),
                                sev_counts.get("suggestion", 0), sev_counts.get("auditor_note", 0)] if sev_counts else [
                            0, 0, 0, 0]
                        ax_chart = fig.add_axes([0.07, 0.81, 0.86, 0.12])
                        ax_chart.bar(cats, vals, color=chart_colors)
                        ax_chart.set_ylabel("Count", fontsize=font_size + 0.6, color=ylabel_color)
                        ax_chart.set_facecolor(ax_face)
                        for lab in ax_chart.get_xticklabels():
                            lab.set_fontsize(font_size + 0.3)
                            lab.set_color(xtick)
                        for lab in ax_chart.get_yticklabels():
                            lab.set_fontsize(font_size - 0.1)
                            lab.set_color(ytick)
                        for sp in ax_chart.spines.values():
                            sp.set_color(spine)
                    except Exception:
                        ...

                ax.text(0.5, 0, f"Page {page_idx + 1} / {total_pages}", va="bottom", ha="center",
                        family=font_family, fontsize=font_size, color=xtick)

                y_text_top = 1 - ((REPORT_HEADER_LINES * line_height_in) / (page_h - (margin_top + margin_bottom)))
                if page_idx == 0 and chart_on_top:
                    y_text_top -= (top_chart_h + 0.02)

                cursor_y = y_text_top
                y_step = line_height_in / (page_h - (margin_top + margin_bottom))
                for ln in page_lines:
                    is_section_header = bool(ln and ln.startswith("---") and ln.endswith("---"))

                    if is_section_header:
                        cursor_y -= y_step * 0.5
                        ax.axhline(y=cursor_y + (y_step * 0.2), xmin=0, xmax=1, color=spine, linewidth=0.7)
                        cursor_y -= y_step * 0.2
                        ax.text(0.5, cursor_y, ln.strip("- "), va="top", ha="center", family=font_family,
                                fontsize=font_size + 1.5, color=xtick, weight="bold")
                        cursor_y -= y_step * 1.2
                        ax.axhline(y=cursor_y + (y_step * 0.5), xmin=0, xmax=1, color=spine, linewidth=0.7)
                        cursor_y -= y_step * 0.5
                    else:
                        is_finding_header = bool(ln and ln.startswith("["))
                        weight = "bold" if is_finding_header else "normal"
                        size = font_size + (0.5 if is_finding_header else 0)
                        ax.text(0, cursor_y, ln, va="top", ha="left", family=font_family,
                                fontsize=size, color=xtick, weight=weight)

                    cursor_y -= y_step

                if (page_idx == total_pages - 1) and chart_on_bottom and (sev_counts or cat_counts):
                    try:
                        y0 = 0.08
                        h = 0.16
                        if sev_counts:
                            cats = ["Flags", "Wobblers", "Suggestions", "Notes"]
                            vals = [sev_counts.get("flag", 0), sev_counts.get("wobbler", 0),
                                    sev_counts.get("suggestion", 0), sev_counts.get("auditor_note", 0)]
                            ax_s = fig.add_axes([0.07, y0, 0.40, h])
                            ax_s.bar(cats, vals, color=["#ef4444", "#f59e0b", "#10b981", "#9ca3af"])
                            ax_s.set_title("Findings by Severity", fontsize=font_size + 0.8, color=xtick)
                            ax_s.set_facecolor(ax_face)
                            for lab in ax_s.get_xticklabels():
                                lab.set_fontsize(font_size)
                                lab.set_color(xtick)
                                lab.set_rotation(20)
                            for lab in ax_s.get_yticklabels():
                                lab.set_fontsize(font_size - 0.2)
                                lab.set_color(ytick)
                            for sp in ax_s.spines.values():
                                sp.set_color(spine)
                        if cat_counts:
                            cats = list(cat_counts.keys())[:8]
                            vals = [cat_counts[c] for c in cats]
                            ax_c = fig.add_axes([0.55, y0, 0.38, h])
                            ax_c.bar(cats, vals, color="#60a5fa")
                            ax_c.set_title("Top Categories", fontsize=font_size + 0.8, color=xtick)
                            ax_c.set_facecolor(ax_face)
                            for lab in ax_c.get_xticklabels():
                                lab.set_fontsize(font_size)
                                lab.set_color(xtick)
                                lab.set_rotation(20)
                            for lab in ax_c.get_yticklabels():
                                lab.set_fontsize(font_size - 0.2)
                                lab.set_color(ytick)
                            for sp in ax_c.spines.values():
                                sp.set_color(spine)
                    except Exception:
                        ...
                pdf.savefig(fig, bbox_inches="tight")
                plt.close(fig)
        return True
    except Exception as e:
        logger.error(f"Failed to export PDF: {e}")
        return False


# --- Analytics export fix ---
def export_analytics_csv(dest_csv: str) -> bool:
    try:
        with _get_db_connection() as conn:
            runs = pd.read_sql_query("SELECT * FROM analysis_runs ORDER BY run_time DESC", conn)
            issues = pd.read_sql_query("SELECT run_id, severity, category, confidence FROM analysis_issues", conn)
        agg = issues.groupby(["run_id", "severity"]).size().unstack(fill_value=0).reset_index()
        df = runs.merge(agg, left_on="id", right_on="run_id", how="left").drop(columns=["run_id"])
        os.makedirs(os.path.dirname(dest_csv), exist_ok=True)
        df.to_csv(dest_csv, index=False, encoding="utf-8")
        return True
    except Exception as e:
        logger.error(f"export_analytics_csv failed: {e}")
        return False


def export_report_fhir_json(data: dict, fhir_path: str) -> bool:
    try:
        # Check if the dummy classes are being used, which indicates fhir.resources is not installed.
        if 'Bundle' in globals() and not hasattr(globals()['Bundle'], 'construct'):
             logger.error("fhir.resources library not found. Please install it to use FHIR export.")
             QMessageBox.warning(None, "FHIR Library Not Found", "The 'fhir.resources' library is required for FHIR export. Please install it (`pip install fhir.resources`).")
             return False

        bundle = Bundle(type="collection", entry=[])

        report = DiagnosticReport(
            status="final",
            meta=Meta(profile=["http://hl7.org/fhir/us/core/StructureDefinition/us-core-diagnosticreport-note"]),
            code=CodeableConcept(coding=[Coding(system="http://loinc.org", code="LP296840-5", display="Clinical Note Analysis")]),
            subject=Reference(display="Anonymous Patient"),
            effectiveDateTime=data.get("generated", _now_iso()),
            issued=data.get("generated", _now_iso()),
            performer=[Reference(display="Spec Kit Analyzer")],
            conclusion=f"Compliance Score: {data.get('compliance', {}).get('score', 0.0)}/100.0"
        )

        # We need a stable, unique ID to reference the report within the bundle
        report.id = "diagnostic-report-1"
        report_ref = f"DiagnosticReport/{report.id}"
        bundle.entry.append({"fullUrl": f"urn:uuid:{report.id}", "resource": report})

        for i, issue in enumerate(data.get("issues", [])):
            obs = Observation(
                id=f"observation-{i+1}",
                status="final",
                partOf=[Reference(reference=report_ref)],
                code=CodeableConcept(coding=[Coding(
                    system="http://example.com/speckit-findings",
                    code=str(issue.get("category", "general")).replace(" ", "-"),
                    display=issue.get("title")
                )]),
                subject=Reference(display="Anonymous Patient"),
                valueString=issue.get("detail"),
                interpretation=[CodeableConcept(coding=[Coding(
                    system="http://terminology.hl7.org/CodeSystem/v3-ObservationInterpretation",
                    code=str(issue.get("severity", "NOTE")).upper(),
                    display=str(issue.get("severity"))
                )])]
            )
            bundle.entry.append({"fullUrl": f"urn:uuid:{obs.id}", "resource": obs})

        os.makedirs(os.path.dirname(fhir_path), exist_ok=True)
        with open(fhir_path, "w", encoding="utf-8") as f:
            f.write(bundle.json(indent=2))

        return True
    except Exception as e:
        logger.error(f"Failed to export FHIR JSON: {e}")
        return False


# ... existing code ...
ReviewMode = Literal["Moderate", "Strict"]
CURRENT_REVIEW_MODE: ReviewMode = "Moderate"
DEDUP_DEFAULTS = {"Moderate": {"method": "tfidf", "threshold": 0.50},
                  "Strict": {"method": "tfidf", "threshold": 0.70}}


def get_similarity_threshold() -> float:
    raw = get_setting("dup_threshold")
    if raw:
        try:
            return float(raw)
        except Exception:
            ...
    return float(DEDUP_DEFAULTS.get(CURRENT_REVIEW_MODE, {"threshold": 0.50})["threshold"])


def _generate_risk_dashboard(compliance_score: float, sev_counts: dict) -> list[str]:
    lines = ["--- Risk Dashboard ---"]
    score = compliance_score
    flags = sev_counts.get("flag", 0)
    wobblers = sev_counts.get("wobbler", 0)

    if score >= 90 and flags == 0:
        risk = "Low"
        summary = "Good compliance posture."
    elif score >= 70 and flags <= 1:
        risk = "Medium"
        summary = "Some areas need review."
    else:
        risk = "High"
        summary = "Critical issues require attention."

    lines.append(f"Overall Risk: {risk}")
    lines.append(f"Compliance Score: {score:.1f}/100")
    lines.append(f"Summary: {summary}")
    lines.append(f"Critical Findings (Flags): {flags}")
    lines.append(f"Areas of Concern (Wobblers): {wobblers}")
    lines.append("")
    return lines

def _generate_compliance_checklist(strengths: list[str], weaknesses: list[str]) -> list[str]:
    lines = ["<h3>Compliance Checklist</h3>"]

    checklist_items = {
        "Provider Authentication": "Provider authentication (signature/date)",
        "Measurable Goals": "Goals appear to be measurable",
        "Medical Necessity": "Medical necessity is explicitly discussed",
        "Assistant Supervision": "Assistant involvement includes supervision context",
        "Plan/Certification": "Plan/certification is referenced"
    }

    def get_status_icon(key, text):
        if any(text in s for s in strengths):
            return "<span style='color: #28a745; font-weight: bold;'>✔</span>"
        elif any(text in w for w in weaknesses):
            return "<span style='color: #dc3545; font-weight: bold;'>❌</span>"
        else:
            simplified_weakness_text = text.split('(')[0].strip()
            if any(simplified_weakness_text in w for w in weaknesses):
                return "<span style='color: #dc3545; font-weight: bold;'>❌</span>"
            else:
                return "<span style='color: #6c757d; font-weight: bold;'>○</span>"

    lines.append("<table>")
    for key, text in checklist_items.items():
        icon = get_status_icon(key, text)
        lines.append(f"<tr><td style='padding-right: 10px;'>{icon}</td><td>{key}</td></tr>")
    lines.append("</table>")

    lines.append("")
    return lines


def run_analyzer(file_path: str,
                 scrub_override: Optional[bool] = None,
                 review_mode_override: Optional[str] = None,
                 dedup_method_override: Optional[str] = None,
                 progress_cb: Optional[Callable[[int, str], None]] = None,
                 cancel_cb: Optional[Callable[[], bool]] = None) -> dict:
    def report(pct: int, msg: str):
        if progress_cb:
            try:
                progress_cb(max(0, min(100, int(pct))), msg)
            except Exception:
                ...

    def check_cancel():
        if cancel_cb:
            try:
                if cancel_cb():
                    raise KeyboardInterrupt("Operation cancelled")
            except KeyboardInterrupt:
                raise
            except Exception:
                ...

    result_info = {"csv": None, "html": None, "json": None, "pdf": None, "summary": None}
    try:
        set_bool_setting("last_analysis_from_cache", False)
        if not file_path or not os.path.isfile(file_path):
            logger.error(f"File not found: {file_path}")
            return result_info
        logger.info(f"Analyzing: {file_path}")
        report(5, "Initializing settings")

        scrub_enabled = scrub_override if scrub_override is not None else get_bool_setting("scrub_phi", True)
        if scrub_override is not None:
            set_bool_setting("scrub_phi", scrub_override)

        global CURRENT_REVIEW_MODE
        if review_mode_override in ("Moderate", "Strict"):
            CURRENT_REVIEW_MODE = review_mode_override  # type: ignore[assignment]

        threshold = get_similarity_threshold()
        dedup_method = (dedup_method_override or get_str_setting("dedup_method", "tfidf")).lower()
        if dedup_method_override:
            set_str_setting("dedup_method", dedup_method)

        try:
            add_recent_file(file_path)
        except Exception:
            ...

        allow_cache = get_bool_setting("allow_cache", True)
        fp = _file_fingerprint(file_path)
        sp = _settings_fingerprint(scrub_enabled, CURRENT_REVIEW_MODE, dedup_method)

        if allow_cache and fp and sp:
            cached = _load_cached_outputs(fp, sp)
            if cached and cached.get("pdf"):
                report(100, "Done (cached)")
                set_bool_setting("last_analysis_from_cache", True)
                logger.info("Served from cache.")
                return cached

        check_cancel()
        report(10, "Parsing document")
        original = parse_document_content(file_path)
        if len(original) == 1 and original[0][0].startswith(("Error:", "Info:")):
            logger.warning(f"{original[0][1]}: {original[0][0]}")
            return result_info

        check_cancel()
        report(30, "Scrubbing PHI" if scrub_enabled else "Skipping PHI scrubbing")
        processed = [(scrub_phi(t) if scrub_enabled else t, s) for (t, s) in original]

        check_cancel()
        report(50, f"Reducing near-duplicates ({dedup_method})")
        if dedup_method == "tfidf":
            collapsed = collapse_similar_sentences_tfidf(processed, threshold)
        else:
            collapsed = collapse_similar_sentences_simple(processed, threshold)
        collapsed = list(collapsed)

        # Run BioBERT NER
        if get_bool_setting("enable_biobert_ner", False):
            report(65, "Running BioBERT NER")
            ner_sentences = [text for text, src in collapsed]
            ner_results = run_biobert_ner(ner_sentences)
            if ner_results:
                logger.info(f"BioBERT NER results: {ner_results}")

        check_cancel()
        report(60, "Computing summary")
        summary = build_rich_summary(processed, collapsed)

        report(70, "Analyzing compliance")
        full_text = "\n".join(t for t, _ in collapsed)
        strict_flag = (CURRENT_REVIEW_MODE == "Strict")
        issues_base = _audit_from_rubric(full_text, strict=strict_flag)
        issues_scored = _score_issue_confidence(_attach_issue_citations(issues_base, collapsed), collapsed)

        # Add location data to each issue based on its first citation
        full_text_for_loc = "\n".join(t for t, _ in collapsed)
        for issue in issues_scored:
            if issue.get("citations"):
                # Use the text of the first citation to find its location
                cite_text = issue["citations"][0][0]
                try:
                    start_index = full_text_for_loc.index(cite_text)
                    end_index = start_index + len(cite_text)
                    issue['location'] = {'start': start_index, 'end': end_index}
                except ValueError:
                    # Citation might not be an exact substring, ignore for now.
                    issue['location'] = None

        sev_order = {"flag": 0, "wobbler": 1, "suggestion": 2, "auditor_note": 3}
        issues_scored.sort(key=lambda x: (sev_order.get(str(x.get("severity")), 9),
                                          str(x.get("category", "")),
                                          str(x.get("title", ""))))


        # I'll inject the details into the issue object itself for easier rendering later.
        # This is not in the original code, but it's a good refactoring.

        # --- SHAP Integration ---
        # Generate explanations for issues that have citations
        for issue in issues_scored:
            if issue.get("citations"):
                try:
                    # We can only explain rules with a clear title
                    rule_title = issue.get("title")
                    if not rule_title:
                        continue

                    # Create a prediction function for the specific rule
                    prediction_fn = _get_shap_prediction_wrapper(rule_title)

                    # Use the first citation as the text to explain
                    text_to_explain = issue["citations"][0][0].replace("<b>", "").replace("</b>", "")

                    # Create a SHAP explainer
                    explainer = shap.Explainer(prediction_fn, shap.maskers.Text(r"\W+"))

                    # Generate SHAP values
                    shap_values = explainer([text_to_explain])

                    # Store the explanation object to be used later for visualization
                    issue['shap_explanation'] = shap_values

                except Exception as e:
                    logger.warning(f"SHAP explanation failed for issue '{issue.get('title')}': {e}")
        # --- End SHAP Integration ---

        # --- NLG Integration ---
        nlg_service = NLGService()
        for issue in issues_scored:
            prompt = f"Generate a brief, actionable tip for a physical therapist to address this finding: {issue.get('title', '')} ({issue.get('severity', '')}) - {issue.get('detail', '')}"
            tip = nlg_service.generate_tip(prompt)
            issue['nlg_tip'] = tip
        # --- End NLG Integration ---

        issue_details_map = {
            "Provider signature/date possibly missing": {
                "action": "Ensure all entries are signed and dated by the qualified provider.",
                "why": "Signatures and dates are required by Medicare to authenticate that services were rendered as billed.",
                "good_example": "'Patient seen for 30 minutes of therapeutic exercise. [Provider Name], PT, DPT. 09/14/2025'",
                "bad_example": "An unsigned, undated note."
            },
            "Goals may not be measurable/time-bound": {
                "action": "Rewrite goals to include a baseline, specific target, and a clear timeframe (e.g., 'improve from X to Y in 2 weeks').",
                "why": "Measurable goals are essential to demonstrate progress and justify the need for skilled intervention.",
                "good_example": "'Patient will improve shoulder flexion from 90 degrees to 120 degrees within 2 weeks to allow for independent overhead dressing.'",
                "bad_example": "'Patient will improve shoulder strength.'"
            },
            "Medical necessity not explicitly supported": {
                "action": "Clearly link each intervention to a specific functional deficit and explain why the skill of a therapist is required.",
                "why": "Medicare only pays for services that are reasonable and necessary for the treatment of a patient's condition.",
                "good_example": "'...skilled verbal and tactile cues were required to ensure proper form and prevent injury.'",
                "bad_example": "'Patient tolerated treatment well.'"
            },
            "Assistant supervision context unclear": {
                "action": "Document the level of supervision provided to the assistant, in line with state and Medicare guidelines.",
                "why": "Proper supervision of therapy assistants is a condition of payment and ensures quality of care.",
                "good_example": "'PTA provided services under the direct supervision of the physical therapist who was on-site.'",
                "bad_example": "No mention of supervision when a PTA is involved."
            },
            "Plan/Certification not clearly referenced": {
                "action": "Explicitly reference the signed Plan of Care and certification/recertification dates in progress notes.",
                "why": "Services must be provided under a certified Plan of Care to be eligible for reimbursement.",
                "good_example": "'Treatment provided as per Plan of Care certified on 09/01/2025.'",
                "bad_example": "No reference to the POC or certification period."
            },
            "General auditor checks": {
                "action": "Perform a general review of the note for clarity, consistency, and completeness. Ensure the 'story' of the patient's care is clear.",
                "why": "A well-documented note justifies skilled care, supports medical necessity, and ensures accurate billing.",
                "good_example": "A note that clearly links interventions to functional goals and documents the patient's progress over time.",
                "bad_example": "A note with jargon, undefined abbreviations, or that simply lists exercises without clinical reasoning."
            }
        }
        for issue in issues_scored:
            issue['details'] = issue_details_map.get(issue.get('title', ''), {})


        pages_est = len({s for _, s in collapsed if s.startswith("Page ")}) or 1

        strengths, weaknesses, missing = [], [], []
        tl = full_text.lower()
        if any(k in tl for k in ("signed", "signature", "dated")):
            strengths.append("Provider authentication (signature/date) appears to be present.")
        else:
            weaknesses.append("Provider authentication (signature/date) unclear or missing.")
            missing.append("Signatures/Dates")

        if "goal" in tl and any(k in tl for k in ("measurable", "time", "timed", "by ")):
            strengths.append("Goals appear to be measurable and time-bound, with baseline/targets.")
        elif "goal" in tl:
            weaknesses.append("Goals present but may not be measurable/time-bound.")
            missing.append("Measurable/Time-bound Goals")

        if any(k in tl for k in ("medical necessity", "reasonable and necessary", "necessity")):
            strengths.append("Medical necessity is explicitly discussed.")
        else:
            weaknesses.append("Medical necessity not explicitly supported throughout the documentation.")
            missing.append("Medical Necessity")

        if "assistant" in tl and "supervis" in tl:
            strengths.append("Assistant involvement includes supervision context.")
        elif "assistant" in tl:
            weaknesses.append("Assistant activity present; supervision/oversight context is not clearly documented.")
            missing.append("Assistant Supervision Context")

        if any(k in tl for k in ("plan of care", "poc", "certification", "recert")):
            strengths.append("Plan/certification is referenced in the record.")
        else:
            weaknesses.append("Plan/certification not clearly referenced with dates and signatures.")
            missing.append("Plan/Certification Reference")

        sev_counts = {
            "flag": sum(1 for i in issues_scored if i.get("severity") == "flag"),
            "wobbler": sum(1 for i in issues_scored if i.get("severity") == "wobbler"),
            "suggestion": sum(1 for i in issues_scored if i.get("severity") == "suggestion"),
            "auditor_note": sum(1 for i in issues_scored if i.get("severity") == "auditor_note"),
        }
        cat_counts = count_categories(issues_scored)

        def compute_compliance_score(issues: list[dict], strengths_in: list[str], missing_in: list[str],
                                     mode: ReviewMode) -> dict:
            flags = sum(1 for i in issues if i.get("severity") == "flag")
            wob = sum(1 for i in issues if i.get("severity") == "wobbler")
            sug = sum(1 for i in issues if i.get("severity") == "suggestion")
            base = 100.0
            if mode == "Strict":
                base -= flags * 6.0
                base -= wob * 3.0
                base -= sug * 1.5
                base -= len(missing_in) * 4.0
            else:
                base -= flags * 4.0
                base -= wob * 2.0
                base -= sug * 1.0
                base -= len(missing_in) * 2.5
            base += min(5.0, len(strengths_in) * 0.5)
            score = max(0.0, min(100.0, base))
            breakdown = f"Flags={flags}, Wobblers={wob}, Suggestions={sug}, Missing={len(missing_in)}, Strengths={len(strengths_in)}; Mode={mode}"
            return {"score": round(score, 1), "breakdown": breakdown}

        compliance = compute_compliance_score(issues_scored, strengths, missing, CURRENT_REVIEW_MODE)

        trends = _compute_recent_trends(max_runs=get_int_setting("trends_window", 10))

        def _risk_level(score: float, flags: int) -> tuple[str, str]:
            if score >= 90 and flags == 0:
                return ("Low", "#10b981")
            if score >= 70 and flags <= 1:
                return ("Medium", "#f59e0b")
            return ("High", "#ef4444")

        risk_label, risk_color = _risk_level(float(compliance["score"]), sev_counts["flag"])

        tips = []
        if sev_counts["flag"] > 0:
            tips.append("Resolve flags first (signatures/dates, plan/certification), then clarify grey areas.")
        if "Medical Necessity" in missing:
            tips.append("Tie each skilled intervention to functional limitations and expected outcomes.")
        if "Measurable/Time-bound Goals" in missing:
            tips.append("Rewrite goals to include baselines, specific targets, and timelines.")
        if not strengths:
            tips.append("Increase specificity with objective measures and clear clinical reasoning.")

        try:
            with _get_db_connection() as conn:
                pass
        except Exception:
            ...

        def _load_last_snapshot(file_fp: str, settings_fp: str) -> Optional[dict]:
            try:
                with _get_db_connection() as conn:
                    cur = conn.cursor()
                    cur.execute("""
                                SELECT summary_json
                                FROM analysis_snapshots
                                WHERE file_fingerprint = ?
                                  AND settings_fingerprint = ?
                                """, (file_fp, settings_fp))
                    row = cur.fetchone()
                    if not row:
                        return None
                    import json as _json
                    return _json.loads(row[0])
            except Exception:
                return None

        def _save_snapshot(file_fp: str, settings_fp: str, payload: dict) -> None:
            try:
                with _get_db_connection() as conn:
                    cur = conn.cursor()
                    import json as _json
                    from datetime import datetime
                    cur.execute("""
                                CREATE TABLE IF NOT EXISTS analysis_snapshots
                                (
                                    file_fingerprint
                                    TEXT
                                    NOT
                                    NULL,
                                    settings_fingerprint
                                    TEXT
                                    NOT
                                    NULL,
                                    summary_json
                                    TEXT
                                    NOT
                                    NULL,
                                    created_at
                                    TEXT
                                    NOT
                                    NULL,
                                    PRIMARY
                                    KEY
                                (
                                    file_fingerprint,
                                    settings_fingerprint
                                )
                                    )
                                """)
                    cur.execute("""
                        INSERT OR REPLACE INTO analysis_snapshots
                        (file_fingerprint, settings_fingerprint, summary_json, created_at)
                        VALUES (?,?,?,?)
                    """, (file_fp, settings_fp, _json.dumps(payload, ensure_ascii=False),
                          datetime.now().isoformat(timespec="seconds")))
                    conn.commit()
            except Exception:
                ...

        last_snap = _load_last_snapshot(fp, sp)
        change_summary = {}
        if last_snap and isinstance(last_snap, dict):
            prev = last_snap.get("metrics") or {}
            change_summary = {
                "score_delta": round(
                    float(compliance["score"]) - float(last_snap.get("compliance", {}).get("score", 0.0)), 1),
                "flags_delta": sev_counts["flag"] - int(prev.get("flags", 0)),
                "wobblers_delta": sev_counts["wobbler"] - int(prev.get("wobblers", 0)),
                "suggestions_delta": sev_counts["suggestion"] - int(prev.get("suggestions", 0)),
            }

        narrative_lines = []
        narrative_lines.extend(_generate_risk_dashboard(compliance['score'], sev_counts))
        narrative_lines.extend(_generate_compliance_checklist(strengths, weaknesses))

        narrative_lines.append("--- Detailed Findings ---")
        if issues_scored:
            issue_details = {
                "Provider signature/date possibly missing": {
                    "action": "Ensure all entries are signed and dated by the qualified provider.",
                    "why": "Signatures and dates are required by Medicare to authenticate that services were rendered as billed.",
                    "good_example": "'Patient seen for 30 minutes of therapeutic exercise. [Provider Name], PT, DPT. 09/14/2025'",
                    "bad_example": "An unsigned, undated note."
                },
                "Goals may not be measurable/time-bound": {
                    "action": "Rewrite goals to include a baseline, specific target, and a clear timeframe (e.g., 'improve from X to Y in 2 weeks').",
                    "why": "Measurable goals are essential to demonstrate progress and justify the need for skilled intervention.",
                    "good_example": "'Patient will improve shoulder flexion from 90 degrees to 120 degrees within 2 weeks to allow for independent overhead dressing.'",
                    "bad_example": "'Patient will improve shoulder strength.'"
                },
                "Medical necessity not explicitly supported": {
                    "action": "Clearly link each intervention to a specific functional deficit and explain why the skill of a therapist is required.",
                    "why": "Medicare only pays for services that are reasonable and necessary for the treatment of a patient's condition.",
                    "good_example": "'...skilled verbal and tactile cues were required to ensure proper form and prevent injury.'",
                    "bad_example": "'Patient tolerated treatment well.'"
                },
                "Assistant supervision context unclear": {
                    "action": "Document the level of supervision provided to the assistant, in line with state and Medicare guidelines.",
                    "why": "Proper supervision of therapy assistants is a condition of payment and ensures quality of care.",
                    "good_example": "'PTA provided services under the direct supervision of the physical therapist who was on-site.'",
                    "bad_example": "No mention of supervision when a PTA is involved."
                },
                "Plan/Certification not clearly referenced": {
                    "action": "Explicitly reference the signed Plan of Care and certification/recertification dates in progress notes.",
                    "why": "Services must be provided under a certified Plan of Care to be eligible for reimbursement.",
                    "good_example": "'Treatment provided as per Plan of Care certified on 09/01/2025.'",
                    "bad_example": "No reference to the POC or certification period."
                },
                "General auditor checks": {
                    "action": "Perform a general review of the note for clarity, consistency, and completeness. Ensure the 'story' of the patient's care is clear.",
                    "why": "A well-documented note justifies skilled care, supports medical necessity, and ensures accurate billing.",
                    "good_example": "A note that clearly links interventions to functional goals and documents the patient's progress over time.",
                    "bad_example": "A note with jargon, undefined abbreviations, or that simply lists exercises without clinical reasoning."
                }
            }
            for it in issues_scored:
                sev = str(it.get("severity", "")).title()
                cat = it.get("category", "") or "General"
                title = it.get("title", "") or "Finding"
                narrative_lines.append(f"[{sev}][{cat}] {title}")

                details = issue_details.get(title, {})
                if details:
                    action_text = it.get("nlg_tip") or details.get("action")
                    if action_text:
                        narrative_lines.append(f"  - Recommended Action: {action_text}")
                    narrative_lines.append(f"  - Why it matters: {details['why']}")
                    narrative_lines.append(f"  - Good Example: {details['good_example']}")
                    narrative_lines.append(f"  - Bad Example: {details['bad_example']}")

                cites = it.get("citations") or []
                if cites:
                    narrative_lines.append("  - Evidence in Document:")
                    for (qt, src) in cites[:2]:
                        q = (qt or "").strip().replace("\n", " ")
                        if len(q) > 100:
                            q = q[:97].rstrip() + "..."
                        narrative_lines.append(f"    - [{src}] “{q}”")
                narrative_lines.append("")
        else:
            narrative_lines.append("No specific audit findings were identified.")

        narrative_lines.append("")
        narrative_lines.append("--- General Recommendations ---")
        narrative_lines.append(" • Consistency is key. Ensure all notes follow a standard format.")
        narrative_lines.append(" • Be specific and objective. Use numbers and standardized tests to measure progress.")
        narrative_lines.append(" • Always link treatment to function. Explain how the therapy helps the patient achieve their functional goals.")
        narrative_lines.append(" • Tell a story. The documentation should paint a clear picture of the patient's journey from evaluation to discharge.")
        narrative_lines.append("")

        # --- Generate and add suggested questions ---
        suggested_questions = _generate_suggested_questions(issues_scored)
        if suggested_questions:
            narrative_lines.append("--- Suggested Questions for Follow-up ---")
            for q in suggested_questions:
                narrative_lines.append(f" • {q}")
            narrative_lines.append("")
        # --- End suggested questions ---

        narrative_lines.append("--- Trends & Analytics (Last 10 Runs) ---")
        if trends.get("recent_scores"):
            sc = trends["recent_scores"]
            narrative_lines.append(f" • Recent scores (oldest→newest): {', '.join(str(round(s, 1)) for s in sc)}")
            narrative_lines.append(
                f" • Score delta: {trends['score_delta']:+.1f} | Average score: {trends['avg_score']:.1f}")
            narrative_lines.append(
                f" • Avg Flags: {trends['avg_flags']:.2f} | Avg Wobblers: {trends['avg_wobblers']:.2f} | Avg Suggestions: {trends['avg_suggestions']:.2f}")
        else:
            narrative_lines.append(" • Not enough history to compute trends yet.")
        narrative_lines.append("")

        metrics = {
            "pages": pages_est,
            "findings_total": len(issues_scored),
            "flags": sev_counts["flag"],
            "wobblers": sev_counts["wobbler"],
            "suggestions": sev_counts["suggestion"],
            "notes": sev_counts["auditor_note"],
            "sentences_raw": summary["total_sentences_raw"],
            "sentences_final": summary["total_sentences_final"],
            "dedup_removed": summary["dedup_removed"],
        }

        try:
            persist_analysis_run(file_path, _now_iso(), metrics, issues_scored, compliance, CURRENT_REVIEW_MODE)
        except Exception:
            ...
        try:
            snap_payload = {
                "metrics": metrics,
                "compliance": compliance,
                "sev_counts": sev_counts,
                "cat_counts": cat_counts,
            }
            _save_snapshot(fp, sp, snap_payload)
        except Exception:
            ...

        report(86, "Writing JSON/PDF")
        pdf_path, csv_path = generate_report_paths()
        json_path = pdf_path[:-4] + ".json"

        try:
            export_report_json({
                "json_schema_version": 6,
                "report_template_version": REPORT_TEMPLATE_VERSION,
                "file": file_path,
                "generated": _now_iso(),
                "scrub_phi": scrub_enabled,
                "review_mode": CURRENT_REVIEW_MODE,
                "dup_threshold": threshold,
                "dedup_method": dedup_method,
                "metrics": metrics,
                "summary": summary,
                "issues": issues_scored,
                "strengths": strengths,
                "weaknesses": weaknesses,
                "missing": missing,
                "compliance": compliance,
                "executive_status": ("Pass" if compliance["score"] >= 90 and sev_counts["flag"] == 0
                                     else "At-Risk" if (compliance["score"] >= 70 and sev_counts["flag"] <= 1)
                else "Fail"),
                "change_summary": change_summary,
                "narrative": "\n".join(narrative_lines),
                "tips": tips,
                "report_style": "condensed",
                "report_include_citations": get_bool_setting("show_citations", True),
                "pdf_chart_position": get_str_setting("pdf_chart_position", "bottom"),
                "pdf_chart_theme": get_str_setting("pdf_chart_theme", "dark"),
                "report_severity_ordering": "flags_first",
                "clinical_ner_enabled": False,
                "source_sentences": collapsed,
                "sev_counts": sev_counts,
                "cat_counts": cat_counts,
                "trends": trends,
                "suggested_questions": suggested_questions,
            }, json_path)
            result_info["json"] = json_path
        except Exception as e:
            logger.error(f"Failed to write JSON: {e}")

        try:
            meta = {"file_name": os.path.basename(file_path), "run_time": _now_iso(),
                    "risk_label": risk_label, "risk_color": risk_color}
            export_report_pdf(
                lines=narrative_lines,
                pdf_path=pdf_path,
                meta=meta,
                chart_data=sev_counts,
                sev_counts=sev_counts,
                cat_counts=cat_counts
            )
            result_info["pdf"] = pdf_path
        except Exception as e:
            logger.error(f"Failed to write PDF: {e}")

        try:
            flat = {
                "file_name": os.path.basename(file_path),
                "generated": _now_iso(),
                "review_mode": CURRENT_REVIEW_MODE,
                "dup_threshold": threshold,
                "dedup_method": dedup_method,
                "pages_est": pages_est,
                "flags": sev_counts["flag"],
                "wobblers": sev_counts["wobbler"],
                "suggestions": sev_counts["suggestion"],
                "notes": sev_counts["auditor_note"],
                "sentences_raw": summary["total_sentences_raw"],
                "sentences_final": summary["total_sentences_final"],
                "dedup_removed": summary["dedup_removed"],
                "compliance_score": compliance["score"],
                "risk_label": risk_label,
            }
            df = pd.DataFrame([flat])
            os.makedirs(os.path.dirname(csv_path), exist_ok=True)
            df.to_csv(csv_path, index=False, encoding="utf-8")
            result_info["csv"] = csv_path
        except Exception as e:
            logger.error(f"Failed to write CSV: {e}")

        if allow_cache and fp and sp:
            try:
                _save_cached_outputs(fp, sp, {"csv": result_info["csv"], "html": result_info["html"],
                                              "json": result_info["json"], "pdf": result_info["pdf"],
                                              "summary": result_info["summary"]})
            except Exception:
                ...
        try:
            if result_info["pdf"]:
                set_setting("last_report_pdf", result_info["pdf"])
            if result_info["csv"]:
                set_setting("last_report_csv", result_info["csv"])
            if result_info["json"]:
                set_setting("last_report_json", result_info["json"])
            set_setting("last_analyzed_file", file_path)
        except Exception:
            ...

        report(100, "Done")
        logger.info("Report saved:")
        if result_info["csv"]:
            logger.info(f" - CSV:  {result_info['csv']}")
        if result_info["json"]:
            logger.info(f" - JSON: {result_info['json']}")
        if result_info["pdf"]:
            logger.info(f" - PDF:  {result_info['pdf']}")
        logger.info(f"(Reports directory: {os.path.dirname(pdf_path)})")
        return result_info
    except KeyboardInterrupt:
        logger.info("Analysis cancelled by user.")
        return result_info
    except Exception:
        logger.exception("Analyzer failed")
        return result_info


# --- Settings dialog ---
def _show_settings_dialog(parent=None) -> None:
    try:
        _ = QDialog
    except Exception:
        return
    dlg = QDialog(parent)
    dlg.setWindowTitle("Settings")
    vbox = QVBoxLayout(dlg)
    vbox.setContentsMargins(12, 12, 12, 12)
    vbox.setSpacing(10)

    row_flags = QHBoxLayout()
    chk_cache = QCheckBox("Enable analysis cache")
    chk_cache.setChecked(get_bool_setting("allow_cache", True))
    row_flags.addWidget(chk_cache)
    vbox.addLayout(row_flags)

    row_theme = QHBoxLayout()
    row_theme.addWidget(QLabel("UI Theme:"))
    cmb_theme = QComboBox()
    cmb_theme.addItems(["dark", "light"])
    cmb_theme.setCurrentText(get_str_setting("ui_theme", "dark"))
    row_theme.addWidget(cmb_theme)
    vbox.addLayout(row_theme)

    row_dedup = QHBoxLayout()
    row_dedup.addWidget(QLabel("Default Dedup Method:"))
    cmb_dedup = QComboBox()
    cmb_dedup.addItems(["tfidf", "simple"])
    cmb_dedup.setCurrentText(get_str_setting("dedup_method", "tfidf"))
    row_dedup.addWidget(cmb_dedup)
    vbox.addLayout(row_dedup)

    row_rep = QHBoxLayout()
    row_rep.addWidget(QLabel("Reports size cap (MB):"))
    sp_rep_size = QSpinBox()
    sp_rep_size.setRange(0, 100000)
    sp_rep_size.setValue(get_int_setting("reports_max_size_mb", 512))
    row_rep.addWidget(sp_rep_size)
    row_rep.addWidget(QLabel("Reports max age (days):"))
    sp_rep_age = QSpinBox()
    sp_rep_age.setRange(0, 10000)
    sp_rep_age.setValue(get_int_setting("reports_max_age_days", 90))
    row_rep.addWidget(sp_rep_age)
    vbox.addLayout(row_rep)

    row_recent = QHBoxLayout()
    row_recent.addWidget(QLabel("Recent files max:"))
    sp_recent = QSpinBox()
    sp_recent.setRange(1, 200)
    sp_recent.setValue(get_int_setting("recent_max", 20))
    row_recent.addWidget(sp_recent)
    vbox.addLayout(row_recent)

    row_trends = QHBoxLayout()
    row_trends.addWidget(QLabel("Trends window (N recent runs):"))
    sp_trends = QSpinBox()
    sp_trends.setRange(3, 100)
    sp_trends.setValue(get_int_setting("trends_window", 10))
    row_trends.addWidget(sp_trends)
    vbox.addLayout(row_trends)

    row_pdf = QHBoxLayout()
    chk_pdf_chart = QCheckBox("Show mini chart in PDF")
    chk_pdf_chart.setChecked(get_bool_setting("pdf_chart_enabled", True))
    row_pdf.addWidget(chk_pdf_chart)
    row_pdf.addWidget(QLabel("Chart position:"))
    cmb_chart_pos = QComboBox()
    cmb_chart_pos.addItems(["bottom", "top", "none"])
    cmb_chart_pos.setCurrentText(get_str_setting("pdf_chart_position", "bottom"))
    row_pdf.addWidget(cmb_chart_pos)
    row_pdf.addWidget(QLabel("Chart theme:"))
    cmb_chart_theme = QComboBox()
    cmb_chart_theme.addItems(["dark", "light"])
    cmb_chart_theme.setCurrentText(get_str_setting("pdf_chart_theme", "dark"))
    row_pdf.addWidget(cmb_chart_theme)
    vbox.addLayout(row_pdf)

    row_btn = QHBoxLayout()
    btn_ok = QPushButton("Save")
    btn_cancel = QPushButton("Cancel")
    for b in (btn_ok, btn_cancel):
        f = QFont()
        f.setPointSize(12)
        f.setBold(True)
        b.setFont(f)
        b.setMinimumHeight(36)
        b.setStyleSheet("text-align:center; padding:8px 14px;")
        b.setSizePolicy(QSizePolicy.Policy.Preferred, QSizePolicy.Policy.Preferred)
    row_btn.addStretch(1)
    row_btn.addWidget(btn_ok)
    row_btn.addWidget(btn_cancel)
    vbox.addLayout(row_btn)

    def on_save():
        set_bool_setting("allow_cache", chk_cache.isChecked())
        set_str_setting("ui_theme", cmb_theme.currentText().strip().lower())
        set_str_setting("dedup_method", cmb_dedup.currentText().strip())
        set_str_setting("reports_max_size_mb", str(sp_rep_size.value()))
        set_str_setting("reports_max_age_days", str(sp_rep_age.value()))
        set_bool_setting("pdf_chart_enabled", chk_pdf_chart.isChecked())
        set_str_setting("pdf_chart_position", cmb_chart_pos.currentText().strip().lower())
        set_str_setting("pdf_chart_theme", cmb_chart_theme.currentText().strip().lower())
        set_str_setting("recent_max", str(sp_recent.value()))
        set_str_setting("trends_window", str(sp_trends.value()))
        dlg.accept()

    try:
        btn_ok.clicked.connect(on_save)  # type: ignore[attr-defined]
        btn_cancel.clicked.connect(dlg.reject)  # type: ignore[attr-defined]
    except Exception:
        ...
    dlg.show()
    try:
        dlg.raise_()
        dlg.activateWindow()
    except Exception:
        ...
    dlg.exec()


# ... existing code ...
def _run_gui() -> Optional[int]:
    try:
        _ = QApplication  # noqa
    except Exception as e:
        logger.warning(f"PyQt6 not available for GUI: {e}")
        print("PyQt6 is not installed. Please install PyQt6 to run the GUI.")
        return 0

    # --- Trial Period Check ---
    from datetime import datetime, date, timedelta

    # We need a QApplication instance to show a message box, so create it early.
    app = QApplication.instance() or QApplication(sys.argv)

    trial_duration_days = get_int_setting("trial_duration_days", 30)

    if trial_duration_days > 0:
        first_run_str = get_setting("first_run_date")
        if not first_run_str:
            today = date.today()
            set_setting("first_run_date", today.isoformat())
            first_run_date = today
        else:
            try:
                first_run_date = date.fromisoformat(first_run_str)
            except (ValueError, TypeError):
                # Handle case where date is malformed or not a string
                first_run_date = date.today()
                set_setting("first_run_date", first_run_date.isoformat())

        expiration_date = first_run_date + timedelta(days=trial_duration_days)

        if date.today() > expiration_date:
            QMessageBox.critical(None, "Trial Expired",
                                 f"Your trial period of {trial_duration_days} days has expired.\n"
                                 "Please contact the administrator to continue using the application.")
            return 0 # Exit cleanly

    def _read_stylesheet(filename: str) -> str:
        """Reads a stylesheet from the src/ directory."""
        try:
            path = os.path.join(BASE_DIR, filename)
            with open(path, "r", encoding="utf-8") as f:
                return f.read()
        except Exception as e:
            logger.warning(f"Could not load stylesheet {filename}: {e}")
            return ""

    def apply_theme(app: QApplication):
        theme = (get_str_setting("ui_theme", "dark") or "dark").lower()
        stylesheet = ""
        if theme == "light":
            stylesheet = _read_stylesheet("light_theme.qss")
        else:
            stylesheet = _read_stylesheet("dark_theme.qss")

        if stylesheet:
            app.setStyleSheet(stylesheet)
        else:
            # Fallback to original hardcoded styles if files are missing
            if theme == "light":
                app.setStyleSheet("""
                    QMainWindow { background: #f3f4f6; color: #111827; border: 2px solid #3b82f6; }
                    QWidget { background: #f3f4f6; color: #111827; }
                    QTextEdit, QLineEdit { background: #ffffff; color: #111827; border: 2px solid #93c5fd; border-radius: 10px; }
                    QPushButton { background: #2563eb; color: #ffffff; border: none; padding: 10px 14px; border-radius: 12px; font-size: 14px; font-weight: 700; }
                    QPushButton:hover { background: #1d4ed8; }
                    QToolBar { background: #e5e7eb; spacing: 10px; border: 2px solid #3b82f6; padding: 6px; }
                    QStatusBar { background: #e5e7eb; color: #111827; }
                    QGroupBox { border: 2px solid #3b82f6; margin-top: 20px; border-radius: 10px; }
                    QGroupBox::title { subcontrol-origin: margin; subcontrol-position: top left; left: 10px; padding: 6px 8px; font-weight: 700; font-size: 18px; color: #111827; }
                """)
            else:
                app.setStyleSheet("""
                    QMainWindow { background: #1f2937; color: #e5e7eb; border: 2px solid #1f4fd1; }
                    QWidget { background: #1f2937; color: #e5e7eb; }
                    QTextEdit, QLineEdit { background: #111827; color: #e5e7eb; border: 2px solid #1f4fd1; border-radius: 10px; }
                    QPushButton { background: #1f4fd1; color: #ffffff; border: none; padding: 10px 14px; border-radius: 12px; font-size: 14px; font-weight: 700; }
                    QPushButton:hover { background: #163dc0; }
                    QToolBar { background: #111827; spacing: 10px; border: 2px solid #1f4fd1; padding: 6px; }
                    QStatusBar { background: #111827; color: #e5e7eb; }
                    QGroupBox { border: 2px solid #1f4fd1; margin-top: 20px; border-radius: 10px; }
                    QGroupBox::title { subcontrol-origin: margin; subcontrol-position: top left; left: 10px; padding: 6px 8px; font-weight: 700; font-size: 18px; color: #e5e7eb; }
                """)

        f = QFont()
        f.setPointSize(14)
        app.setFont(f)

    class MainWindow(QMainWindow):
        def __init__(self, parent=None):
            super().__init__(parent)
            self.setWindowTitle("Spec Kit Analyzer")
            try:
                self.setMinimumSize(1000, 700)
            except Exception:
                ...
            self._current_report_path: Optional[str] = None
            self._last_error: Optional[str] = None
            self._batch_cancel = False
            self.current_report_data: Optional[dict] = None
            self.local_rag: Optional[LocalRAG] = None
            self.chat_history: list[tuple[str, str]] = []
            self.compliance_rules: list[ComplianceRule] = []

            tb = QToolBar("Main")
            try:
                tb.setMovable(False)
            except Exception:
                ...
            self.addToolBar(Qt.ToolBarArea.TopToolBarArea, tb)

            act_open = QAction("Open File...", self)
            act_open.triggered.connect(self.action_open_report)  # type: ignore[attr-defined]
            tb.addAction(act_open)

            act_analyze = QAction("Analyze", self)
            act_analyze.triggered.connect(self.action_analyze_combined)  # type: ignore[attr-defined]
            tb.addAction(act_analyze)

            act_logs = QAction("Open Logs Folder", self)
            act_logs.triggered.connect(self.action_open_logs)  # type: ignore[attr-defined]
            tb.addAction(act_logs)

            act_analytics = QAction("Export Analytics CSV", self)
            act_analytics.triggered.connect(lambda: self._export_analytics_csv())  # type: ignore[attr-defined]
            tb.addAction(act_analytics)

            act_settings = QAction("Settings", self)
            act_settings.triggered.connect(
                lambda: (_show_settings_dialog(self), self.reapply_theme()))  # type: ignore[attr-defined]
            tb.addAction(act_settings)

            act_admin_settings = QAction("Admin Settings...", self)
            act_admin_settings.triggered.connect(self._show_admin_settings_dialog)
            tb.addAction(act_admin_settings)

            act_exit = QAction("Exit", self)
            act_exit.triggered.connect(self.close)  # type: ignore[attr-defined]
            tb.addAction(act_exit)

            tb.addSeparator()

            act_export_feedback = QAction("Export Feedback...", self)
            act_export_feedback.triggered.connect(self.action_export_feedback)
            tb.addAction(act_export_feedback)

            act_analyze_performance = QAction("Analyze Performance", self)
            act_analyze_performance.triggered.connect(self.action_analyze_performance)
            tb.addAction(act_analyze_performance)

            central = QWidget()
            self.setCentralWidget(central)
            vmain = QVBoxLayout(central)
            vmain.setContentsMargins(12, 12, 12, 12)
            vmain.setSpacing(14)

            # --- Create Tab Widget and Tabs ---
            self.tabs = QTabWidget()
            setup_tab = QWidget()
            results_tab = QWidget()
            logs_tab = QWidget()

            self.tabs.addTab(setup_tab, "Setup & File Queue")
            self.tabs.addTab(results_tab, "Analysis Results")
            self.tabs.addTab(logs_tab, "Application Logs")

            # --- Analytics Tab ---
            analytics_tab = QWidget()
            self.tabs.addTab(analytics_tab, "Analytics Dashboard")
            analytics_layout = QVBoxLayout(analytics_tab)

            analytics_controls = QHBoxLayout()
            btn_refresh_analytics = QPushButton("Refresh Analytics")
            self._style_action_button(btn_refresh_analytics, font_size=11, bold=True, height=32)
            try:
<<<<<<< HEAD
                btn_refresh_analytics.clicked.connect(self._update_analytics_tab)
            except Exception: pass
            analytics_controls.addWidget(btn_refresh_analytics)
            analytics_controls.addStretch(1)
            analytics_layout.addLayout(analytics_controls)

            # Matplotlib chart
            self.analytics_figure = Figure(figsize=(5, 3))
            self.analytics_canvas = FigureCanvas(self.analytics_figure)
            analytics_layout.addWidget(self.analytics_canvas)

            # Summary stats
            stats_group = QGroupBox("Summary Statistics")
            stats_layout = QGridLayout(stats_group)
            self.lbl_total_runs = QLabel("N/A")
            self.lbl_avg_score = QLabel("N/A")
            self.lbl_avg_flags = QLabel("N/A")
            self.lbl_top_category = QLabel("N/A")

            stats_layout.addWidget(QLabel("Total Runs Analyzed:"), 0, 0)
            stats_layout.addWidget(self.lbl_total_runs, 0, 1)
            stats_layout.addWidget(QLabel("Average Compliance Score:"), 1, 0)
            stats_layout.addWidget(self.lbl_avg_score, 1, 1)
            stats_layout.addWidget(QLabel("Average Flags per Run:"), 2, 0)
            stats_layout.addWidget(self.lbl_avg_flags, 2, 1)
            stats_layout.addWidget(QLabel("Most Frequent Finding Category:"), 3, 0)
            stats_layout.addWidget(self.lbl_top_category, 3, 1)

            analytics_layout.addWidget(stats_group)

            # --- Setup Tab Layout ---
            setup_layout = QVBoxLayout(setup_tab)

            top_setup_layout = QHBoxLayout()
=======
                top_split.setChildrenCollapsible(False)
            except Exception:
                ...
>>>>>>> aa007c5e

            # Left: Rubric panel
            rubric_panel = QGroupBox("Rubric")
            rubric_layout = QVBoxLayout(rubric_panel)

            row_rubric_btns = QHBoxLayout()
            self.btn_upload_rubric = QPushButton("Upload Rubric")
            self.btn_preview_rubric = QPushButton("Preview Rubric")
            self.btn_manage_rubrics = QPushButton("Manage Rubrics")
<<<<<<< HEAD
            for b in (self.btn_upload_rubric, self.btn_manage_rubrics):
                self._style_action_button(b, font_size=11, bold=True, height=32, padding="6px 10px")
                row_rubric_btns.addWidget(b)
            row_rubric_btns.addStretch(1)

            try:
                self.btn_upload_rubric.clicked.connect(self.action_upload_rubric)
                self.btn_manage_rubrics.clicked.connect(self.action_manage_rubrics)
=======
            self.btn_save_rubric = QPushButton("Save (App Only)")
            self.btn_remove_rubric = QPushButton("Remove Rubric")
            for b in (self.btn_upload_rubric, self.btn_preview_rubric, self.btn_manage_rubrics, self.btn_save_rubric, self.btn_remove_rubric):
                self._style_action_button(b, font_size=13, bold=True, height=40, padding="8px 12px")
                row_rubric_btns.addWidget(b)
            row_rubric_btns.addStretch(1)
            try:
                self.btn_upload_rubric.clicked.connect(self.action_upload_rubric)  # type: ignore[attr-defined]
                self.btn_preview_rubric.clicked.connect(self.action_toggle_rubric_preview)  # type: ignore[attr-defined]
                self.btn_manage_rubrics.clicked.connect(self.action_manage_rubrics)  # type: ignore[attr-defined]
                self.btn_save_rubric.clicked.connect(self.action_save_rubric_app_only)  # type: ignore[attr-defined]
                self.btn_remove_rubric.clicked.connect(self.action_remove_rubric)  # type: ignore[attr-defined]
>>>>>>> aa007c5e
            except Exception:
                ...
            rubric_layout.addLayout(row_rubric_btns)

            self.lbl_rubric_file = QLabel("(No rubric selected)")
<<<<<<< HEAD
=======
            self.lbl_rubric_file.setWordWrap(True)
            rubric_layout.addWidget(self.lbl_rubric_title)
>>>>>>> aa007c5e
            rubric_layout.addWidget(self.lbl_rubric_file)

            self.txt_rubric = QTextEdit()
            self.txt_rubric.setVisible(False) # Not shown in main UI

            top_setup_layout.addWidget(rubric_panel)

            # Right: Report panel
            report_panel = QGroupBox("File Selection")
            report_layout = QVBoxLayout(report_panel)

            row_report_btns = QHBoxLayout()
            self.btn_upload_report = QPushButton("Open File")
<<<<<<< HEAD
            self.btn_upload_folder = QPushButton("Open Folder")
            for b in (self.btn_upload_report, self.btn_upload_folder):
                self._style_action_button(b, font_size=11, bold=True, height=32, padding="6px 10px")
                row_report_btns.addWidget(b)
            row_report_btns.addStretch(1)

            try:
                self.btn_upload_report.clicked.connect(self.action_open_report)
                self.btn_upload_folder.clicked.connect(self.action_open_folder)
=======
            self.btn_analyze_all = QPushButton("Analyze")
            self.btn_cancel_batch = QPushButton("Cancel Batch")
            self.btn_clear_all = QPushButton("Clear All")
            for b in (self.btn_upload_report, self.btn_analyze_all,
                      self.btn_cancel_batch, self.btn_clear_all):
                self._style_action_button(b, font_size=13, bold=True, height=40, padding="8px 12px")
                row_report_btns.addWidget(b)
            row_report_btns.addStretch(1)
            try:
                self.btn_upload_report.clicked.connect(self.action_open_report)  # type: ignore[attr-defined]
                self.btn_analyze_all.clicked.connect(self.action_analyze_combined)  # type: ignore[attr-defined]
                self.btn_cancel_batch.clicked.connect(self.action_cancel_batch)  # type: ignore[attr-defined]
                self.btn_cancel_batch.setDisabled(True)
                self.btn_clear_all.clicked.connect(self.action_clear_all)  # type: ignore[attr-defined]
>>>>>>> aa007c5e
            except Exception:
                ...
            report_layout.addLayout(row_report_btns)

<<<<<<< HEAD
            self.lbl_report_name = QLabel("(No file selected for single analysis)")
=======
            self.lbl_report_name = QLabel("(No report selected)")
            self.lbl_report_name.setWordWrap(True)
>>>>>>> aa007c5e
            report_layout.addWidget(self.lbl_report_name)

            top_setup_layout.addWidget(report_panel)
            setup_layout.addLayout(top_setup_layout)

            # File Queue
            queue_group = QGroupBox("File Queue (for batch analysis)")
            queue_layout = QVBoxLayout(queue_group)

            queue_actions_layout = QHBoxLayout()
            self.btn_analyze_all = QPushButton("Analyze All in Queue")
            self.btn_cancel_batch = QPushButton("Cancel Batch")
            self.btn_remove_file = QPushButton("Remove Selected")
            self.btn_clear_all = QPushButton("Clear Queue")
            self._style_action_button(self.btn_analyze_all, font_size=11, bold=True, height=32)
            self._style_action_button(self.btn_cancel_batch, font_size=11, bold=True, height=32)
            self._style_action_button(self.btn_remove_file, font_size=11, bold=True, height=32)
            self._style_action_button(self.btn_clear_all, font_size=11, bold=True, height=32)

            queue_actions_layout.addWidget(self.btn_analyze_all)
            queue_actions_layout.addWidget(self.btn_cancel_batch)
            queue_actions_layout.addStretch(1)
            queue_actions_layout.addWidget(self.btn_remove_file)
            queue_actions_layout.addWidget(self.btn_clear_all)

            self.list_folder_files = QListWidget()
            queue_layout.addLayout(queue_actions_layout)
            queue_layout.addWidget(self.list_folder_files)

            setup_layout.addWidget(queue_group)

            # --- Results Tab Layout ---
            results_layout = QVBoxLayout(results_tab)
            results_splitter = QSplitter(Qt.Orientation.Horizontal)

            # Left side: Analysis Report
            self.txt_chat = QTextEdit()
            self.txt_chat.setPlaceholderText("Analysis summary will appear here.")
            self.txt_chat.setReadOnly(True)
            self.txt_chat.anchorClicked.connect(self.handle_anchor_clicked)

            # Right side: Full Note Text
            self.txt_full_note = QTextEdit()
            self.txt_full_note.setPlaceholderText("Full note text will appear here after analysis.")
            self.txt_full_note.setReadOnly(True)

            results_splitter.addWidget(self.txt_chat)
            results_splitter.addWidget(self.txt_full_note)
            results_splitter.setSizes([400, 600]) # Initial sizing

            results_layout.addWidget(results_splitter)

            # --- Logs Tab Layout ---
            logs_layout = QVBoxLayout(logs_tab)
            log_actions_layout = QHBoxLayout()
            self.btn_clear_recent_files = QPushButton("Clear Recent Files History")
            self._style_action_button(self.btn_clear_recent_files, font_size=11, bold=True, height=28, padding="4px 10px")
            log_actions_layout.addStretch(1)
            log_actions_layout.addWidget(self.btn_clear_recent_files)

            self.txt_logs = QTextEdit()
            self.txt_logs.setReadOnly(True)
            flog = QFont(); flog.setPointSize(11); self.txt_logs.setFont(flog)

            logs_layout.addLayout(log_actions_layout)
            logs_layout.addWidget(self.txt_logs)

            # --- Main Layout Assembly ---
            vmain.addWidget(self.tabs)
            try:
<<<<<<< HEAD
                self.tabs.currentChanged.connect(self._on_tab_changed)
            except Exception: pass
=======
                self._style_action_button(self.btn_results_analytics, font_size=11, bold=True, height=28, padding="4px 10px")
                self.btn_results_analytics.clicked.connect(
                    lambda: self._export_analytics_csv())  # type: ignore[attr-defined]
            except Exception:
                ...
            row_results_actions.addStretch(1)
            row_results_actions.addWidget(self.btn_results_analytics)

            self.btn_export_view = QPushButton("Export View to PDF")
            self._style_action_button(self.btn_export_view, font_size=11, bold=True, height=28, padding="4px 10px")
            self.btn_export_view.clicked.connect(self.action_export_view_to_pdf)
            row_results_actions.addWidget(self.btn_export_view)

            res_layout.addLayout(row_results_actions)

            self.txt_chat = QTextEdit()
            self.txt_chat.setPlaceholderText("Analysis summary will appear here.")
            try:
                self.txt_chat.setSizePolicy(QSizePolicy.Policy.Expanding, QSizePolicy.Policy.Expanding)
                fstable = QFont();
                fstable.setPointSize(12)
                self.txt_chat.setFont(fstable)
                self.txt_chat.anchorClicked.connect(self.handle_anchor_clicked)
            except Exception:
                ...
            res_layout.addWidget(self.txt_chat, 1)
            self.grp_results.setLayout(res_layout)

            # Layout order
            main_splitter = QSplitter(Qt.Orientation.Vertical)
            main_splitter.addWidget(top_split)
            main_splitter.addWidget(self.grp_queue_logs)
            main_splitter.addWidget(self.grp_results)
            main_splitter.setStretchFactor(0, 0)  # Do not stretch top panel
            main_splitter.setStretchFactor(1, 1)  # Stretch logs/queue
            main_splitter.setStretchFactor(2, 2)  # Stretch analysis window more
>>>>>>> aa007c5e

            self.progress_bar = QProgressBar()
            self.progress_bar.setRange(0, 100)
            self.progress_bar.setValue(0)
            self.progress_bar.setFormat("Ready")
            self.progress_bar.setVisible(False)
            vmain.addWidget(self.progress_bar)

            # Bottom AI chat input row
            input_row_bottom = QHBoxLayout()
            input_row_bottom.setSpacing(8)
            self.input_query_te = QTextEdit()
            self.input_query_te.setPlaceholderText("Ask a question about the analysis...")
            self.input_query_te.setFixedHeight(56)
            self.input_query_te.setSizePolicy(QSizePolicy.Policy.Expanding, QSizePolicy.Policy.Fixed)
            finput = QFont();
            finput.setPointSize(12)
            self.input_query_te.setFont(finput)
            btn_send = QPushButton("Send")
            fsend = QFont();
            fsend.setPointSize(13);
            fsend.setBold(True)
            btn_send.setFont(fsend)
            btn_send.setMinimumHeight(40)
            btn_send.setStyleSheet("text-align:center; padding:8px 12px;")
            try:
                btn_send.clicked.connect(self.action_send)  # type: ignore[attr-defined]
            except Exception:
                ...
            input_row_bottom.addWidget(self.input_query_te, 1)
            input_row_bottom.addWidget(btn_send, 0)
            vmain.addLayout(input_row_bottom)

            try:
                self.grp_queue_logs.setStyleSheet(self.grp_queue_logs.styleSheet() + " QGroupBox::title { padding-top: 6px; }")
                self.grp_queue_logs.raise_()
                self.grp_results.raise_()
            except Exception:
                ...

            # Status bar
            try:
                sb: QStatusBar = self.statusBar()
                sb.clearMessage()
                self.lbl_brand = QLabel("Pacific Coast Therapy 🏝️")
                brand_font = QFont("cursive")
                brand_font.setPointSize(12)
                self.lbl_brand.setFont(brand_font)
                self.lbl_brand.setStyleSheet("color:#93c5fd; padding-left:8px; font-weight:700;")
                self.lbl_brand.setToolTip("𝔎𝔢𝔳𝔦𝔫 𝔐𝔬𝔬𝔫")
                self.lbl_err = QLabel(" Status: OK ")
                self.lbl_err.setStyleSheet("background:#10b981; color:#111; padding:3px 8px; border-radius:12px;")
                self.lbl_lm1 = QLabel(" LM A: n/a ")
                self.lbl_lm1.setStyleSheet("background:#6b7280; color:#fff; padding:3px 8px; border-radius:12px;")
                self.lbl_lm2 = QLabel(" LM B: disabled ")
                self.lbl_lm2.setStyleSheet("background:#6b7280; color:#fff; padding:3px 8px; border-radius:12px;")
                self.lbl_rag_status = QLabel(" AI: Loading... ")
                self.lbl_rag_status.setStyleSheet("background:#6b7280; color:#fff; padding:3px 8px; border-radius:12px;")
                sb.addPermanentWidget(self.lbl_brand)
                sb.addPermanentWidget(self.lbl_rag_status)
                sb.addPermanentWidget(self.lbl_lm1)
                sb.addPermanentWidget(self.lbl_lm2)
                sb.addPermanentWidget(self.lbl_err)
            except Exception:
                ...

            # Init
            try:
                self._current_report_path = None
                self.lbl_report_name.setText("(No report selected)")
                self.refresh_llm_indicator()
                self.refresh_recent_files()
<<<<<<< HEAD
                self._update_analytics_tab() # Initial load
            except Exception:
                ...
=======
                self._init_llm_thread()

                # Load compliance rules
                self.log("Loading compliance rubric...")
                self.rubric_service = RubricService('src/compliance_rubric.ttl')
                self.compliance_rules = self.rubric_service.get_rules()
                self.log(f"Loaded {len(self.compliance_rules)} compliance rules.")

            except Exception as e:
                self.log(f"Error during initialization: {e}")

        def _init_llm_thread(self):
            """Initializes and starts the LLM loading worker thread."""
            self.llm_thread = QThread()
            self.llm_worker = LLMWorker(
                model_repo_id="TheBloke/TinyLlama-1.1B-1T-OpenOrca-GGUF",
                model_filename="tinyllama-1.1b-1t-openorca.Q4_K_M.gguf"
            )
            self.llm_worker.moveToThread(self.llm_thread)
            self.llm_thread.started.connect(self.llm_worker.run)
            self.llm_worker.finished.connect(self._on_rag_load_finished)
            self.llm_worker.error.connect(self._on_rag_load_error)
            self.llm_thread.finished.connect(self.llm_thread.deleteLater)
            self.llm_thread.start()

        def _on_rag_load_finished(self, rag_instance: LocalRAG):
            """Handles the successful loading of the RAG instance."""
            self.local_rag = rag_instance
            self.lbl_rag_status.setText(" AI: Ready ")
            self.lbl_rag_status.setStyleSheet("background:#10b981; color:#111; padding:3px 8px; border-radius:12px;")
            self.log("Local RAG AI is ready.")
            self.llm_thread.quit()

        def _on_rag_load_error(self, error_message: str):
            """Handles errors during RAG model loading."""
            self.local_rag = None
            self.lbl_rag_status.setText(" AI: Error ")
            self.lbl_rag_status.setStyleSheet("background:#ef4444; color:#fff; padding:3px 8px; border-radius:12px;")
            self.log(f"Error loading RAG AI: {error_message}")
            self.llm_thread.quit()
>>>>>>> aa007c5e

        def _on_tab_changed(self, index):
            if self.tabs.tabText(index) == "Analytics Dashboard":
                self._update_analytics_tab()

        def _fetch_analytics_data(self):
            try:
                with _get_db_connection() as conn:
                    runs = pd.read_sql_query("SELECT run_time, compliance_score, flags FROM analysis_runs ORDER BY run_time ASC", conn)
                    issues = pd.read_sql_query("SELECT category FROM analysis_issues", conn)
                return {"runs": runs, "issues": issues}
            except Exception as e:
                self.log(f"Failed to fetch analytics data: {e}")
                return None

        def _update_analytics_tab(self):
            data = self._fetch_analytics_data()
            if data is None or data["runs"].empty:
                self.log("No analytics data found to generate dashboard.")
                # Clear the chart and stats if no data
                self.analytics_figure.clear()
                self.analytics_canvas.draw()
                self.lbl_total_runs.setText("0")
                self.lbl_avg_score.setText("N/A")
                self.lbl_avg_flags.setText("N/A")
                self.lbl_top_category.setText("N/A")
                return

            runs_df = data["runs"]
            issues_df = data["issues"]

            # Update summary stats
            total_runs = len(runs_df)
            avg_score = runs_df["compliance_score"].mean()
            avg_flags = runs_df["flags"].mean()
            top_category = "N/A"
            if not issues_df.empty and not issues_df["category"].empty:
                top_category = issues_df["category"].mode()[0]

            self.lbl_total_runs.setText(str(total_runs))
            self.lbl_avg_score.setText(f"{avg_score:.1f} / 100.0")
            self.lbl_avg_flags.setText(f"{avg_flags:.2f}")
            self.lbl_top_category.setText(top_category)

            # Update chart
            self.analytics_figure.clear()
            ax = self.analytics_figure.add_subplot(111)

            scores = runs_df["compliance_score"].tolist()
            ax.plot(range(total_runs), scores, marker='o', linestyle='-', label="Compliance Score")

            # Add a trend line
            if total_runs > 1 and np:
                x = list(range(total_runs))
                try:
                    z = np.polyfit(x, scores, 1)
                    p = np.poly1d(z)
                    ax.plot(x, p(x), "r--", label="Trend")
                except Exception as e:
                    logger.warning(f"Could not compute trendline: {e}")


            ax.set_title("Compliance Score Trend")
            ax.set_xlabel("Analysis Run")
            ax.set_ylabel("Score")
            ax.grid(True, linestyle='--', alpha=0.6)
            ax.legend()

            self.analytics_figure.tight_layout()
            self.analytics_canvas.draw()

        # Helpers and actions
        def _style_action_button(self, button: QPushButton, font_size: int = 11, bold: bool = True, height: int = 28, padding: str = "4px 10px"):
            try:
                f = QFont()
                f.setPointSize(font_size)
                f.setBold(bold)
                button.setFont(f)
                button.setMinimumHeight(height)
                button.setStyleSheet(f"text-align:center; padding:{padding};")
                button.setSizePolicy(QSizePolicy.Policy.Preferred, QSizePolicy.Policy.Preferred)
            except Exception:
                ...

        def _show_admin_settings_dialog(self):
            from PyQt6.QtWidgets import QInputDialog

            password, ok = QInputDialog.getText(self, "Admin Access", "Enter Admin Password:", QLineEdit.EchoMode.Password)
            if not ok:
                return

            # Simple hardcoded password check
            if password != get_str_setting("admin_password", "admin123"):
                QMessageBox.warning(self, "Admin Access", "Incorrect password.")
                return

            # --- Admin Dialog ---
            dlg = QDialog(self)
            dlg.setWindowTitle("Admin Settings")
            vbox = QVBoxLayout(dlg)

            chk_llm_a = QCheckBox("Enable Primary LLM (Model A)")
            chk_llm_a.setChecked(get_bool_setting("llm_a_enabled", False))
            vbox.addWidget(chk_llm_a)

            chk_llm_b = QCheckBox("Enable Secondary LLM (Model B)")
            chk_llm_b.setChecked(get_bool_setting("llm_b_enabled", False))
            vbox.addWidget(chk_llm_b)

            # Trial period setting
            row_trial = QHBoxLayout()
            row_trial.addWidget(QLabel("Trial Duration (days, 0=unlimited):"))
            sp_trial_days = QSpinBox()
            sp_trial_days.setRange(0, 3650)
            sp_trial_days.setValue(get_int_setting("trial_duration_days", 30))
            row_trial.addWidget(sp_trial_days)
            vbox.addLayout(row_trial)

            btn_box = QHBoxLayout()
            btn_ok = QPushButton("Save")
            btn_cancel = QPushButton("Cancel")
            btn_box.addStretch(1)
            btn_box.addWidget(btn_ok)
            btn_box.addWidget(btn_cancel)
            vbox.addLayout(btn_box)

            def on_save():
                set_bool_setting("llm_a_enabled", chk_llm_a.isChecked())
                set_bool_setting("llm_b_enabled", chk_llm_b.isChecked())
                set_setting("trial_duration_days", str(sp_trial_days.value()))
                self.refresh_llm_indicator() # Refresh the status bar
                dlg.accept()

            btn_ok.clicked.connect(on_save)
            btn_cancel.clicked.connect(dlg.reject)

            dlg.exec()

        def reapply_theme(self):
            try:
                app = QApplication.instance()
                if app:
                    apply_theme(app)
                    self.update()
            except Exception:
                ...

        def action_clear_recent_files(self):
            try:
                _save_recent_files([])
                self.log("Recent files cleared.")
                self.refresh_recent_files()
            except Exception as e:
                self.set_error(str(e))

        def log(self, msg: str):
            try:
                self.txt_logs.append(msg)
            except Exception:
                ...

        def set_error(self, msg: Optional[str]):
            self._last_error = msg
            if msg:
                self.lbl_err.setText(" Error ")
                self.lbl_err.setStyleSheet("background:#ef4444; color:#fff; padding:3px 8px; border-radius:12px;")
                self.log(f"Error: {msg}")
            else:
                self.lbl_err.setText(" Status: OK ")
                self.lbl_err.setStyleSheet("background:#10b981; color:#111; padding:3px 8px; border-radius:12px;")

        def refresh_recent_files(self):
            try:
                files = _load_recent_files()
                self.log("--- Recent Files ---")
                if files:
                    for f in files:
                        self.log(f)
                else:
                    self.log("(No recent files)")
                self.log("--------------------")
            except Exception:
                ...

        def action_upload_rubric(self):
            try:
                path, _ = QFileDialog.getOpenFileName(self, "Select rubric text file", "",
                                                      "Text files (*.txt);;All Files (*)")
                if not path:
                    return
                set_setting("rubric_path", path)
                with open(path, "r", encoding="utf-8") as f:
                    txt = f.read()
                self.txt_rubric.setPlainText(txt)
                self.lbl_rubric_file.setText(os.path.basename(path) if txt.strip() else "(No rubric selected)")
                if txt.strip():
                    self.lbl_rubric_file.setStyleSheet("color:#60a5fa; font-weight:700;")
                self.log(f"Loaded rubric from: {path}")
                self.set_error(None)
            except Exception as e:
                logger.exception("Upload rubric failed")
                self.set_error(str(e))
                QMessageBox.warning(self, "Rubric", f"Failed to load rubric:\n{e}")

        def action_save_rubric_app_only(self):
            try:
                set_setting("rubric_current_text", self.txt_rubric.toPlainText())
                self.lbl_rubric_file.setText("Rubric Loaded")
                self.lbl_rubric_file.setStyleSheet("color:#60a5fa; font-weight:700;")
                self.log("Rubric saved (application-only).")
                QMessageBox.information(self, "Rubric", "Saved in application (does not modify the original file).")
            except Exception as e:
                logger.exception("Save rubric failed")
                self.set_error(str(e))
                QMessageBox.warning(self, "Rubric", f"Failed to save rubric:\n{e}")

        def action_manage_rubrics(self):
            try:
                dlg = QDialog(self)
                dlg.setWindowTitle("Manage Rubrics")
                dlg.setMinimumSize(600, 500)

                main_layout = QHBoxLayout(dlg)
                main_layout.setContentsMargins(12, 12, 12, 12)
                main_layout.setSpacing(8)

                # Left side: List and controls
                left_vbox = QVBoxLayout()

                lst = QListWidget()
                import json
                raw = get_setting("rubric_catalog") or "[]"
                catalog = json.loads(raw) if raw else []
                if not isinstance(catalog, list): catalog = []

                for it in catalog:
                    lst.addItem(it.get("name", "Untitled"))
                left_vbox.addWidget(lst)

                # Right side: Editor
                right_vbox = QVBoxLayout()
                editor = QTextEdit()
                editor.setPlaceholderText("Select a rubric to view or edit its content.")
                right_vbox.addWidget(editor)

                # Bottom buttons
                bottom_hbox = QHBoxLayout()
                btn_add = QPushButton("Add From File...")
                btn_remove = QPushButton("Remove Selected")
                btn_save = QPushButton("Save Changes")
                btn_set_active = QPushButton("Set Active & Close")

                bottom_hbox.addWidget(btn_add)
                bottom_hbox.addWidget(btn_remove)
                bottom_hbox.addStretch(1)
                bottom_hbox.addWidget(btn_save)
                bottom_hbox.addWidget(btn_set_active)

                left_vbox.addLayout(bottom_hbox)

                main_layout.addLayout(left_vbox, 1)
                main_layout.addLayout(right_vbox, 2)

                def populate_editor():
                    rowi = lst.currentRow()
                    if rowi < 0 or rowi >= len(catalog):
                        editor.setPlainText("")
                        return
                    editor.setPlainText(catalog[rowi].get("content", ""))

                def add_file():
                    path, _ = QFileDialog.getOpenFileName(self, "Select rubric text file", "", "Text files (*.txt);;All Files (*)")
                    if not path: return
                    try:
                        with open(path, "r", encoding="utf-8") as f:
                            txt = f.read()
                        name = os.path.basename(path)
                        if any(item.get("name") == name for item in catalog):
                            QMessageBox.warning(self, "Rubric", "A rubric with this name already exists.")
                            return
                        catalog.append({"name": name, "path": path, "content": txt})
                        set_setting("rubric_catalog", json.dumps(catalog, ensure_ascii=False))
                        lst.addItem(name)
                    except Exception as e:
                        QMessageBox.warning(self, "Rubrics", f"Failed to add rubric:\n{e}")

                def remove_selected():
                    rowi = lst.currentRow()
                    if rowi < 0 or rowi >= len(catalog): return

                    name = catalog[rowi].get("name", "")
                    reply = QMessageBox.question(self, "Remove Rubric", f"Are you sure you want to remove '{name}'?")
                    if not str(reply).lower().endswith("yes"): return

                    del catalog[rowi]
                    set_setting("rubric_catalog", json.dumps(catalog, ensure_ascii=False))
                    lst.takeItem(rowi)
                    editor.clear()

                    if get_setting("rubric_active_name") == name:
                        set_setting("rubric_active_name", "")
                        self.lbl_rubric_file.setText("(No rubric selected)")
                        self.lbl_rubric_file.setStyleSheet("")
                    QMessageBox.information(self, "Rubrics", f"Removed: {name}")

                def save_changes():
                    rowi = lst.currentRow()
                    if rowi < 0 or rowi >= len(catalog):
                        QMessageBox.warning(self, "Rubric", "Select a rubric to save.")
                        return
                    catalog[rowi]["content"] = editor.toPlainText()
                    set_setting("rubric_catalog", json.dumps(catalog, ensure_ascii=False))
                    QMessageBox.information(self, "Rubrics", f"Changes to '{catalog[rowi]['name']}' saved.")

                def set_active():
                    rowi = lst.currentRow()
                    if rowi < 0 or rowi >= len(catalog):
                        QMessageBox.information(self, "Rubrics", "Select a rubric first.")
                        return

                    save_changes() # Save changes before setting active
                    it = catalog[rowi]
                    set_setting("rubric_active_name", it.get("name", ""))
                    set_setting("rubric_current_text", it.get("content", ""))
                    self.txt_rubric.setPlainText(it.get("content", ""))
                    self.lbl_rubric_file.setText(it.get("name", "Rubric Loaded"))
                    self.lbl_rubric_file.setStyleSheet("color:#60a5fa; font-weight:700;")
                    dlg.accept()

                try:
                    lst.currentRowChanged.connect(populate_editor)
                    btn_add.clicked.connect(add_file)
                    btn_remove.clicked.connect(remove_selected)
                    btn_save.clicked.connect(save_changes)
                    btn_set_active.clicked.connect(set_active)
                except Exception: ...

                dlg.exec()
            except Exception as e:
                self.set_error(str(e))

        def action_toggle_rubric_preview(self):
            try:
                is_visible = self.txt_rubric.isVisible()
                self.txt_rubric.setVisible(not is_visible)
            except Exception as e:
                self.set_error(f"Failed to toggle rubric preview: {e}")

        def action_remove_rubric(self):
            try:
                reply = QMessageBox.question(self, "Remove Rubric",
                                             "Remove the current rubric from the app?\n(This does not delete any file.)")  # type: ignore
                if not str(reply).lower().endswith("yes"):
                    return
                set_setting("rubric_current_text", "")
                set_setting("rubric_path", "")
                set_setting("rubric_active_name", "")
                self.txt_rubric.setPlainText("")
                self.lbl_rubric_file.setText("(No rubric selected)")
                self.lbl_rubric_file.setStyleSheet("")
                self.log("Rubric removed from app.")
                self.set_error(None)
            except Exception as e:
                self.set_error(str(e))

        def action_open_report(self):
            try:
                path, _ = QFileDialog.getOpenFileName(
                    self, "Select a document to analyze", "",
                    "All Files (*);;PDF (*.pdf);;Word (*.docx);;CSV (*.csv);;Excel (*.xlsx *.xls);;Images (*.png *.jpg *.jpeg *.bmp *.tiff)"
                )
                if not path:
                    return
                self._current_report_path = path
                add_recent_file(path)
                self.refresh_recent_files()
                self.lbl_report_name.setText(os.path.basename(path))
                self.lbl_report_name.setStyleSheet("color:#60a5fa; font-weight:700;")
                self.set_error(None)
            except Exception as e:
                logger.exception("Open report failed")
                self.set_error(str(e))
                QMessageBox.warning(self, "Open", f"Failed to open file:\n{e}")

        def action_open_folder(self):
            try:
                folder = QFileDialog.getExistingDirectory(self,
                                                          "Select folder with documents")  # type: ignore[attr-defined]
                if not folder:
                    return
                exts = {".pdf", ".docx", ".csv", ".xlsx", ".xls", ".png", ".jpg", ".jpeg", ".bmp", ".tiff"}
                files = []
                for name in os.listdir(folder):
                    p = os.path.join(folder, name)
                    if os.path.isfile(p) and os.path.splitext(p)[1].lower() in exts:
                        files.append(p)
                files.sort()
                self.list_folder_files.clear()
                if files:
                    self.list_folder_files.addItems(files)
                    self.log(f"Loaded folder with {len(files)} files.")
                    reply = QMessageBox.question(self, "Batch Analysis",
                                                 f"{len(files)} supported files were found in the folder.\n\nDo you want to start the analysis for all of them now?",
                                                 QMessageBox.StandardButton.Yes | QMessageBox.StandardButton.No)
                    if reply == QMessageBox.StandardButton.Yes:
                        self.action_analyze_batch()
                else:
                    self.log("No supported documents found in the selected folder.")
            except Exception as e:
                logger.exception("Open folder failed")
                self.set_error(str(e))

        def action_remove_file(self):
            try:
                items = self.list_folder_files.selectedItems()
                if not items:
                    QMessageBox.information(self, "Remove File", "Please select a file from the list to remove.")
                    return
                for item in items:
                    self.list_folder_files.takeItem(self.list_folder_files.row(item))
            except Exception as e:
                self.set_error(str(e))

        def action_clear_all(self):
            try:
                self._current_report_path = None
                self.lbl_report_name.setText("(No report selected)")
                self.lbl_report_name.setStyleSheet("")
                try:
                    self.list_folder_files.clear()
                except Exception:
                    ...
                try:
                    self.txt_chat.clear()
                except Exception:
                    ...
                self.log("Cleared all selections.")
            except Exception as e:
                self.set_error(str(e))

        def action_open_logs(self):
            try:
                _open_path(LOGS_DIR)
            except Exception as e:
                self.set_error(str(e))

        def _progress_start(self, title: str = "Analyzing..."):
            try:
                self.progress_bar.setVisible(True)
                self.progress_bar.setValue(0)
                self.progress_bar.setFormat(title + " (%p%)")
            except Exception:
                ...

        def _progress_update(self, pct: int, msg: str = ""):
            try:
                self.progress_bar.setVisible(True)
                self.progress_bar.setValue(max(0, min(100, int(pct))))
                if msg:
                    self.progress_bar.setFormat(f"{msg} (%p%)")
                QApplication.processEvents()
            except Exception:
                ...

        def _progress_finish(self):
            try:
                self.progress_bar.setValue(100)
                self.progress_bar.setFormat("Done")
                QApplication.processEvents()
            except Exception:
                ...

        def _progress_was_canceled(self) -> bool:
            try:
                return bool(self._batch_cancel)
            except Exception:
                return False

        def action_cancel_batch(self):
            try:
                self._batch_cancel = True
                self.btn_cancel_batch.setDisabled(True)
                self.statusBar().showMessage("Cancelling batch...")
            except Exception:
                ...

        def action_analyze(self):
            if not self._current_report_path:
                QMessageBox.information(self, "Analyze", "Please upload/select a report first.")
                return
            try:
                self.btn_analyze_all.setDisabled(True)
                QApplication.setOverrideCursor(Qt.CursorShape.WaitCursor)
                self.statusBar().showMessage("Analyzing...")

                self._progress_start("Analyzing...")

                def _cb(p, m):
                    self._progress_update(p, m)

                def _cancel():
                    return self._progress_was_canceled()

                res = run_analyzer(self._current_report_path, progress_cb=_cb, cancel_cb=_cancel)

                outs = []
                if res.get("pdf"):
                    outs.append(f"PDF: {res['pdf']}")
                if res.get("csv"):
                    outs.append(f"CSV: {res['csv']}")
                if res.get("json"):
                    outs.append(f"JSON: {res['json']}")
                if outs:
                    cache_hit = get_bool_setting("last_analysis_from_cache", False)
                    if cache_hit:
                        self.log("Served from cache.")
                        try:
                            self.txt_chat.append("Note: Served from cache for faster results.\n")
                        except Exception:
                            ...
                    self.log("Analysis complete:\n" + "\n".join(" - " + x for x in outs))
                    try:
                        import json
                        with open(res["json"], "r", encoding="utf-8") as f:
                            data = json.load(f)
                        self.render_analysis_to_results(data)

                        # --- Create and index the context for the AI ---
                        if self.local_rag and self.local_rag.is_ready():
                            self.log("Creating AI context index...")
                            context_chunks = self._create_context_chunks(data)
                            self.local_rag.create_index(context_chunks)
                            self.log("AI context index created successfully.")
                        else:
                            self.log("AI not ready, skipping context indexing.")
                        # --- End AI context indexing ---

                    except Exception:
                        ...
                    try:
                        _open_path(res["pdf"])
                    except Exception:
                        ...
                else:
                    self.log("Analysis finished, but no outputs were generated. See logs.")
                    QMessageBox.warning(self, "Analysis", "Finished, but no outputs were generated. See logs.")

                self._progress_finish()
                self.statusBar().showMessage("Ready")
                self.set_error(None)
            except Exception as e:
                logger.exception("Analyze failed")
                self._progress_finish()
                self.set_error(str(e))
                QMessageBox.warning(self, "Error", f"Failed to analyze file:\n{e}")
            finally:
                try:
                    QApplication.restoreOverrideCursor()
                    self.btn_analyze_all.setDisabled(False)
                except Exception:
                    ...

        def _create_context_chunks(self, data: dict) -> list[str]:
            """Creates a list of text chunks from the analysis data for the RAG index."""
            chunks = []

            # 1. Add summary information
            if 'compliance' in data and 'score' in data['compliance']:
                chunks.append(f"[Summary] The overall compliance score is {data['compliance']['score']}/100.")
            if 'executive_status' in data:
                 chunks.append(f"[Summary] The executive status is '{data['executive_status']}'.")

            # 2. Add each issue as a detailed chunk, enriched with rubric data
            for issue in data.get('issues', []):
                issue_title = issue.get('title')
                # Find the corresponding full rule from the rubric
                matching_rule = next((r for r in self.compliance_rules if r.issue_title == issue_title), None)

                if matching_rule:
                    # If we found the rule, create a detailed, structured chunk
                    issue_str = (
                        f"[Finding] A finding with severity '{matching_rule.severity}' was identified.\n"
                        f"Category: {matching_rule.issue_category}\n"
                        f"Title: {matching_rule.issue_title}\n"
                        f"Why it matters: {matching_rule.issue_detail}"
                    )
                    chunks.append(issue_str)
                else:
                    # Fallback to the basic information if no rule is found
                    sev = issue.get('severity', 'N/A').title()
                    cat = issue.get('category', 'N/A')
                    detail = issue.get('detail', 'N/A')
                    chunks.append(f"[Finding] Severity: {sev}. Category: {cat}. Title: {issue_title}. Detail: {detail}.")

                # Add citations as separate, clearly linked chunks
                for i, (citation_text, source) in enumerate(issue.get('citations', [])[:2]):
                    clean_citation = re.sub('<[^<]+?>', '', citation_text)
                    chunks.append(f"[Evidence] The finding '{issue_title}' is supported by evidence from '{source}': \"{clean_citation}\"")

            # 3. Add the original document sentences
            for text, source in data.get('source_sentences', []):
                 chunks.append(f"[Document Text] From {source}: \"{text}\"")

            self.log(f"Generated {len(chunks)} text chunks for AI context.")
            return chunks


        def action_analyze_batch(self):
            try:
                n = self.list_folder_files.count()
                if n == 0:
                    QMessageBox.information(self, "Analyze Batch", "Please upload a folder with documents first.")
                    return
                reply = QMessageBox.question(self, "Analyze Batch",
                                             f"Process {n} file(s) sequentially?")  # type: ignore
                if not str(reply).lower().endswith("yes"):
                    return
                self._batch_cancel = False
                self.btn_cancel_batch.setDisabled(False)

                self._progress_start("Batch analyzing...")
                ok_count = 0
                fail_count = 0
                for i in range(n):
                    if self._progress_was_canceled() or self._batch_cancel:
                        break
                    try:
                        item = self.list_folder_files.item(i)
                        path = item.text()
                        if not os.path.isfile(path):
                            continue
                        self.lbl_report_name.setText(os.path.basename(path))
                        self.statusBar().showMessage(f"Analyzing ({i + 1}/{n}): {os.path.basename(path)}")

                        def _cb(p, m):
                            overall = int(((i + (p / 100.0)) / max(1, n)) * 100)
                            self._progress_update(overall, f"File {i + 1}/{n}: {m}")

                        def _cancel():
                            return self._progress_was_canceled() or self._batch_cancel

                        res = run_analyzer(path, progress_cb=_cb, cancel_cb=_cancel)
                        if res.get("pdf") or res.get("json") or res.get("csv"):
                            ok_count += 1
                        else:
                            fail_count += 1
                    except Exception:
                        fail_count += 1

                self.btn_cancel_batch.setDisabled(True)
                self._progress_finish()
                self.statusBar().showMessage("Ready")

                try:
                    cancelled = self._batch_cancel or self._progress_was_canceled()
                    folder = ensure_reports_dir_configured()
                    if cancelled:
                        title = "Batch Cancelled"
                        body_top = f"Batch cancelled. Finished {ok_count} out of {n} file(s)."
                    else:
                        title = "Batch Complete"
                        body_top = f"All set! Your batch is complete.\n\nSummary:\n- Success: {ok_count}\n- Failed:  {fail_count}"
                    msg = [body_top, "", f"Location: {folder}", "", "Open that folder now?"]
                    reply2 = QMessageBox.question(self, title, "\n".join(msg))  # type: ignore
                    if str(reply2).lower().endswith("yes"):
                        _open_path(folder)
                except Exception:
                    ...
                self.log(f"Batch finished. Success={ok_count}, Failed={fail_count}, Cancelled={self._batch_cancel}")
            except Exception as e:
                logger.exception("Analyze batch failed")
                self.btn_cancel_batch.setDisabled(True)
                self._progress_finish()
                self.set_error(str(e))

        def action_analyze_combined(self):
            try:
                if self.list_folder_files.count() > 0:
                    self.action_analyze_batch()
                elif self._current_report_path:
                    self.action_analyze()
                else:
                    QMessageBox.information(self, "Analyze", "Please upload/select a report or upload a folder first.")
            except Exception as e:
                self.set_error(str(e))

        def _export_analytics_csv(self):
            try:
                dest = os.path.join(ensure_reports_dir_configured(), "SpecKit-Analytics.csv")
                if export_analytics_csv(dest):
                    _open_path(dest)
                    self.log(f"Exported analytics CSV: {dest}")
                else:
                    QMessageBox.information(self, "Analytics", "No analytics available yet.")
            except Exception as e:
                self.set_error(str(e))

<<<<<<< HEAD
        def render_analysis_to_results(self, data: dict) -> None:
=======
        def action_export_view_to_pdf(self):
            """Exports the current content of the main chat/analysis view to a PDF."""
            if not self.current_report_data:
                QMessageBox.warning(self, "Export Error", "Please analyze a document first.")
                return

            default_filename = os.path.basename(self.current_report_data.get('file', 'report.pdf'))
            default_filename = os.path.splitext(default_filename)[0] + "_annotated.pdf"

            save_path, _ = QFileDialog.getSaveFileName(
                self, "Save PDF", default_filename, "PDF Files (*.pdf)"
            )

            if not save_path:
                return

            try:
                self.statusBar().showMessage("Exporting to PDF...")
                QApplication.setOverrideCursor(Qt.CursorShape.WaitCursor)

                html_content = self.txt_chat.toHtml()

                doc = QTextDocument()
                doc.setHtml(html_content)

                writer = QPdfWriter(save_path)
                writer.setPageSize(QPdfWriter.PageSize.A4)
                # Set margins if needed: writer.setPageMargins(...)

                doc.print_(writer)

                self.log(f"Successfully exported view to {save_path}")
                QMessageBox.information(self, "Export Successful", f"The current view has been exported to:\n{save_path}")

            except Exception as e:
                self.set_error(f"Failed to export view to PDF: {e}")
                QMessageBox.critical(self, "Export Error", f"An error occurred while exporting to PDF:\n{e}")
            finally:
                self.statusBar().showMessage("Ready")
                QApplication.restoreOverrideCursor()

        def render_analysis_to_results(self, data: dict, highlight_range: Optional[Tuple[int, int]] = None) -> None:
>>>>>>> aa007c5e
            try:
                # --- Bug Fix: Ensure issue IDs are present for loaded reports ---
                issues = data.get("issues", [])
                if issues and 'id' not in issues[0]:
                    try:
                        with _get_db_connection() as conn:
                            # Find the run_id from the file name and generated timestamp
                            run_df = pd.read_sql_query(
                                "SELECT id FROM analysis_runs WHERE file_name = ? AND run_time = ? LIMIT 1",
                                conn,
                                params=(os.path.basename(data.get("file")), data.get("generated"))
                            )
                            if not run_df.empty:
                                run_id = run_df.iloc[0]['id']
                                # Get all issues with IDs for that run
                                issues_from_db_df = pd.read_sql_query(
                                    "SELECT id, title, detail FROM analysis_issues WHERE run_id = ?",
                                    conn,
                                    params=(run_id,)
                                )
                                # Create a lookup map and inject the IDs
                                issue_map = { (row['title'], row['detail']): row['id'] for _, row in issues_from_db_df.iterrows() }
                                for issue in issues:
                                    issue['id'] = issue_map.get((issue.get('title'), issue.get('detail')))
                    except Exception as e:
                        self.log(f"Could not enrich loaded report with issue IDs: {e}")
                # --- End Bug Fix ---

                self.current_report_data = data
<<<<<<< HEAD
                self.tabs.setCurrentIndex(1) # Switch to results tab
=======
                # When a new report is loaded, clear the previous chat history
                self.chat_history = []
>>>>>>> aa007c5e

                file_name = os.path.basename(data.get("file", "Unknown File"))

                # --- Build Left Pane (Report) ---
                report_html_lines = [f"<h2>Analysis for: {file_name}</h2>"]
                report_html_lines.extend(_generate_risk_dashboard(data['compliance']['score'], data['sev_counts']))
                report_html_lines.extend(_generate_compliance_checklist(data['strengths'], data['weaknesses']))

                report_html_lines.append("<h3>Detailed Findings</h3>")
                issues = data.get("issues", [])
                if issues:
                    for issue in issues:
                        loc = issue.get('location')
                        link = f"<a href='highlight:{loc['start']}:{loc['end']}'>Show in text</a>" if loc else ""

                        sev_color = {"Flag": "#dc3545", "Wobbler": "#ffc107", "Suggestion": "#17a2b8"}.get(issue.get("severity", "").title(), "#6c757d")

<<<<<<< HEAD
                        report_html_lines.append(f"<div style='border-left: 3px solid {sev_color}; padding-left: 10px; margin-bottom: 15px;'>")
                        report_html_lines.append(f"<strong>{issue.get('title', 'Finding')}</strong><br>")
                        report_html_lines.append(f"<small>Severity: {issue.get('severity', '').title()} | Category: {issue.get('category', 'General')} | {link}</small>")
=======
                        # Add review links
                        issue_id = issue.get('id')
                        review_links = ""
                        if issue_id:
                            encoded_title = quote(issue.get('title', ''))
                            review_links = f"""
                            <a href='review:{issue_id}:correct' style='text-decoration:none; color:green;'>✔️ Correct</a>
                            <a href='review:{issue_id}:incorrect' style='text-decoration:none; color:red;'>❌ Incorrect</a>
                            <a href='educate:{encoded_title}' style='text-decoration:none; color:#60a5fa; margin-left: 10px;'>🎓 Learn More</a>
                            """

                        sev = str(issue.get("severity", "")).title()
                        cat = issue.get("category", "") or "General"
                        title = issue.get("title", "") or "Finding"
                        narrative_lines.append(f"<b>[{sev}][{cat}] {title}</b> {review_links}")
>>>>>>> aa007c5e

                        details = issue.get("details", {})
                        if details:
                            report_html_lines.append(f"<p><strong>Action:</strong> {details.get('action', 'N/A')}</p>")
                            report_html_lines.append(f"<p><strong>Why:</strong> {details.get('why', 'N/A')}</p>")

<<<<<<< HEAD
                        report_html_lines.append("</div>")
=======
                        # --- SHAP Visualization ---
                        if 'shap_explanation' in issue and issue['shap_explanation'] is not None:
                            try:
                                # Generate the full HTML for the SHAP plot
                                shap_html_full = shap.plots.text(issue['shap_explanation'], display=False)

                                # Extract style and body content using regex
                                style_match = re.search(r'<style>(.*?)</style>', shap_html_full, re.DOTALL)
                                body_match = re.search(r'<body>(.*?)</body>', shap_html_full, re.DOTALL)

                                if style_match and body_match:
                                    style_content = style_match.group(1)
                                    body_content = body_match.group(1)

                                    # Parse CSS rules and store them in a dict
                                    styles = {}
                                    # A more robust regex for CSS rules
                                    rules = re.findall(r'\.([\w.-]+)\s*\{(.*?)\}', style_content)
                                    for class_name, rule_body in rules:
                                        # Convert to inline style format, removing newlines and extra spaces
                                        inline_style = ' '.join(rule_body.strip().split())
                                        styles[class_name] = inline_style

                                    # Replace class attributes with inline style attributes
                                    html_with_inline_styles = body_content
                                    def replace_class(match):
                                        class_attr = match.group(1)
                                        # Handles multiple classes, but SHAP plots usually have one
                                        classes = class_attr.split()
                                        style_rules = ';'.join(styles.get(c, '') for c in classes)
                                        return f'style="{style_rules}"'

                                    html_with_inline_styles = re.sub(r'class="([^"]*)"', replace_class, body_content)

                                    narrative_lines.append("  - <b>Explanation (SHAP)</b>:")
                                    narrative_lines.append(
                                        f"<div style='border: 1px solid #ccc; padding: 5px; border-radius: 3px; background-color: #f9f9f9;'>{html_with_inline_styles}</div>")
                                else:
                                    narrative_lines.append(
                                        "  - <b>Explanation (SHAP)</b>: <i>Could not parse SHAP plot HTML.</i>")

                            except Exception as e:
                                self.log(f"SHAP plot generation failed for issue '{title}': {e}")
                                logger.warning(f"SHAP plot generation failed for issue '{title}': {e}")
                                narrative_lines.append(
                                    f"  - <b>Explanation (SHAP)</b>: <i>Visualization failed to generate. See logs.</i>")
                        # --- End SHAP Visualization ---

                        narrative_lines.append(f"  - {link}")
                        narrative_lines.append("") # Spacer
>>>>>>> aa007c5e
                else:
                    report_html_lines.append("<p>No specific audit findings were identified.</p>")

                self.txt_chat.setHtml("".join(report_html_lines))

<<<<<<< HEAD
                # --- Build Right Pane (Full Text) ---
=======
                # --- Add Suggested Questions ---
                suggested_questions = data.get('suggested_questions', [])
                if suggested_questions:
                    report_html += "<hr><h2>Suggested Questions</h2>"
                    suggestions_html = "<ul>"
                    for q in suggested_questions:
                        # URL-encode the question to handle special characters safely in the href
                        encoded_q = quote(q)
                        suggestions_html += f"<li><a href='ask:{encoded_q}' class='suggestion-link'>{html.escape(q)}</a></li>"
                    suggestions_html += "</ul>"
                    report_html += suggestions_html
                # --- End Suggested Questions ---

                # Full Text
                report_html += "<hr><h2>Full Note Text</h2>"
>>>>>>> aa007c5e
                full_text = "\n".join(s[0] for s in data.get('source_sentences', []))
                self.txt_full_note.setPlainText(full_text)

            except Exception as e:
                self.log(f"Failed to render analysis results: {e}")
                logger.exception("Render analysis failed")

        def highlight_text_in_note(self, start: int, end: int):
            try:
                full_text = self.txt_full_note.toPlainText()

                pre_text = html.escape(full_text[:start])
                highlighted_text = html.escape(full_text[start:end])
                post_text = html.escape(full_text[end:])

                # Use a color that works well in both light and dark themes
                highlight_color = "yellow"
                text_color = "black"

                full_text_html = (f"<pre>{pre_text}"
                                  f"<span style='background-color: {highlight_color}; color: {text_color};'>{highlighted_text}</span>"
                                  f"{post_text}</pre>")

<<<<<<< HEAD
                self.txt_full_note.setHtml(full_text_html)
=======
                # Store the generated HTML and render the chat view
                self.current_report_data['narrative_html'] = report_html
                self._render_chat_history()

>>>>>>> aa007c5e

                # Scroll to the highlighted text
                cursor = self.txt_full_note.textCursor()
                cursor.setPosition(start)
                self.txt_full_note.setTextCursor(cursor)
                self.txt_full_note.ensureCursorVisible()

            except Exception as e:
                 self.log(f"Failed to highlight text: {e}")

        def handle_anchor_clicked(self, url):
            url_str = url.toString()
            if url_str.startswith("highlight:"):
                parts = url_str.split(':')
                if len(parts) == 3:
                    try:
                        start = int(parts[1])
                        end = int(parts[2])
<<<<<<< HEAD
                        self.highlight_text_in_note(start, end)
=======
                        if hasattr(self, 'current_report_data') and self.current_report_data:
                            self.render_analysis_to_results(self.current_report_data, highlight_range=(start, end))
>>>>>>> aa007c5e
                    except (ValueError, IndexError) as e:
                        self.log(f"Invalid highlight URL: {url_str} - {e}")
            elif url_str.startswith("review:"):
                parts = url_str.split(':')
                if len(parts) == 3:
                    try:
                        issue_id = int(parts[1])
                        feedback = parts[2]

                        # Find the issue to get the citation text and model prediction
                        issue_to_review = None
                        if self.current_report_data and self.current_report_data.get('issues'):
                            for issue in self.current_report_data['issues']:
                                if issue.get('id') == issue_id:
                                    issue_to_review = issue
                                    break

                        if issue_to_review:
                            # Use the raw text of the first citation
                            citation_text = ""
                            if issue_to_review.get('citations'):
                                raw_citation_html = issue_to_review['citations'][0][0]
                                # Strip HTML tags to get raw text
                                citation_text = re.sub('<[^<]+?>', '', raw_citation_html)

                            model_prediction = issue_to_review.get('severity', 'unknown')
                            self.save_finding_feedback(issue_id, feedback, citation_text, model_prediction)
                        else:
                            self.log(f"Could not find issue with ID {issue_id} to save feedback.")
                            QMessageBox.warning(self, "Feedback", f"Could not find issue with ID {issue_id} in the current report.")

                    except (ValueError, IndexError) as e:
                        self.log(f"Invalid review URL: {url_str} - {e}")
            elif url_str.startswith("ask:"):
                try:
                    # Decode the question from the URL
                    question_text = unquote(url_str[4:])
                    # Set the text in the input box and automatically send
                    self.input_query_te.setPlainText(question_text)
                    self.action_send()
                except Exception as e:
                    self.log(f"Failed to handle ask link: {url_str} - {e}")
            elif url_str.startswith("educate:"):
                try:
                    issue_title = unquote(url_str[8:])
                    self._display_educational_content(issue_title)
                except Exception as e:
                    self.log(f"Failed to handle educate link: {url_str} - {e}")

        def _display_educational_content(self, issue_title: str):
            """Generates educational content and appends it to the main view."""
            if not self.local_rag or not self.local_rag.is_ready():
                QMessageBox.warning(self, "AI Not Ready", "The AI model is not available. Please wait for it to load or check the logs.")
                return

            # 1. Find the relevant data
            rule = next((r for r in self.compliance_rules if r.issue_title == issue_title), None)
            issue = next((i for i in self.current_report_data.get('issues', []) if i.get('title') == issue_title), None)

            if not rule or not issue:
                QMessageBox.critical(self, "Error", "Could not find the details for this issue.")
                return

            user_text_html = issue.get('citations', [("No citation found.", "")])[0][0]
            user_text = re.sub('<[^<]+?>', '', user_text_html)

            # 2. Construct the prompt
            prompt = (
                "You are an expert on clinical documentation compliance. Your task is to create a personalized educational "
                "example based on a compliance rule and a user's text that violated that rule.\n\n"
                f"THE RULE:\nTitle: {rule.issue_title}\n"
                f"Explanation: {rule.issue_detail}\n\n"
                f"THE USER'S TEXT (which was flagged):\n\"{user_text}\"\n\n"
                "YOUR TASK:\n"
                "Create a clear, educational response with exactly two sections. Use the following format:\n"
                "1. **A Good Example:** Provide a textbook-perfect example of a note that correctly follows this rule.\n"
                "2. **Corrected Version:** Rewrite the user's original text to be compliant. Change only what is necessary to fix the error.\n"
            )

            # 3. Query the AI
            try:
                self.statusBar().showMessage("AI is generating educational content...")
                QApplication.setOverrideCursor(Qt.CursorShape.WaitCursor)

                education_text = self.local_rag.query(prompt)

                # Append to chat history and re-render
                self.chat_history.append(('education', (issue_title, education_text)))
                self._render_chat_history()

            except Exception as e:
                self.set_error(f"An error occurred while generating educational content: {e}")
                QMessageBox.warning(self, "AI Error", f"An error occurred: {e}")
            finally:
                self.statusBar().showMessage("Ready")
                QApplication.restoreOverrideCursor()

        def save_finding_feedback(self, issue_id: int, feedback: str, citation_text: str, model_prediction: str):
            try:
                with _get_db_connection() as conn:
                    cur = conn.cursor()
                    cur.execute("""
                        INSERT INTO reviewed_findings (analysis_issue_id, user_feedback, reviewed_at, citation_text, model_prediction)
                        VALUES (?, ?, ?, ?, ?)
                    """, (issue_id, feedback, _now_iso(), citation_text, model_prediction))
                    conn.commit()
                self.log(f"Saved feedback for finding {issue_id}: {feedback}")
                self.statusBar().showMessage(f"Feedback '{feedback}' saved for finding {issue_id}.", 3000)
            except Exception as e:
                self.set_error(f"Failed to save feedback: {e}")

        def refresh_llm_indicator(self):
            try:
                llm_a_enabled = get_bool_setting("llm_a_enabled", False)
                llm_b_enabled = get_bool_setting("llm_b_enabled", False)

                self.lbl_lm1.setText(" LM A: On " if llm_a_enabled else " LM A: Off ")
                self.lbl_lm1.setStyleSheet(("background:#10b981; color:#111; padding:3px 8px; border-radius:12px;")
                                           if llm_a_enabled else "background:#6b7280; color:#fff; padding:3px 8px; border-radius:12px;")

                self.lbl_lm2.setText(" LM B: On " if llm_b_enabled else " LM B: Off ")
                self.lbl_lm2.setStyleSheet(("background:#10b981; color:#111; padding:3px 8px; border-radius:12px;")
                                           if llm_b_enabled else "background:#6b7280; color:#fff; padding:3px 8px; border-radius:12px;")
            except Exception:
                ...

        def action_export_fhir(self):
            last_json = get_setting("last_report_json")
            if not last_json or not os.path.isfile(last_json):
                QMessageBox.warning(self, "FHIR Export", "Please run an analysis first.")
                return

            base_name = os.path.basename(last_json).replace('.json', '')
            default_fhir_path = os.path.join(os.path.dirname(last_json), f"{base_name}-fhir.json")

            fhir_path, _ = QFileDialog.getSaveFileName(self, "Save FHIR Report", default_fhir_path, "JSON Files (*.json)")
            if not fhir_path:
                return

            try:
                import json
                with open(last_json, 'r', encoding='utf-8') as f:
                    data = json.load(f)

                # The export function is outside the class
                if export_report_fhir_json(data, fhir_path):
                    self.log(f"FHIR report exported successfully to: {fhir_path}")
                    QMessageBox.information(self, "FHIR Export", f"Successfully exported to:\n{fhir_path}")
                else:
                    raise ReportExportError("FHIR export function returned False.")
            except Exception as e:
                logger.error(f"FHIR export failed: {e}")
                self.set_error(str(e))
                QMessageBox.critical(self, "Error", f"Failed to export FHIR report:\n{e}")

        def action_send(self):
            question = self.input_query_te.toPlainText().strip()
            if not question:
                return

            if not self.local_rag or not self.local_rag.is_ready() or not self.local_rag.index:
                QMessageBox.warning(self, "AI Not Ready", "Please analyze a document first to activate the AI chat.")
                return

            try:
                self.statusBar().showMessage("AI is thinking...")
                QApplication.setOverrideCursor(Qt.CursorShape.WaitCursor)

                answer = self.local_rag.query(question)

                # Add to history and re-render the chat
                self.chat_history.append(("user", question))
                self.chat_history.append(("ai", answer))
                self._render_chat_history()

                self.input_query_te.setPlainText("")

            except Exception as e:
                self.set_error(f"An error occurred while querying the AI: {e}")
                QMessageBox.warning(self, "AI Error", f"An error occurred: {e}")
            finally:
                self.statusBar().showMessage("Ready")
                QApplication.restoreOverrideCursor()

        def _render_chat_history(self):
            """Renders the analysis report and the full chat history."""
            if not self.current_report_data:
                self.txt_chat.setHtml("<div>Please analyze a file to begin.</div>")
                return

            # Start with the base analysis report
            base_html = self.current_report_data.get("narrative_html", "")

            # Append chat history
            chat_html = ""
            for sender, message in self.chat_history:
                if sender == "user":
                    chat_html += f"<div class='user-message'><b>You:</b> {html.escape(message)}</div>"
                elif sender == "ai":
                    chat_html += f"<div class='ai-message'><b>AI:</b> {html.escape(message)}</div>"
                elif sender == "education":
                    issue_title, education_text = message
                    # Basic HTML formatting for the content
                    formatted_edu_text = education_text.replace("\n", "<br>")
                    formatted_edu_text = formatted_edu_text.replace("1. **A Good Example:**", "<b>A Good Example:</b>")
                    formatted_edu_text = formatted_edu_text.replace("2. **Corrected Version:**", "<b>Corrected Version:</b>")
                    chat_html += (
                        f"<div class='education-block'>"
                        f"<h3>🎓 Learning Opportunity: {html.escape(issue_title)}</h3>"
                        f"<p>{formatted_edu_text}</p>"
                        f"</div>"
                    )

            title_page_html = ""
            if self.current_report_data:
                file_name = os.path.basename(self.current_report_data.get('file', 'N/A'))
                run_time = self.current_report_data.get('generated', 'N/A')
                score = self.current_report_data.get('compliance', {}).get('score', 'N/A')
                title_page_html = f"""
                <div style="text-align: center; page-break-after: always;">
                    <h1>Compliance Analysis Report</h1>
                    <hr>
                    <h2 style="font-size: 14pt;">File: {html.escape(file_name)}</h2>
                    <p><b>Analysis Date:</b> {html.escape(run_time)}</p>
                    <p><b>Compliance Score:</b> {score} / 100.0</p>
                </div>
                """

            body_content = base_html
            if chat_html:
                body_content += f"<h2>Conversation</h2>{chat_html}"

            body_with_title = title_page_html + body_content

            full_html = f"""
            <html>
                <head>
                    <style>{REPORT_STYLESHEET}</style>
                </head>
                <body>
                    {body_with_title}
                </body>
            </html>
            """

            self.txt_chat.setHtml(full_html)
            self.txt_chat.verticalScrollBar().setValue(self.txt_chat.verticalScrollBar().maximum())

        def action_export_feedback(self):
            try:
                default_path = os.path.join(ensure_reports_dir_configured(), "feedback_export.csv")
                dest_csv, _ = QFileDialog.getSaveFileName(self, "Export Feedback Data", default_path, "CSV Files (*.csv)")
                if not dest_csv:
                    return

                if export_feedback_csv(dest_csv):
                    QMessageBox.information(self, "Export Successful", f"Feedback data successfully exported to:\\n{dest_csv}")
                    _open_path(os.path.dirname(dest_csv))
                else:
                    QMessageBox.information(self, "Export Feedback", "No feedback data available to export.")
            except Exception as e:
                self.set_error(f"Failed to export feedback: {e}")
                QMessageBox.warning(self, "Error", f"Failed to export feedback:\\n{e}")

        def action_analyze_performance(self):
            try:
                self.log("Starting performance analysis with slicer...")
                QApplication.setOverrideCursor(Qt.CursorShape.WaitCursor)

                # 1. Get feedback data
                with _get_db_connection() as conn:
                    df = pd.read_sql_query("SELECT * FROM reviewed_findings", conn)

                if df.empty or len(df) < 5:
                    QMessageBox.information(self, "Analyze Performance", "Not enough feedback data to analyze. Please review more findings first (at least 5 are recommended).")
                    return

                # 2. Prepare data for slicer
                # Ground truth: 1 if the user agrees with the model, 0 otherwise.
                # A "correct" feedback means the user agrees the finding was indeed an issue.
                df['y'] = (df['user_feedback'] == 'correct').astype(int)

                # Model prediction: for now, we assume if it's in the table, the model predicted "1" (issue found)
                df['preds'] = 1

                # Features are the text
                df['text'] = df['citation_text']

                slicer_data = df.to_dict('list')

                # 3. Define slicing features
                @slicer.feature
                def sentence_length(row):
                    return len(row['text'].split())

                @slicer.feature
                def has_goal_keyword(row):
                    return "goal" in row['text'].lower()

                @slicer.feature
                def has_date_keyword(row):
                    return "date" in row['text'].lower()

                # 4. Run slicer
                self.log("Launching slicer dashboard in web browser...")
                slicer.run(
                    slicer_data,
                    features=[sentence_length, has_goal_keyword, has_date_keyword],
                    title="Model Performance Analysis"
                )
                self.log("Slicer run command issued.")

            except Exception as e:
                self.set_error(f"Failed to run performance analysis: {e}")
                logger.exception("Slicer analysis failed")
                QMessageBox.critical(self, "Error", f"Failed to run performance analysis:\\n{e}")
            finally:
                QApplication.restoreOverrideCursor()

    apply_theme(app)
    win = MainWindow()
    try:
        win.resize(1100, 780)
        act_folder = QAction("Open Folder", win)
        act_folder.setShortcut("Ctrl+Shift+O")
        act_folder.triggered.connect(win.action_open_folder)  # type: ignore[attr-defined]
        win.addAction(act_folder)

        act_open = QAction("Open File", win)
        act_open.setShortcut("Ctrl+O")
        act_open.triggered.connect(win.action_open_report)  # type: ignore[attr-defined]
        win.addAction(act_open)

        act_prev = QAction("Preview/Edit (Rubric)", win)
        act_prev.setShortcut("Ctrl+Shift+V")
        act_prev.triggered.connect(win.action_upload_rubric)  # type: ignore[attr-defined]
        win.addAction(act_prev)

        act_batch = QAction("Analyze Batch", win)
        act_batch.setShortcut("Ctrl+B")
        act_batch.triggered.connect(win.action_analyze_batch)  # type: ignore[attr-defined]
        win.addAction(act_batch)

        act_batchc = QAction("Cancel Batch", win)
        act_batchc.setShortcut("Ctrl+Shift+B")
        act_batchc.triggered.connect(win.action_cancel_batch)  # type: ignore[attr-defined]
        win.addAction(act_batchc)
    except Exception:
        ...
    win.show()
    try:
        return app.exec()
    except Exception:
        return 0


if __name__ == "__main__":
    try:
        code = _run_gui()
        sys.exit(code if code is not None else 0)
    except Exception:
        logger.exception("GUI failed")
        sys.exit(1)<|MERGE_RESOLUTION|>--- conflicted
+++ resolved
@@ -141,7 +141,7 @@
         QMainWindow, QToolBar, QLabel, QFileDialog, QMessageBox, QApplication,
         QDialog, QVBoxLayout, QHBoxLayout, QLineEdit, QComboBox, QPushButton,
         QSpinBox, QCheckBox, QTextEdit, QSplitter, QGroupBox, QListWidget, QWidget,
-<<<<<<< HEAD
+        feature/modern-ui-and-analytics
         QProgressDialog, QSizePolicy, QStatusBar, QProgressBar, QMenu, QTabWidget, QGridLayout
     )
     from PyQt6.QtGui import QAction, QFont, QTextDocument
@@ -150,7 +150,7 @@
     # Matplotlib for analytics chart
     from matplotlib.backends.backend_qtagg import FigureCanvasQTAgg as FigureCanvas
     from matplotlib.figure import Figure
-=======
+
         QProgressDialog, QSizePolicy, QStatusBar, QProgressBar, QMenu, QTabWidget
     )
     from PyQt6.QtGui import QAction, QFont, QTextDocument, QPdfWriter
@@ -218,7 +218,7 @@
     return suggestions
 
 
->>>>>>> aa007c5e
+main
 except Exception:
     class QMainWindow:
         ...
@@ -2605,7 +2605,7 @@
             btn_refresh_analytics = QPushButton("Refresh Analytics")
             self._style_action_button(btn_refresh_analytics, font_size=11, bold=True, height=32)
             try:
-<<<<<<< HEAD
+            feature/modern-ui-and-analytics
                 btn_refresh_analytics.clicked.connect(self._update_analytics_tab)
             except Exception: pass
             analytics_controls.addWidget(btn_refresh_analytics)
@@ -2640,11 +2640,11 @@
             setup_layout = QVBoxLayout(setup_tab)
 
             top_setup_layout = QHBoxLayout()
-=======
+            
                 top_split.setChildrenCollapsible(False)
             except Exception:
                 ...
->>>>>>> aa007c5e
+         main
 
             # Left: Rubric panel
             rubric_panel = QGroupBox("Rubric")
@@ -2654,7 +2654,7 @@
             self.btn_upload_rubric = QPushButton("Upload Rubric")
             self.btn_preview_rubric = QPushButton("Preview Rubric")
             self.btn_manage_rubrics = QPushButton("Manage Rubrics")
-<<<<<<< HEAD
+            feature/modern-ui-and-analytics
             for b in (self.btn_upload_rubric, self.btn_manage_rubrics):
                 self._style_action_button(b, font_size=11, bold=True, height=32, padding="6px 10px")
                 row_rubric_btns.addWidget(b)
@@ -2663,7 +2663,7 @@
             try:
                 self.btn_upload_rubric.clicked.connect(self.action_upload_rubric)
                 self.btn_manage_rubrics.clicked.connect(self.action_manage_rubrics)
-=======
+
             self.btn_save_rubric = QPushButton("Save (App Only)")
             self.btn_remove_rubric = QPushButton("Remove Rubric")
             for b in (self.btn_upload_rubric, self.btn_preview_rubric, self.btn_manage_rubrics, self.btn_save_rubric, self.btn_remove_rubric):
@@ -2676,17 +2676,17 @@
                 self.btn_manage_rubrics.clicked.connect(self.action_manage_rubrics)  # type: ignore[attr-defined]
                 self.btn_save_rubric.clicked.connect(self.action_save_rubric_app_only)  # type: ignore[attr-defined]
                 self.btn_remove_rubric.clicked.connect(self.action_remove_rubric)  # type: ignore[attr-defined]
->>>>>>> aa007c5e
+        main
             except Exception:
                 ...
             rubric_layout.addLayout(row_rubric_btns)
 
             self.lbl_rubric_file = QLabel("(No rubric selected)")
-<<<<<<< HEAD
-=======
+        feature/modern-ui-and-analytics
+
             self.lbl_rubric_file.setWordWrap(True)
             rubric_layout.addWidget(self.lbl_rubric_title)
->>>>>>> aa007c5e
+        main
             rubric_layout.addWidget(self.lbl_rubric_file)
 
             self.txt_rubric = QTextEdit()
@@ -2700,7 +2700,7 @@
 
             row_report_btns = QHBoxLayout()
             self.btn_upload_report = QPushButton("Open File")
-<<<<<<< HEAD
+         feature/modern-ui-and-analytics
             self.btn_upload_folder = QPushButton("Open Folder")
             for b in (self.btn_upload_report, self.btn_upload_folder):
                 self._style_action_button(b, font_size=11, bold=True, height=32, padding="6px 10px")
@@ -2710,7 +2710,7 @@
             try:
                 self.btn_upload_report.clicked.connect(self.action_open_report)
                 self.btn_upload_folder.clicked.connect(self.action_open_folder)
-=======
+
             self.btn_analyze_all = QPushButton("Analyze")
             self.btn_cancel_batch = QPushButton("Cancel Batch")
             self.btn_clear_all = QPushButton("Clear All")
@@ -2725,17 +2725,17 @@
                 self.btn_cancel_batch.clicked.connect(self.action_cancel_batch)  # type: ignore[attr-defined]
                 self.btn_cancel_batch.setDisabled(True)
                 self.btn_clear_all.clicked.connect(self.action_clear_all)  # type: ignore[attr-defined]
->>>>>>> aa007c5e
+        main
             except Exception:
                 ...
             report_layout.addLayout(row_report_btns)
 
-<<<<<<< HEAD
+        feature/modern-ui-and-analytics
             self.lbl_report_name = QLabel("(No file selected for single analysis)")
-=======
+
             self.lbl_report_name = QLabel("(No report selected)")
             self.lbl_report_name.setWordWrap(True)
->>>>>>> aa007c5e
+         main
             report_layout.addWidget(self.lbl_report_name)
 
             top_setup_layout.addWidget(report_panel)
@@ -2806,10 +2806,10 @@
             # --- Main Layout Assembly ---
             vmain.addWidget(self.tabs)
             try:
-<<<<<<< HEAD
+        feature/modern-ui-and-analytics
                 self.tabs.currentChanged.connect(self._on_tab_changed)
             except Exception: pass
-=======
+    
                 self._style_action_button(self.btn_results_analytics, font_size=11, bold=True, height=28, padding="4px 10px")
                 self.btn_results_analytics.clicked.connect(
                     lambda: self._export_analytics_csv())  # type: ignore[attr-defined]
@@ -2846,7 +2846,7 @@
             main_splitter.setStretchFactor(0, 0)  # Do not stretch top panel
             main_splitter.setStretchFactor(1, 1)  # Stretch logs/queue
             main_splitter.setStretchFactor(2, 2)  # Stretch analysis window more
->>>>>>> aa007c5e
+        main
 
             self.progress_bar = QProgressBar()
             self.progress_bar.setRange(0, 100)
@@ -2919,11 +2919,11 @@
                 self.lbl_report_name.setText("(No report selected)")
                 self.refresh_llm_indicator()
                 self.refresh_recent_files()
-<<<<<<< HEAD
+         feature/modern-ui-and-analytics
                 self._update_analytics_tab() # Initial load
             except Exception:
                 ...
-=======
+
                 self._init_llm_thread()
 
                 # Load compliance rules
@@ -2964,7 +2964,7 @@
             self.lbl_rag_status.setStyleSheet("background:#ef4444; color:#fff; padding:3px 8px; border-radius:12px;")
             self.log(f"Error loading RAG AI: {error_message}")
             self.llm_thread.quit()
->>>>>>> aa007c5e
+        main
 
         def _on_tab_changed(self, index):
             if self.tabs.tabText(index) == "Analytics Dashboard":
@@ -3662,9 +3662,9 @@
             except Exception as e:
                 self.set_error(str(e))
 
-<<<<<<< HEAD
+        feature/modern-ui-and-analytics
         def render_analysis_to_results(self, data: dict) -> None:
-=======
+
         def action_export_view_to_pdf(self):
             """Exports the current content of the main chat/analysis view to a PDF."""
             if not self.current_report_data:
@@ -3707,7 +3707,7 @@
                 QApplication.restoreOverrideCursor()
 
         def render_analysis_to_results(self, data: dict, highlight_range: Optional[Tuple[int, int]] = None) -> None:
->>>>>>> aa007c5e
+      main
             try:
                 # --- Bug Fix: Ensure issue IDs are present for loaded reports ---
                 issues = data.get("issues", [])
@@ -3737,12 +3737,12 @@
                 # --- End Bug Fix ---
 
                 self.current_report_data = data
-<<<<<<< HEAD
+        feature/modern-ui-and-analytics
                 self.tabs.setCurrentIndex(1) # Switch to results tab
-=======
+
                 # When a new report is loaded, clear the previous chat history
                 self.chat_history = []
->>>>>>> aa007c5e
+              main
 
                 file_name = os.path.basename(data.get("file", "Unknown File"))
 
@@ -3760,11 +3760,11 @@
 
                         sev_color = {"Flag": "#dc3545", "Wobbler": "#ffc107", "Suggestion": "#17a2b8"}.get(issue.get("severity", "").title(), "#6c757d")
 
-<<<<<<< HEAD
+        feature/modern-ui-and-analytics
                         report_html_lines.append(f"<div style='border-left: 3px solid {sev_color}; padding-left: 10px; margin-bottom: 15px;'>")
                         report_html_lines.append(f"<strong>{issue.get('title', 'Finding')}</strong><br>")
                         report_html_lines.append(f"<small>Severity: {issue.get('severity', '').title()} | Category: {issue.get('category', 'General')} | {link}</small>")
-=======
+
                         # Add review links
                         issue_id = issue.get('id')
                         review_links = ""
@@ -3780,16 +3780,16 @@
                         cat = issue.get("category", "") or "General"
                         title = issue.get("title", "") or "Finding"
                         narrative_lines.append(f"<b>[{sev}][{cat}] {title}</b> {review_links}")
->>>>>>> aa007c5e
+          main
 
                         details = issue.get("details", {})
                         if details:
                             report_html_lines.append(f"<p><strong>Action:</strong> {details.get('action', 'N/A')}</p>")
                             report_html_lines.append(f"<p><strong>Why:</strong> {details.get('why', 'N/A')}</p>")
 
-<<<<<<< HEAD
+        feature/modern-ui-and-analytics
                         report_html_lines.append("</div>")
-=======
+          
                         # --- SHAP Visualization ---
                         if 'shap_explanation' in issue and issue['shap_explanation'] is not None:
                             try:
@@ -3840,15 +3840,15 @@
 
                         narrative_lines.append(f"  - {link}")
                         narrative_lines.append("") # Spacer
->>>>>>> aa007c5e
+        main
                 else:
                     report_html_lines.append("<p>No specific audit findings were identified.</p>")
 
                 self.txt_chat.setHtml("".join(report_html_lines))
 
-<<<<<<< HEAD
+        feature/modern-ui-and-analytics
                 # --- Build Right Pane (Full Text) ---
-=======
+
                 # --- Add Suggested Questions ---
                 suggested_questions = data.get('suggested_questions', [])
                 if suggested_questions:
@@ -3864,7 +3864,7 @@
 
                 # Full Text
                 report_html += "<hr><h2>Full Note Text</h2>"
->>>>>>> aa007c5e
+        main
                 full_text = "\n".join(s[0] for s in data.get('source_sentences', []))
                 self.txt_full_note.setPlainText(full_text)
 
@@ -3888,14 +3888,14 @@
                                   f"<span style='background-color: {highlight_color}; color: {text_color};'>{highlighted_text}</span>"
                                   f"{post_text}</pre>")
 
-<<<<<<< HEAD
+        feature/modern-ui-and-analytics
                 self.txt_full_note.setHtml(full_text_html)
-=======
+
                 # Store the generated HTML and render the chat view
                 self.current_report_data['narrative_html'] = report_html
                 self._render_chat_history()
 
->>>>>>> aa007c5e
+        main
 
                 # Scroll to the highlighted text
                 cursor = self.txt_full_note.textCursor()
@@ -3914,12 +3914,12 @@
                     try:
                         start = int(parts[1])
                         end = int(parts[2])
-<<<<<<< HEAD
+        feature/modern-ui-and-analytics
                         self.highlight_text_in_note(start, end)
-=======
+
                         if hasattr(self, 'current_report_data') and self.current_report_data:
                             self.render_analysis_to_results(self.current_report_data, highlight_range=(start, end))
->>>>>>> aa007c5e
+        main
                     except (ValueError, IndexError) as e:
                         self.log(f"Invalid highlight URL: {url_str} - {e}")
             elif url_str.startswith("review:"):
