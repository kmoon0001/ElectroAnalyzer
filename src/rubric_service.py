--- conflicted
+++ resolved
@@ -18,11 +18,8 @@
     issue_title: str
     issue_detail: str
     issue_category: str
-<<<<<<< HEAD
-    financial_impact: int = 0
-=======
+financial_impact: int = 0
     discipline: str
->>>>>>> 52b85de6
     positive_keywords: List[str] = field(default_factory=list)
     negative_keywords: List[str] = field(default_factory=list)
 
@@ -61,44 +58,32 @@
 
         # Prepare a SPARQL query to get all rules and their properties.
         # OPTIONAL blocks are used because not all rules have all properties (e.g., positive_keywords).
-        query = prepareQuery("""
-<<<<<<< HEAD
-            SELECT ?rule ?severity ?strict_severity ?title ?detail ?category ?financial_impact
-=======
-            SELECT ?rule ?severity ?strict_severity ?title ?detail ?category ?discipline
->>>>>>> 52b85de6
-                   (GROUP_CONCAT(DISTINCT ?pos_kw_coalesced; SEPARATOR="|") AS ?positive_keywords)
-                   (GROUP_CONCAT(DISTINCT ?neg_kw_coalesced; SEPARATOR="|") AS ?negative_keywords)
-            WHERE {
-                ?rule a :ComplianceRule .
-                ?rule :hasSeverity ?severity .
-                ?rule :hasStrictSeverity ?strict_severity .
-                ?rule :hasIssueTitle ?title .
-                ?rule :hasIssueDetail ?detail .
-                ?rule :hasIssueCategory ?category .
-<<<<<<< HEAD
-                OPTIONAL { ?rule :hasFinancialImpact ?financial_impact . }
-=======
-                ?rule :hasDiscipline ?discipline .
->>>>>>> 52b85de6
-                OPTIONAL {
-                    ?rule :hasPositiveKeywords ?pos_kw_set .
-                    ?pos_kw_set :hasKeyword ?pos_kw .
-                }
-                OPTIONAL {
-                    ?rule :hasNegativeKeywords ?neg_kw_set .
-                    ?neg_kw_set :hasKeyword ?neg_kw .
-                }
-                BIND(COALESCE(?pos_kw, "") AS ?pos_kw_coalesced)
-                BIND(COALESCE(?neg_kw, "") AS ?neg_kw_coalesced)
-            }
-<<<<<<< HEAD
-            GROUP BY ?rule ?severity ?strict_severity ?title ?detail ?category ?financial_impact
-=======
-            GROUP BY ?rule ?severity ?strict_severity ?title ?detail ?category ?discipline
->>>>>>> 52b85de6
-        """, initNs={"rdf": NS.rdf, "rdfs": NS.rdfs, "": NS})
-
+     query = prepareQuery("""
+    SELECT ?rule ?severity ?strict_severity ?title ?detail ?category ?financial_impact ?discipline
+        (GROUP_CONCAT(DISTINCT ?pos_kw_coalesced; SEPARATOR="|") AS ?positive_keywords)
+        (GROUP_CONCAT(DISTINCT ?neg_kw_coalesced; SEPARATOR="|") AS ?negative_keywords)
+    WHERE {
+        ?rule a :ComplianceRule .
+        ?rule :hasSeverity ?severity .
+        ?rule :hasStrictSeverity ?strict_severity .
+        ?rule :hasIssueTitle ?title .
+        ?rule :hasIssueDetail ?detail .
+        ?rule :hasIssueCategory ?category .
+        ?rule :hasDiscipline ?discipline .
+        OPTIONAL { ?rule :hasFinancialImpact ?financial_impact . }
+        OPTIONAL {
+            ?rule :hasPositiveKeywords ?pos_kw_set .
+            ?pos_kw_set :hasKeyword ?pos_kw .
+        }
+        OPTIONAL {
+            ?rule :hasNegativeKeywords ?neg_kw_set .
+            ?neg_kw_set :hasKeyword ?neg_kw .
+        }
+        BIND(COALESCE(?pos_kw, "") AS ?pos_kw_coalesced)
+        BIND(COALESCE(?neg_kw, "") AS ?neg_kw_coalesced)
+    }
+    GROUP BY ?rule ?severity ?strict_severity ?title ?detail ?category ?financial_impact ?discipline
+""", initNs={"rdf": NS.rdf, "rdfs": NS.rdfs, "": NS})
         rules = []
         try:
             results = self.graph.query(query)
@@ -114,11 +99,8 @@
                     issue_title=str(row.title),
                     issue_detail=str(row.detail),
                     issue_category=str(row.category),
-<<<<<<< HEAD
-                    financial_impact=int(row.financial_impact) if row.financial_impact else 0,
-=======
-                    discipline=str(row.discipline),
->>>>>>> 52b85de6
+financial_impact=int(row.financial_impact) if row.financial_impact else 0,
+    discipline=str(row.discipline),
                     positive_keywords=[kw for kw in pos_kws if kw], # Filter out empty strings
                     negative_keywords=[kw for kw in neg_kws if kw]  # Filter out empty strings
                 )
