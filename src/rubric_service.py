from __future__ import annotations

import logging
from dataclasses import dataclass, field
from typing import List, Optional

from rdflib import Graph, Namespace
from rdflib.plugins.sparql import prepareQuery

logger = logging.getLogger(__name__)

# Define a dataclass to hold the rule information in a structured way
@dataclass
class ComplianceRule:
    uri: str
    severity: str
    strict_severity: str
    issue_title: str
    issue_detail: str
    issue_category: str
    discipline: str
<<<<<<< HEAD
    document_type: Optional[str] = None
=======
    suggestion: str = ""
>>>>>>> 7fb61f19
    financial_impact: int = 0
    positive_keywords: List[str] = field(default_factory=list)
    negative_keywords: List[str] = field(default_factory=list)


class RubricService:
    """
    Service to load and query the compliance rubric ontology.
    """
    def __init__(self, ontology_path: str = None): # Path is now optional
        """
        Initializes the service by loading all .ttl rubric ontologies from the src directory.
        """
        self.graph = Graph()
        # The rubrics are designed to be loaded together.
        # We will load all .ttl files from the src directory into one graph.
        import glob
        # The main ontology is in pt_compliance_rubric.ttl, load it first.
        main_ontology = "src/pt_compliance_rubric.ttl"
        other_rubrics = glob.glob("src/*.ttl")
        other_rubrics.remove(main_ontology)

        try:
            self.graph.parse(main_ontology, format="turtle")
            for file_path in other_rubrics:
                self.graph.parse(file_path, format="turtle")
            logger.info(f"Successfully loaded all rubric files.")
        except Exception as e:
            logger.exception(f"Failed to load or parse the rubric ontologies: {e}")

    def get_rules(self) -> List[ComplianceRule]:
        """
        Queries the ontology to retrieve all compliance rules.

        Returns:
            List[ComplianceRule]: A list of dataclass objects, each representing a rule.
        """
        if not len(self.graph):
            logger.warning("Ontology graph is empty. Cannot retrieve rules.")
            return []

        # Define our namespace
        NS = Namespace("http://example.com/speckit/ontology#")

<<<<<<< HEAD
        rules = []
        try:
            # Using fully qualified URIs to avoid namespace issues in some environments.
            NS_URI = "http://example.com/speckit/ontology#"
            query = f"""
                SELECT ?rule ?severity ?strict_severity ?title ?detail ?category ?discipline ?document_type ?financial_impact
                       (GROUP_CONCAT(?pos_kw; SEPARATOR="|") AS ?positive_keywords)
                       (GROUP_CONCAT(?neg_kw; SEPARATOR="|") AS ?negative_keywords)
                WHERE {{
                    ?rule a <{NS_URI}ComplianceRule> .
                    OPTIONAL {{ ?rule <{NS_URI}hasSeverity> ?severity . }}
                    OPTIONAL {{ ?rule <{NS_URI}hasStrictSeverity> ?strict_severity . }}
                    OPTIONAL {{ ?rule <{NS_URI}hasIssueTitle> ?title . }}
                    OPTIONAL {{ ?rule <{NS_URI}hasIssueDetail> ?detail . }}
                    OPTIONAL {{ ?rule <{NS_URI}hasIssueCategory> ?category . }}
                    OPTIONAL {{ ?rule <{NS_URI}hasDiscipline> ?discipline . }}
                    OPTIONAL {{ ?rule <{NS_URI}hasDocumentType> ?document_type . }}
                    OPTIONAL {{ ?rule <{NS_URI}hasFinancialImpact> ?financial_impact . }}
                    OPTIONAL {{
                        ?rule <{NS_URI}hasPositiveKeywords> ?pos_ks .
                        ?pos_ks <{NS_URI}hasKeyword> ?pos_kw .
                    }}
                    OPTIONAL {{
                        ?rule <{NS_URI}hasNegativeKeywords> ?neg_ks .
                        ?neg_ks <{NS_URI}hasKeyword> ?neg_kw .
                    }}
                }}
                GROUP BY ?rule ?severity ?strict_severity ?title ?detail ?category ?discipline ?document_type ?financial_impact
            """
            results = self.graph.query(query)
=======
        # Prepare a SPARQL query to get all rules and their properties.
        query_str = """
            PREFIX ont: <http://example.com/speckit/ontology#>
            SELECT ?rule ?title ?detail ?severity ?strict_severity ?category ?discipline ?suggestion ?financial_impact
                   (GROUP_CONCAT(DISTINCT ?pos_kw; SEPARATOR="|") AS ?positive_keywords)
                   (GROUP_CONCAT(DISTINCT ?neg_kw; SEPARATOR="|") AS ?negative_keywords)
            WHERE {
                ?rule a ont:ComplianceRule ;
                      ont:hasTitle ?title ;
                      ont:hasDetail ?detail ;
                      ont:hasSeverity ?sev .
                ?sev ont:hasSeverityLevel ?severity .
                ?sev ont:hasStrictSeverityLevel ?strict_severity .

                OPTIONAL { ?rule ont:hasCategory ?category . }
                OPTIONAL { ?rule ont:hasDiscipline ?discipline . }
                OPTIONAL { ?rule ont:hasSuggestion ?suggestion . }
                OPTIONAL { ?rule ont:hasFinancialImpact ?financial_impact . }
                OPTIONAL { ?rule ont:hasPositiveKeyword ?pos_kw . }
                OPTIONAL { ?rule ont:hasNegativeKeyword ?neg_kw . }
            }
            GROUP BY ?rule ?title ?detail ?severity ?strict_severity ?category ?discipline ?suggestion ?financial_impact
        """

        rules = []
        try:
            results = self.graph.query(query_str)
>>>>>>> 7fb61f19
            for row in results:
                # The GROUP_CONCAT returns a single string, so we split it by our separator
                pos_kws = str(row.positive_keywords).split('|') if row.positive_keywords else []
                neg_kws = str(row.negative_keywords).split('|') if row.negative_keywords else []

                rule = ComplianceRule(
                    uri=str(row.rule),
<<<<<<< HEAD
                    severity=str(row.severity) if row.severity else "",
                    strict_severity=str(row.strict_severity) if row.strict_severity else "",
                    issue_title=str(row.title) if row.title else "",
                    issue_detail=str(row.detail) if row.detail else "",
                    issue_category=str(row.category) if row.category else "",
                    discipline=str(row.discipline) if row.discipline else "",
                    document_type=str(row.document_type) if row.document_type else None,
                    financial_impact=int(row.financial_impact) if row.financial_impact else 0,
                    positive_keywords=[kw for kw in pos_kws if kw],  # Filter out empty strings
                    negative_keywords=[kw for kw in neg_kws if kw]   # Filter out empty strings
=======
                    severity=str(row.severity),
                    strict_severity=str(row.strict_severity),
                    issue_title=str(row.title),
                    issue_detail=str(row.detail),
                    issue_category=str(row.category) if row.category else "General",
                    discipline=str(row.discipline) if row.discipline else "All",
                    suggestion=str(row.suggestion) if row.suggestion else "No suggestion available.",
                    financial_impact=int(row.financial_impact) if row.financial_impact else 0,
                    positive_keywords=[kw for kw in pos_kws if kw],
                    negative_keywords=[kw for kw in neg_kws if kw]
>>>>>>> 7fb61f19
                )
                rules.append(rule)
            logger.info(f"Successfully retrieved {len(rules)} rules from the ontology.")
        except Exception as e:
            logger.exception(f"Failed to query rules from ontology: {e}")

        return rules

    def get_filtered_rules(self, doc_type: str, discipline: str = "All") -> List[ComplianceRule]:
        """
        Retrieves all compliance rules and filters them for a specific document type and discipline.

        Args:
            doc_type (str): The type of the document (e.g., 'Evaluation', 'Progress Note').
            discipline (str): The discipline to filter by (e.g., 'pt', 'ot', 'slp', or 'All').

        Returns:
            List[ComplianceRule]: A list of rules that apply to the given criteria.
        """
        all_rules = self.get_rules()

        # Filter by document type
        if not doc_type or doc_type == "Unknown":
            doc_type_rules = all_rules
        else:
            doc_type_rules = [
                rule for rule in all_rules
                if rule.document_type is None or rule.document_type == doc_type
            ]

        # Filter by discipline
        if discipline == "All":
            final_rules = doc_type_rules
        else:
            final_rules = [
                rule for rule in doc_type_rules
                if rule.discipline.lower() == discipline.lower()
            ]

        logger.info(f"Filtered {len(all_rules)} rules down to {len(final_rules)} for doc type '{doc_type}' and discipline '{discipline}'.")
        return final_rules<|MERGE_RESOLUTION|>--- conflicted
+++ resolved
@@ -19,11 +19,8 @@
     issue_detail: str
     issue_category: str
     discipline: str
-<<<<<<< HEAD
-    document_type: Optional[str] = None
-=======
-    suggestion: str = ""
->>>>>>> 7fb61f19
+document_type: Optional[str] = None
+suggestion: str = ""
     financial_impact: int = 0
     positive_keywords: List[str] = field(default_factory=list)
     negative_keywords: List[str] = field(default_factory=list)
@@ -68,66 +65,40 @@
         # Define our namespace
         NS = Namespace("http://example.com/speckit/ontology#")
 
-<<<<<<< HEAD
-        rules = []
-        try:
-            # Using fully qualified URIs to avoid namespace issues in some environments.
-            NS_URI = "http://example.com/speckit/ontology#"
-            query = f"""
-                SELECT ?rule ?severity ?strict_severity ?title ?detail ?category ?discipline ?document_type ?financial_impact
-                       (GROUP_CONCAT(?pos_kw; SEPARATOR="|") AS ?positive_keywords)
-                       (GROUP_CONCAT(?neg_kw; SEPARATOR="|") AS ?negative_keywords)
-                WHERE {{
-                    ?rule a <{NS_URI}ComplianceRule> .
-                    OPTIONAL {{ ?rule <{NS_URI}hasSeverity> ?severity . }}
-                    OPTIONAL {{ ?rule <{NS_URI}hasStrictSeverity> ?strict_severity . }}
-                    OPTIONAL {{ ?rule <{NS_URI}hasIssueTitle> ?title . }}
-                    OPTIONAL {{ ?rule <{NS_URI}hasIssueDetail> ?detail . }}
-                    OPTIONAL {{ ?rule <{NS_URI}hasIssueCategory> ?category . }}
-                    OPTIONAL {{ ?rule <{NS_URI}hasDiscipline> ?discipline . }}
-                    OPTIONAL {{ ?rule <{NS_URI}hasDocumentType> ?document_type . }}
-                    OPTIONAL {{ ?rule <{NS_URI}hasFinancialImpact> ?financial_impact . }}
-                    OPTIONAL {{
-                        ?rule <{NS_URI}hasPositiveKeywords> ?pos_ks .
-                        ?pos_ks <{NS_URI}hasKeyword> ?pos_kw .
-                    }}
-                    OPTIONAL {{
-                        ?rule <{NS_URI}hasNegativeKeywords> ?neg_ks .
-                        ?neg_ks <{NS_URI}hasKeyword> ?neg_kw .
-                    }}
-                }}
-                GROUP BY ?rule ?severity ?strict_severity ?title ?detail ?category ?discipline ?document_type ?financial_impact
-            """
-            results = self.graph.query(query)
-=======
-        # Prepare a SPARQL query to get all rules and their properties.
-        query_str = """
-            PREFIX ont: <http://example.com/speckit/ontology#>
-            SELECT ?rule ?title ?detail ?severity ?strict_severity ?category ?discipline ?suggestion ?financial_impact
-                   (GROUP_CONCAT(DISTINCT ?pos_kw; SEPARATOR="|") AS ?positive_keywords)
-                   (GROUP_CONCAT(DISTINCT ?neg_kw; SEPARATOR="|") AS ?negative_keywords)
-            WHERE {
-                ?rule a ont:ComplianceRule ;
-                      ont:hasTitle ?title ;
-                      ont:hasDetail ?detail ;
-                      ont:hasSeverity ?sev .
-                ?sev ont:hasSeverityLevel ?severity .
-                ?sev ont:hasStrictSeverityLevel ?strict_severity .
+rules = []
+try:
+    NS_URI = "http://example.com/speckit/ontology#"
+    query = f"""
+        SELECT ?rule ?title ?detail ?severity ?strict_severity ?category ?discipline ?document_type ?suggestion ?financial_impact
+               (GROUP_CONCAT(DISTINCT ?pos_kw; SEPARATOR="|") AS ?positive_keywords)
+               (GROUP_CONCAT(DISTINCT ?neg_kw; SEPARATOR="|") AS ?negative_keywords)
+        WHERE {{
+            ?rule a <{NS_URI}ComplianceRule> .
+            OPTIONAL {{ ?rule <{NS_URI}hasTitle> ?title . }}
+            OPTIONAL {{ ?rule <{NS_URI}hasDetail> ?detail . }}
+            OPTIONAL {{ ?rule <{NS_URI}hasSeverity> ?severity . }}
+            OPTIONAL {{ ?rule <{NS_URI}hasStrictSeverity> ?strict_severity . }}
+            OPTIONAL {{ ?rule <{NS_URI}hasCategory> ?category . }}
+            OPTIONAL {{ ?rule <{NS_URI}hasDiscipline> ?discipline . }}
+            OPTIONAL {{ ?rule <{NS_URI}hasDocumentType> ?document_type . }}
+            OPTIONAL {{ ?rule <{NS_URI}hasSuggestion> ?suggestion . }}
+            OPTIONAL {{ ?rule <{NS_URI}hasFinancialImpact> ?financial_impact . }}
+            OPTIONAL {{
+                ?rule <{NS_URI}hasPositiveKeywords> ?pos_ks .
+                ?pos_ks <{NS_URI}hasKeyword> ?pos_kw .
+            }}
+            OPTIONAL {{
+                ?rule <{NS_URI}hasNegativeKeywords> ?neg_ks .
+                ?neg_ks <{NS_URI}hasKeyword> ?neg_kw .
+            }}
+        }}
+        GROUP BY ?rule ?title ?detail ?severity ?strict_severity ?category ?discipline ?document_type ?suggestion ?financial_impact
+    """
+    results = self.graph.query(query)
+    # ...process results as needed...
+except Exception as e:
+    # ...handle error...
 
-                OPTIONAL { ?rule ont:hasCategory ?category . }
-                OPTIONAL { ?rule ont:hasDiscipline ?discipline . }
-                OPTIONAL { ?rule ont:hasSuggestion ?suggestion . }
-                OPTIONAL { ?rule ont:hasFinancialImpact ?financial_impact . }
-                OPTIONAL { ?rule ont:hasPositiveKeyword ?pos_kw . }
-                OPTIONAL { ?rule ont:hasNegativeKeyword ?neg_kw . }
-            }
-            GROUP BY ?rule ?title ?detail ?severity ?strict_severity ?category ?discipline ?suggestion ?financial_impact
-        """
-
-        rules = []
-        try:
-            results = self.graph.query(query_str)
->>>>>>> 7fb61f19
             for row in results:
                 # The GROUP_CONCAT returns a single string, so we split it by our separator
                 pos_kws = str(row.positive_keywords).split('|') if row.positive_keywords else []
@@ -135,29 +106,19 @@
 
                 rule = ComplianceRule(
                     uri=str(row.rule),
-<<<<<<< HEAD
-                    severity=str(row.severity) if row.severity else "",
-                    strict_severity=str(row.strict_severity) if row.strict_severity else "",
-                    issue_title=str(row.title) if row.title else "",
-                    issue_detail=str(row.detail) if row.detail else "",
-                    issue_category=str(row.category) if row.category else "",
-                    discipline=str(row.discipline) if row.discipline else "",
-                    document_type=str(row.document_type) if row.document_type else None,
-                    financial_impact=int(row.financial_impact) if row.financial_impact else 0,
-                    positive_keywords=[kw for kw in pos_kws if kw],  # Filter out empty strings
-                    negative_keywords=[kw for kw in neg_kws if kw]   # Filter out empty strings
-=======
-                    severity=str(row.severity),
-                    strict_severity=str(row.strict_severity),
-                    issue_title=str(row.title),
-                    issue_detail=str(row.detail),
-                    issue_category=str(row.category) if row.category else "General",
-                    discipline=str(row.discipline) if row.discipline else "All",
-                    suggestion=str(row.suggestion) if row.suggestion else "No suggestion available.",
-                    financial_impact=int(row.financial_impact) if row.financial_impact else 0,
-                    positive_keywords=[kw for kw in pos_kws if kw],
-                    negative_keywords=[kw for kw in neg_kws if kw]
->>>>>>> 7fb61f19
+rule = dict(
+    severity=str(row.severity) if row.severity else "",
+    strict_severity=str(row.strict_severity) if row.strict_severity else "",
+    issue_title=str(row.title) if row.title else "",
+    issue_detail=str(row.detail) if row.detail else "",
+    issue_category=str(row.category) if row.category else "General",
+    discipline=str(row.discipline) if row.discipline else "All",
+    document_type=str(row.document_type) if hasattr(row, "document_type") and row.document_type else None,
+    suggestion=str(row.suggestion) if hasattr(row, "suggestion") and row.suggestion else "No suggestion available.",
+    financial_impact=int(row.financial_impact) if row.financial_impact else 0,
+    positive_keywords=[kw for kw in pos_kws if kw],
+    negative_keywords=[kw for kw in neg_kws if kw]
+)
                 )
                 rules.append(rule)
             logger.info(f"Successfully retrieved {len(rules)} rules from the ontology.")
