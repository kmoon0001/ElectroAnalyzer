--- conflicted
+++ resolved
@@ -1,181 +1,116 @@
-from __future__ import annotations
-
-import logging
-from dataclasses import dataclass, field
-from typing import List, Optional
-
-from rdflib import Graph, Namespace
-from rdflib.plugins.sparql import prepareQuery 
-
-logger = logging.getLogger(__name__)
-
-# Define a dataclass to hold the rule information in a structured way
-@dataclass
-class ComplianceRule:
-    uri: str
-    severity: str
-    strict_severity: str
-    issue_title: str
-    issue_detail: str 
-    issue_category: str
-    discipline: str
-    document_type: Optional[str] = None
-    suggestion: str = ""
-    financial_impact: int = 0
-    positive_keywords: List[str] = field(default_factory=list)
-    negative_keywords: List[str] = field(default_factory=list)
-
-
-class RubricService:
-    """
-    Service to load and query the compliance rubric ontology.
-    """
-    def __init__(self, ontology_path: str = None): # Path is now optional
-        """
-        Initializes the service by loading all .ttl rubric ontologies from the src directory.
-        """
-        self.graph = Graph()
-        if ontology_path:
-            self.graph.parse(ontology_path, format="turtle", encoding="utf-8")
-            logger.info(f"Successfully loaded rubric file: {ontology_path}")
-        else:
-            main_ontology = "src/resources/pt_compliance_rubric.ttl"
-            try:
-                self.graph.parse(main_ontology, format="turtle", encoding="utf-8")
-                logger.info(f"Successfully loaded rubric file: {main_ontology}")
-            except Exception as e:
-                logger.exception(f"Failed to load or parse the rubric ontology: {e}")
-
-    def get_rules(self) -> List[ComplianceRule]:
-        """
-        Queries the ontology to retrieve all compliance rules.
-        This method now uses a simpler query and processes the results in Python
-        to avoid SPARQL engine inconsistencies with GROUP_CONCAT.
-        """
-        if not len(self.graph):
-            logger.warning("Ontology graph is empty. Cannot retrieve rules.")
-            return []
-
-<<<<<<< HEAD
-        try:
-            NS_URI = "http://example.com/speckit/ontology#"
-            query = f"""
-            SELECT ?rule ?title ?detail ?severity ?strict_severity ?category ?discipline ?document_type ?suggestion ?financial_impact
-                   (GROUP_CONCAT(DISTINCT ?safe_pos_kw; SEPARATOR="|") AS ?positive_keywords)
-                   (GROUP_CONCAT(DISTINCT ?safe_neg_kw; SEPARATOR="|") AS ?negative_keywords)
-            WHERE {{
-                ?rule a <{NS_URI}ComplianceRule> .
-                OPTIONAL {{ ?rule <{NS_URI}hasIssueTitle> ?title . }}
-                OPTIONAL {{ ?rule <{NS_URI}hasIssueDetail> ?detail . }}
-                OPTIONAL {{ ?rule <{NS_URI}hasSeverity> ?severity . }}
-                OPTIONAL {{ ?rule <{NS_URI}hasStrictSeverity> ?strict_severity . }}
-                OPTIONAL {{ ?rule <{NS_URI}hasIssueCategory> ?category . }}
-                OPTIONAL {{ ?rule <{NS_URI}hasDiscipline> ?discipline . }}
-                OPTIONAL {{ ?rule <{NS_URI}hasDocumentType> ?document_type . }}
-                OPTIONAL {{ ?rule <{NS_URI}hasSuggestion> ?suggestion . }}
-                OPTIONAL {{ ?rule <{NS_URI}hasFinancialImpact> ?financial_impact . }}
-                OPTIONAL {{
-                    ?rule <{NS_URI}hasPositiveKeywords> ?pos_ks .
-                    ?pos_ks <{NS_URI}hasKeyword> ?pos_kw .
-                }}
-                OPTIONAL {{
-                    ?rule <{NS_URI}hasNegativeKeywords> ?neg_ks .
-                    ?neg_ks <{NS_URI}hasKeyword> ?neg_kw .
-                }}
-                BIND(IF(BOUND(?pos_kw), ?pos_kw, "") AS ?safe_pos_kw)
-                BIND(IF(BOUND(?neg_kw), ?neg_kw, "") AS ?safe_neg_kw)
-            }}
-            GROUP BY ?rule ?title ?detail ?severity ?strict_severity ?category ?discipline ?document_type ?suggestion ?financial_impact
-            """
-
-=======
-        NS_URI = "http://example.com/speckit/ontology#"
-        query = f"""
-        SELECT ?rule ?title ?detail ?severity ?strict_severity ?category ?discipline ?document_type ?suggestion ?financial_impact
-               (GROUP_CONCAT(DISTINCT ?safe_pos_kw; SEPARATOR="|") AS ?positive_keywords)
-               (GROUP_CONCAT(DISTINCT ?safe_neg_kw; SEPARATOR="|") AS ?negative_keywords)
-        WHERE {{
-            ?rule a <{NS_URI}ComplianceRule> .
-            OPTIONAL {{ ?rule <{NS_URI}hasIssueTitle> ?title . }}
-            OPTIONAL {{ ?rule <{NS_URI}hasIssueDetail> ?detail . }}
-            OPTIONAL {{ ?rule <{NS_URI}hasSeverity> ?severity . }}
-            OPTIONAL {{ ?rule <{NS_URI}hasStrictSeverity> ?strict_severity . }}
-            OPTIONAL {{ ?rule <{NS_URI}hasIssueCategory> ?category . }}
-            OPTIONAL {{ ?rule <{NS_URI}hasDiscipline> ?discipline . }}
-            OPTIONAL {{ ?rule <{NS_URI}hasDocumentType> ?document_type . }}
-            OPTIONAL {{ ?rule <{NS_URI}hasSuggestion> ?suggestion . }}
-            OPTIONAL {{ ?rule <{NS_URI}hasFinancialImpact> ?financial_impact . }}
-            OPTIONAL {{
-                ?rule <{NS_URI}hasPositiveKeywords> ?pos_ks .
-                ?pos_ks <{NS_URI}hasKeyword> ?pos_kw .
-            }}
-            OPTIONAL {{
-                ?rule <{NS_URI}hasNegativeKeywords> ?neg_ks .
-                ?neg_ks <{NS_URI}hasKeyword> ?neg_kw .
-            }}
-            BIND(IF(BOUND(?pos_kw), ?pos_kw, "") AS ?safe_pos_kw)
-            BIND(IF(BOUND(?neg_kw), ?neg_kw, "") AS ?safe_neg_kw)
-        }}
-        GROUP BY ?rule ?title ?detail ?severity ?strict_severity ?category ?discipline ?document_type ?suggestion ?financial_impact
-        """
-
-        try:
->>>>>>> 355bca75
-            results = self.graph.query(query)
-
-            rules = []
-            for row in results:
-                rule = ComplianceRule(
-                    uri=str(row.rule),
-                    issue_title=str(row.title) if row.title else "",
-                    issue_detail=str(row.detail) if row.detail else "",
-                    severity=str(row.severity) if row.severity else "",
-                    strict_severity=str(row.strict_severity) if row.strict_severity else "",
-                    issue_category=str(row.category) if row.category else "General",
-                    discipline=str(row.discipline) if row.discipline else "All",
-                    document_type=str(row.document_type) if row.document_type else None,
-                    suggestion=str(row.suggestion) if row.suggestion else "No suggestion available.",
-                    financial_impact=int(row.financial_impact) if row.financial_impact else 0,
-                    positive_keywords=str(row.positive_keywords).split('|') if row.positive_keywords else [],
-                    negative_keywords=str(row.negative_keywords).split('|') if row.negative_keywords else []
-                )
-                rules.append(rule)
-            logger.info(f"Successfully retrieved and processed {len(rules)} rules from the ontology.")
-            return rules
-        except Exception as e:
-            logger.exception(f"Failed to query and process rules from ontology: {e}")
-            return []
-
-    def get_filtered_rules(self, doc_type: str, discipline: str = "All") -> List[ComplianceRule]:
-        """
-        Retrieves all compliance rules and filters them for a specific document type and discipline.
-
-        Args:
-            doc_type (str): The type of the document (e.g., 'Evaluation', 'Progress Note').
-            discipline (str): The discipline to filter by (e.g., 'pt', 'ot', 'slp', or 'All').
-
-        Returns:
-            List[ComplianceRule]: A list of rules that apply to the given criteria.
-        """
-        all_rules = self.get_rules()
-
-        # Filter by document type
-        if not doc_type or doc_type == "Unknown":
-            doc_type_rules = all_rules
-        else:
-            doc_type_rules = [
-                rule for rule in all_rules
-                if rule.document_type is None or rule.document_type == doc_type
-            ]
-
-        # Filter by discipline
-        if discipline == "All":
-            final_rules = doc_type_rules
-        else:
-            final_rules = [
-                rule for rule in doc_type_rules
-                if rule.discipline.lower() == discipline.lower()
-            ]
-
-        logger.info(f"Filtered {len(all_rules)} rules down to {len(final_rules)} for doc type '{doc_type}' and discipline '{discipline}'.")
-        return final_rules+32    """
+33    def __init__(self, ontology_path: str = None):  # Path is now optional
+34        """
+35        Initializes the service by loading all .ttl rubric ontologies from the src directory.
+36        """
+37        self.graph = Graph()
+38        if ontology_path:
+39            self.graph.parse(ontology_path, format="turtle", encoding="utf-8")
+40            logger.info(f"Successfully loaded rubric file: {ontology_path}")
+41        else:
+42            main_ontology = "src/resources/pt_compliance_rubric.ttl"
+43            try:
+44                self.graph.parse(main_ontology, format="turtle", encoding="utf-8")
+45                logger.info(f"Successfully loaded rubric file: {main_ontology}")
+46            except Exception as e:
+47                logger.exception(f"Failed to load or parse the rubric ontology: {e}")
+48
+49    def get_rules(self) -> List[ComplianceRule]:
+50        """
+51        Queries the ontology to retrieve all compliance rules.
+52        This method now uses a simpler query and processes the results in Python
+53        to avoid SPARQL engine inconsistencies with GROUP_CONCAT.
+54        """
+55        if not len(self.graph):
+56            logger.warning("Ontology graph is empty. Cannot retrieve rules.")
+57            return []
+58
+59        try:
+60            NS_URI = "http://example.com/speckit/ontology#"
+61            query = f"""
+62            SELECT ?rule ?title ?detail ?severity ?strict_severity ?category ?discipline ?document_type ?suggestion ?financial_impact
+63                   (GROUP_CONCAT(DISTINCT ?safe_pos_kw; SEPARATOR="|") AS ?positive_keywords)
+64                   (GROUP_CONCAT(DISTINCT ?safe_neg_kw; SEPARATOR="|") AS ?negative_keywords)
+65            WHERE {{
+66                ?rule a <{NS_URI}ComplianceRule> .
+67                OPTIONAL {{ ?rule <{NS_URI}hasIssueTitle> ?title . }}
+68                OPTIONAL {{ ?rule <{NS_URI}hasIssueDetail> ?detail . }}
+69                OPTIONAL {{ ?rule <{NS_URI}hasSeverity> ?severity . }}
+70                OPTIONAL {{ ?rule <{NS_URI}hasStrictSeverity> ?strict_severity . }}
+71                OPTIONAL {{ ?rule <{NS_URI}hasIssueCategory> ?category . }}
+72                OPTIONAL {{ ?rule <{NS_URI}hasDiscipline> ?discipline . }}
+73                OPTIONAL {{ ?rule <{NS_URI}hasDocumentType> ?document_type . }}
+74                OPTIONAL {{ ?rule <{NS_URI}hasSuggestion> ?suggestion . }}
+75                OPTIONAL {{ ?rule <{NS_URI}hasFinancialImpact> ?financial_impact . }}
+76                OPTIONAL {{
+77                    ?rule <{NS_URI}hasPositiveKeywords> ?pos_ks .
+78                    ?pos_ks <{NS_URI}hasKeyword> ?pos_kw .
+79                }}
+80                OPTIONAL {{
+81                    ?rule <{NS_URI}hasNegativeKeywords> ?neg_ks .
+82                    ?neg_ks <{NS_URI}hasKeyword> ?neg_kw .
+83                }}
+84                BIND(IF(BOUND(?pos_kw), ?pos_kw, "") AS ?safe_pos_kw)
+85                BIND(IF(BOUND(?neg_kw), ?neg_kw, "") AS ?safe_neg_kw)
+86            }}
+87            GROUP BY ?rule ?title ?detail ?severity ?strict_severity ?category ?discipline ?document_type ?suggestion ?financial_impact
+88            """
+89
+90            results = self.graph.query(query)
+91
+92            rules = []
+93            for row in results:
+94                rule = ComplianceRule(
+95                    uri=str(row.rule),
+96                    issue_title=str(row.title) if row.title else "",
+97                    issue_detail=str(row.detail) if row.detail else "",
+98                    severity=str(row.severity) if row.severity else "",
+99                    strict_severity=str(row.strict_severity) if row.strict_severity else "",
+100                    issue_category=str(row.category) if row.category else "General",
+101                    discipline=str(row.discipline) if row.discipline else "All",
+102                    document_type=str(row.document_type) if row.document_type else None,
+103                    suggestion=str(row.suggestion) if row.suggestion else "No suggestion available.",
+104                    financial_impact=int(row.financial_impact) if row.financial_impact else 0,
+105                    positive_keywords=str(row.positive_keywords).split('|') if row.positive_keywords else [],
+106                    negative_keywords=str(row.negative_keywords).split('|') if row.negative_keywords else []
+107                )
+108                rules.append(rule)
+109            logger.info(f"Successfully retrieved and processed {len(rules)} rules from the ontology.")
+110            return rules
+111        except Exception as e:
+112            logger.exception(f"Failed to query and process rules from ontology: {e}")
+113            return []
+114
+115    def get_filtered_rules(self, doc_type: str, discipline: str = "All") -> List[ComplianceRule]:
+116        """
+117        Retrieves all compliance rules and filters them for a specific document type and discipline.
+118
+119        Args:
+120            doc_type (str): The type of the document (e.g., 'Evaluation', 'Progress Note').
+121            discipline (str): The discipline to filter by (e.g., 'pt', 'ot', 'slp', or 'All').
+122
+123        Returns:
+124            List[ComplianceRule]: A list of rules that apply to the given criteria.
+125        """
+126        all_rules = self.get_rules()
+127
+128        # Filter by document type
+129        if not doc_type or doc_type == "Unknown":
+130            doc_type_rules = all_rules
+131        else:
+132            doc_type_rules = [
+133                rule for rule in all_rules
+134                if rule.document_type is None or rule.document_type == doc_type
+135            ]
+136
+137        # Filter by discipline
+138        if discipline == "All":
+139            final_rules = doc_type_rules
+140        else:
+141            final_rules = [
+142                rule for rule in doc_type_rules
+143                if rule.discipline.lower() == discipline.lower()
+144            ]
+145
+146        logger.info(f"Filtered {len(all_rules)} rules down to {len(final_rules)} for doc type '{doc_type}' and discipline '{discipline}'.")
+147        return final_rules