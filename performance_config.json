{
  "profile": "balanced",
<<<<<<< HEAD
  "system_info": {
=======
  "system_info": 
>>>>>>> 756f305e
    "total_memory_gb": 7,
    "available_memory_gb": 6,
    "cpu_count": 4,
    "cuda_available": false,
    "gpu_memory_gb": 0,
    "gpu_name": "None"
  },
  "config": {
    "max_cache_memory_mb": 1400,
    "embedding_cache_size": 1000,
    "ner_cache_size": 500,
    "use_gpu": false,
    "model_quantization": true,
    "batch_size": 1,
    "max_sequence_length": 1024,
    "connection_pool_size": 10,
    "async_operations": true,
    "chunk_size": 2000,
    "parallel_processing": true,
    "max_workers": 4
  }
}<|MERGE_RESOLUTION|>--- conflicted
+++ resolved
@@ -1,10 +1,6 @@
 {
   "profile": "balanced",
-<<<<<<< HEAD
-  "system_info": {
-=======
-  "system_info": 
->>>>>>> 756f305e
+"system_info": {
     "total_memory_gb": 7,
     "available_memory_gb": 6,
     "cpu_count": 4,
