--- conflicted
+++ resolved
@@ -16,14 +16,6 @@
         "This is a Medicare guideline about documentation.",
         encoding="utf-8",
     )
-    mock_faiss_module = MagicMock()
-    mock_index = MagicMock()
-    mock_index.search.return_value = (
-        np.array([[0.9, 0.5, 0.1]], dtype="float32"),
-        np.array([[0, -1, -1]]),
-    )
-    mock_faiss_module.IndexFlatIP.return_value = mock_index
-    mock_faiss_module.normalize_L2 = MagicMock()
 
     # Mock faiss and joblib before they are imported by the service
     sys.modules["faiss"] = MagicMock()
@@ -39,10 +31,6 @@
 
     with (
         patch("src.core.guideline_service.SentenceTransformer") as mock_st_cls,
-<<<<<<< HEAD
-        patch.dict("sys.modules", {"faiss": mock_faiss_module, "joblib": MagicMock()}),
-=======
->>>>>>> 68c1bf8d
         patch("src.core.guideline_service.get_settings") as mock_get_settings,
         patch.object(GuidelineService, "_load_or_build_index", return_value=None),
     ):
