--- conflicted
+++ resolved
@@ -10,9 +10,18 @@
     This fixture is scoped to the module to avoid re-initializing the service
     for every single test function, making the test suite more efficient.
     """
-<<<<<<< HEAD
+import pytest
+from unittest.mock import MagicMock, patch
+from src.core.phi_scrubber import PhiScrubberService
+
+@pytest.fixture(scope="module")
+def scrubber_service() -> PhiScrubberService:
+    """
+    Provides a reusable, lazy-loaded instance of the PhiScrubberService.
+    Sets known-installed spacy model names to avoid download errors during test runs.
+    """
     mock_settings = MagicMock()
-    # Use a model that is known to be installed from requirements.txt to avoid download errors.
+    # Use a model known to be installed to avoid download errors.
     # The tests expect real scrubbing, so we let the models load.
     mock_settings.models.phi_scrubber.general = "en_core_sci_sm"
     mock_settings.models.phi_scrubber.biomedical = "en_core_sci_sm"
@@ -20,9 +29,6 @@
     with patch("src.core.phi_scrubber.get_settings", return_value=mock_settings):
         service = PhiScrubberService()
         return service
-=======
-    return PhiScrubberService()
->>>>>>> ab2d9e5c
 
 
 @pytest.mark.skip(
