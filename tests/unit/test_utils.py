
from src.utils import chunk_text



def test_chunk_text_with_short_text():
    text = "This is a short text."
    chunks = chunk_text(text, max_chars=100)
    assert len(chunks) == 1
    assert chunks[0] == text


def test_chunk_text_with_long_text():
    text = "a" * 250
    chunks = chunk_text(text, max_chars=100)
    assert len(chunks) == 3
    assert chunks[0] == "a" * 100
    assert chunks[1] == "a" * 100
<<<<<<< HEAD
    assert chunks[2] == "a" * 50


def test_chunk_text_respects_newlines():
    """Tests that chunking tries to split on newlines for cleaner breaks."""
    # Create text where a newline appears after a long first sentence.
    text = "a" * 150 + "\n" + "b" * 50
    # Set max_chars to be larger than the first sentence, but smaller than the whole text.
    chunks = chunk_text(text, max_chars=200)
    # It should split at the newline, not at the max_chars limit.
    assert len(chunks) == 2
    assert chunks[0] == "a" * 150  # The split happens at the newline
    assert chunks[1] == "\n" + "b" * 50


# --- Tests for load_config --- #


@patch("builtins.open", new_callable=mock_open, read_data="key: value")
@patch("src.utils.yaml.safe_load")
def test_load_config_successfully(mock_safe_load, mock_file):
    """Tests that load_config correctly opens and parses the YAML file."""
    # Arrange
    mock_safe_load.return_value = {"key": "value"}

    # Act
    config = load_config()

    # Assert
    # Check that the function opened the correct file path
    mock_file.assert_called_once_with(
        os.path.join(
            os.path.dirname(os.path.dirname(os.path.abspath(__file__))), "config.yaml"
        ),
        "r",
    )
    # Check that the yaml parser was called
    mock_safe_load.assert_called_once()
    # Check that the correct config was returned
    assert config == {"key": "value"}
=======
    assert chunks[2] == "a" * 50
>>>>>>> 4991e13a
<|MERGE_RESOLUTION|>--- conflicted
+++ resolved
@@ -1,6 +1,5 @@
 
 from src.utils import chunk_text
-
 
 
 def test_chunk_text_with_short_text():
@@ -16,47 +15,4 @@
     assert len(chunks) == 3
     assert chunks[0] == "a" * 100
     assert chunks[1] == "a" * 100
-<<<<<<< HEAD
-    assert chunks[2] == "a" * 50
-
-
-def test_chunk_text_respects_newlines():
-    """Tests that chunking tries to split on newlines for cleaner breaks."""
-    # Create text where a newline appears after a long first sentence.
-    text = "a" * 150 + "\n" + "b" * 50
-    # Set max_chars to be larger than the first sentence, but smaller than the whole text.
-    chunks = chunk_text(text, max_chars=200)
-    # It should split at the newline, not at the max_chars limit.
-    assert len(chunks) == 2
-    assert chunks[0] == "a" * 150  # The split happens at the newline
-    assert chunks[1] == "\n" + "b" * 50
-
-
-# --- Tests for load_config --- #
-
-
-@patch("builtins.open", new_callable=mock_open, read_data="key: value")
-@patch("src.utils.yaml.safe_load")
-def test_load_config_successfully(mock_safe_load, mock_file):
-    """Tests that load_config correctly opens and parses the YAML file."""
-    # Arrange
-    mock_safe_load.return_value = {"key": "value"}
-
-    # Act
-    config = load_config()
-
-    # Assert
-    # Check that the function opened the correct file path
-    mock_file.assert_called_once_with(
-        os.path.join(
-            os.path.dirname(os.path.dirname(os.path.abspath(__file__))), "config.yaml"
-        ),
-        "r",
-    )
-    # Check that the yaml parser was called
-    mock_safe_load.assert_called_once()
-    # Check that the correct config was returned
-    assert config == {"key": "value"}
-=======
-    assert chunks[2] == "a" * 50
->>>>>>> 4991e13a
+    assert chunks[2] == "a" * 50