import pytest
<<<<<<< HEAD
from unittest.mock import MagicMock, patch

=======
from unittest.mock import MagicMock
>>>>>>> ab2d9e5c
from src.core.document_classifier import DocumentClassifier
from src.core.llm_service import LLMService


@pytest.fixture
<<<<<<< HEAD
def mock_llm() -> MagicMock:
    """Provides a mock LLMService that is always ready."""
    mock = MagicMock(spec=LLMService)
    mock.is_ready.return_value = True
    mock.generate.return_value = "Progress Note"
    return mock


@pytest.fixture
def classifier(mock_llm: MagicMock) -> DocumentClassifier:
    """Provides a DocumentClassifier instance with a mocked LLM service."""
    # The prompt manager inside will try to read a file, so we patch its method
    # to prevent file system access during the unit test.
    with patch(
        "src.core.prompt_manager.PromptManager.build_prompt",
        return_value="dummy prompt",
    ):
        instance = DocumentClassifier(
            llm_service=mock_llm, prompt_template_path="dummy_path.txt"
        )
        yield instance


def test_classify_evaluation(classifier: DocumentClassifier):
    """
    Tests that the classifier can process evaluation-related text.
    """
    text = "This is a patient evaluation and assessment."
    assert isinstance(classifier.classify_document(text), str)
    classifier.llm_service.generate.assert_called_once()


def test_classify_progress_note(classifier: DocumentClassifier):
    """
    Tests that the classifier can process progress note-related text.
    """
=======
def mock_llm_service():
    """Provides a mock LLMService."""
    mock_service = MagicMock(spec=LLMService)
    mock_service.is_ready.return_value = True
    # Mock the generate method to return a classification
    mock_service.generate.return_value = "Evaluation"
    return mock_service


def test_classify_evaluation(mock_llm_service):
    classifier = DocumentClassifier(llm_service=mock_llm_service, prompt_template_path="")
    text = "This is a patient evaluation and assessment."
    assert classifier.classify_document(text) == "Evaluation"


def test_classify_progress_note(mock_llm_service):
    mock_llm_service.generate.return_value = "Progress Note"
    classifier = DocumentClassifier(llm_service=mock_llm_service, prompt_template_path="")
>>>>>>> ab2d9e5c
    text = "This is a daily progress note."
    assert classifier.classify_document(text) == "Progress Note"


<<<<<<< HEAD
def test_classify_unknown(classifier: DocumentClassifier):
    """
    Tests that the classifier returns a string for text that doesn't match keywords.
    """
=======
def test_classify_unknown(mock_llm_service):
    mock_llm_service.is_ready.return_value = False
    classifier = DocumentClassifier(llm_service=mock_llm_service, prompt_template_path="")
>>>>>>> ab2d9e5c
    text = "This is a standard document with no keywords."
    assert isinstance(classifier.classify_document(text), str)


<<<<<<< HEAD
def test_classify_case_insensitivity(classifier: DocumentClassifier):
    """
    Tests that the classifier is not case-sensitive when processing text.
    """
=======
def test_classify_case_insensitivity(mock_llm_service):
    classifier = DocumentClassifier(llm_service=mock_llm_service, prompt_template_path="")
>>>>>>> ab2d9e5c
    text = "this is an EVALUATION."
    assert classifier.classify_document(text) == "Evaluation"<|MERGE_RESOLUTION|>--- conflicted
+++ resolved
@@ -1,98 +1,37 @@
 import pytest
-<<<<<<< HEAD
-from unittest.mock import MagicMock, patch
-
-=======
 from unittest.mock import MagicMock
->>>>>>> ab2d9e5c
 from src.core.document_classifier import DocumentClassifier
 from src.core.llm_service import LLMService
 
-
-@pytest.fixture
-<<<<<<< HEAD
-def mock_llm() -> MagicMock:
-    """Provides a mock LLMService that is always ready."""
-    mock = MagicMock(spec=LLMService)
-    mock.is_ready.return_value = True
-    mock.generate.return_value = "Progress Note"
-    return mock
-
-
-@pytest.fixture
-def classifier(mock_llm: MagicMock) -> DocumentClassifier:
-    """Provides a DocumentClassifier instance with a mocked LLM service."""
-    # The prompt manager inside will try to read a file, so we patch its method
-    # to prevent file system access during the unit test.
-    with patch(
-        "src.core.prompt_manager.PromptManager.build_prompt",
-        return_value="dummy prompt",
-    ):
-        instance = DocumentClassifier(
-            llm_service=mock_llm, prompt_template_path="dummy_path.txt"
-        )
-        yield instance
-
-
-def test_classify_evaluation(classifier: DocumentClassifier):
-    """
-    Tests that the classifier can process evaluation-related text.
-    """
-    text = "This is a patient evaluation and assessment."
-    assert isinstance(classifier.classify_document(text), str)
-    classifier.llm_service.generate.assert_called_once()
-
-
-def test_classify_progress_note(classifier: DocumentClassifier):
-    """
-    Tests that the classifier can process progress note-related text.
-    """
-=======
 def mock_llm_service():
     """Provides a mock LLMService."""
     mock_service = MagicMock(spec=LLMService)
     mock_service.is_ready.return_value = True
-    # Mock the generate method to return a classification
     mock_service.generate.return_value = "Evaluation"
     return mock_service
 
-
-def test_classify_evaluation(mock_llm_service):
-    classifier = DocumentClassifier(llm_service=mock_llm_service, prompt_template_path="")
+def test_classify_evaluation():
+    mock_llm = mock_llm_service()
+    classifier = DocumentClassifier(llm_service=mock_llm, prompt_template_path="")
     text = "This is a patient evaluation and assessment."
     assert classifier.classify_document(text) == "Evaluation"
 
-
-def test_classify_progress_note(mock_llm_service):
-    mock_llm_service.generate.return_value = "Progress Note"
-    classifier = DocumentClassifier(llm_service=mock_llm_service, prompt_template_path="")
->>>>>>> ab2d9e5c
+def test_classify_progress_note():
+    mock_llm = mock_llm_service()
+    mock_llm.generate.return_value = "Progress Note"
+    classifier = DocumentClassifier(llm_service=mock_llm, prompt_template_path="")
     text = "This is a daily progress note."
     assert classifier.classify_document(text) == "Progress Note"
 
-
-<<<<<<< HEAD
-def test_classify_unknown(classifier: DocumentClassifier):
-    """
-    Tests that the classifier returns a string for text that doesn't match keywords.
-    """
-=======
-def test_classify_unknown(mock_llm_service):
-    mock_llm_service.is_ready.return_value = False
-    classifier = DocumentClassifier(llm_service=mock_llm_service, prompt_template_path="")
->>>>>>> ab2d9e5c
+def test_classify_unknown():
+    mock_llm = mock_llm_service()
+    mock_llm.is_ready.return_value = False
+    classifier = DocumentClassifier(llm_service=mock_llm, prompt_template_path="")
     text = "This is a standard document with no keywords."
     assert isinstance(classifier.classify_document(text), str)
 
-
-<<<<<<< HEAD
-def test_classify_case_insensitivity(classifier: DocumentClassifier):
-    """
-    Tests that the classifier is not case-sensitive when processing text.
-    """
-=======
-def test_classify_case_insensitivity(mock_llm_service):
-    classifier = DocumentClassifier(llm_service=mock_llm_service, prompt_template_path="")
->>>>>>> ab2d9e5c
+def test_classify_case_insensitivity():
+    mock_llm = mock_llm_service()
+    classifier = DocumentClassifier(llm_service=mock_llm, prompt_template_path="")
     text = "this is an EVALUATION."
     assert classifier.classify_document(text) == "Evaluation"