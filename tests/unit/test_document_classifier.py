import sys
import os
import pytest
from unittest.mock import MagicMock
from your_module import DocumentClassifier  # Replace with your actual import

# Add the src directory to the Python path
sys.path.insert(
    0, os.path.abspath(os.path.join(os.path.dirname(__file__), "../../src"))
)

from core.document_classifier import DocumentClassifier

@pytest.fixture
def mock_llm_service(mocker):
    """Fixture to create a mock LLMService."""
    mock = MagicMock()
    mock.is_ready.return_value = True
    return mock

<<<<<<< HEAD
def test_classify_evaluation():
    classifier = DocumentClassifier(llm_service=None, prompt_template_path="")
=======
@pytest.fixture

def dummy_prompt_path(tmp_path):
    """Fixture to create a dummy prompt template file."""
    prompt_file = tmp_path / "prompt.txt"
    prompt_file.write_text("Classify: {document_text}")
    return str(prompt_file)

def mock_llm_service():
    """Provides a mock LLM service for testing the classifier."""
    mock = MagicMock()
    mock.is_ready.return_value = True
    def classify_side_effect(prompt):
        if "evaluation" in prompt.lower():
            return "Evaluation"
        if "progress note" in prompt.lower():
            return "Progress Note"
        return "Unknown"
    mock.generate_analysis.side_effect = classify_side_effect
    return mock

def test_classify_evaluation(mock_llm_service, dummy_prompt_path):
    """Test that the classifier correctly identifies an 'Evaluation' document."""
    mock_llm_service.generate_analysis.return_value = "Evaluation"
    classifier = DocumentClassifier(
        llm_service=mock_llm_service, prompt_template_path=dummy_prompt_path
    )
    text = "This is a patient evaluation and assessment."

    result = classifier.classify_document(text)

    assert result == "Evaluation"
    mock_llm_service.generate_analysis.assert_called_once()

def test_classify_evaluation(mock_llm_service):
    dummy_path = os.path.join(os.path.dirname(__file__), "dummy_prompt.txt")
    classifier = DocumentClassifier(llm_service=mock_llm_service, prompt_template_path=dummy_path)
>>>>>>> 50a6c9cf
    text = "This is a patient evaluation and assessment."
    # This test is simplified as the actual classifier relies on an LLM.
    # We are assuming a mock or simplified logic would be used in a real test scenario.
    # For now, we just test the structure.
    # A placeholder assertion:
    assert isinstance(classifier.classify_document(text), str)

def test_classify_progress_note(mock_llm_service, dummy_prompt_path):
    """Test that the classifier correctly identifies a 'Progress Note' document."""
    mock_llm_service.generate_analysis.return_value = "Progress Note"
    classifier = DocumentClassifier(
        llm_service=mock_llm_service, prompt_template_path=dummy_prompt_path
    )
    text = "This is a daily progress note."

    result = classifier.classify_document(text)

    assert result == "Progress Note"
    mock_llm_service.generate_analysis.assert_called_once()

def test_classify_progress_note():
    classifier = DocumentClassifier(llm_service=None, prompt_template_path="")
    text = "This is a daily progress note."
    assert isinstance(classifier.classify_document(text), str)

def test_classify_unknown_on_invalid_llm_output(mock_llm_service, dummy_prompt_path):
    """Test that the classifier returns 'Unknown' if the LLM provides an invalid type."""
    mock_llm_service.generate_analysis.return_value = "Some Invalid Type"
    classifier = DocumentClassifier(
        llm_service=mock_llm_service, prompt_template_path=dummy_prompt_path
    )
    text = "This is a standard document with no keywords."

    result = classifier.classify_document(text)

    assert result == "Unknown"
    mock_llm_service.generate_analysis.assert_called_once()

def test_classify_unknown():
    classifier = DocumentClassifier(llm_service=None, prompt_template_path="")
    text = "This is a standard document with no keywords."

    result = classifier.classify_document(text)

    assert result == "Unknown"
    mock_llm_service.generate_analysis.assert_called_once()

def test_classify_unknown_when_llm_not_ready(mock_llm_service, dummy_prompt_path):
    """Test that the classifier returns 'Unknown' when the LLM service is not ready."""
    mock_llm_service.is_ready.return_value = False
    classifier = DocumentClassifier(
        llm_service=mock_llm_service, prompt_template_path=dummy_prompt_path
    )
    text = "This document text doesn't matter for this test."

    result = classifier.classify_document(text)

    assert result == "Unknown"
    mock_llm_service.generate_analysis.assert_not_called()

def test_classify_case_insensitivity():
    classifier = DocumentClassifier(llm_service=None, prompt_template_path="")
    text = "this is an EVALUATION."
    assert isinstance(classifier.classify_document(text), str)<|MERGE_RESOLUTION|>--- conflicted
+++ resolved
@@ -18,12 +18,12 @@
     mock.is_ready.return_value = True
     return mock
 
-<<<<<<< HEAD
-def test_classify_evaluation():
-    classifier = DocumentClassifier(llm_service=None, prompt_template_path="")
-=======
+import os
+import pytest
+from unittest.mock import MagicMock
+from your_module import DocumentClassifier  # Replace with your actual import
+
 @pytest.fixture
-
 def dummy_prompt_path(tmp_path):
     """Fixture to create a dummy prompt template file."""
     prompt_file = tmp_path / "prompt.txt"
@@ -43,7 +43,11 @@
     mock.generate_analysis.side_effect = classify_side_effect
     return mock
 
-def test_classify_evaluation(mock_llm_service, dummy_prompt_path):
+def test_classify_evaluation():
+    classifier = DocumentClassifier(llm_service=None, prompt_template_path="")
+    # Additional assertions or test logic here if applicable
+
+def test_classify_evaluation_with_mock(mock_llm_service, dummy_prompt_path):
     """Test that the classifier correctly identifies an 'Evaluation' document."""
     mock_llm_service.generate_analysis.return_value = "Evaluation"
     classifier = DocumentClassifier(
@@ -56,10 +60,11 @@
     assert result == "Evaluation"
     mock_llm_service.generate_analysis.assert_called_once()
 
-def test_classify_evaluation(mock_llm_service):
+def test_classify_evaluation_with_real_dummy_file(mock_llm_service):
     dummy_path = os.path.join(os.path.dirname(__file__), "dummy_prompt.txt")
     classifier = DocumentClassifier(llm_service=mock_llm_service, prompt_template_path=dummy_path)
->>>>>>> 50a6c9cf
+    text = "This is a patient evaluation and assessment."
+    assert classifier.classify_document(text) == "Evaluation"
     text = "This is a patient evaluation and assessment."
     # This test is simplified as the actual classifier relies on an LLM.
     # We are assuming a mock or simplified logic would be used in a real test scenario.
