import pytest
import os
import sys
from unittest.mock import patch, MagicMock

# Add the project root to the Python path
sys.path.insert(0, os.path.abspath(os.path.join(os.path.dirname(__file__), '..', '..')))

<<<<<<< HEAD
# Corrected imports
from core.compliance_analyzer import ComplianceAnalyzer
from document_classifier import DocumentClassifier, DocumentType
from parsing import parse_document_into_sections
=======
from src.core.compliance_analyzer import ComplianceAnalyzer 
from src.document_classifier import DocumentClassifier, DocumentType
from src.parsing import parse_document_into_sections
>>>>>>> 341e24e5
from typing import Dict, List

class TestComplianceAnalyzer:

    # Note: The 'analyzer_instance' fixture is now function-scoped to ensure
    # that patches are applied correctly to each test function.
    @pytest.fixture(scope="function")
    def analyzer_instance(self):
        """
        Fixture to create a new ComplianceAnalyzer instance for each test function.
        """
        # We patch the heavy components to keep tests fast.
        with patch('core.compliance_analyzer.AutoModelForCausalLM.from_pretrained'), \
             patch('core.compliance_analyzer.AutoTokenizer.from_pretrained'), \
             patch('core.compliance_analyzer.pipeline'), \
             patch('core.compliance_analyzer.HybridRetriever'):
            instance = ComplianceAnalyzer()
            yield instance

    def test_document_classification(self, analyzer_instance):
        """Tests the document classifier with different inputs."""
        classifier = analyzer_instance.classifier
        eval_doc = "This is a patient evaluation."
        assert classifier.classify(eval_doc) == DocumentType.EVALUATION
        pn_doc = "This is a progress note."
        assert classifier.classify(pn_doc) == DocumentType.PROGRESS_NOTE
        unclassified_doc = "This is a regular document."
        assert classifier.classify(unclassified_doc) == DocumentType.UNKNOWN

<<<<<<< HEAD
    def test_build_prompt(self, analyzer_instance):
        """Tests the building of the prompt."""
        document = "This is a test document."
        entity_list = "'test' (test_entity)"
        context = "- **Rule:** Test Rule\n  **Detail:** Test detail.\n  **Suggestion:** Test suggestion."
        prompt = analyzer_instance._build_prompt(document, entity_list, context)
        assert "This is a test document." in prompt
        assert "'test' (test_entity)" in prompt
        assert "Relevant Medicare Compliance Rules" in prompt
        assert "Test Rule" in prompt
        assert "You are an expert Medicare compliance officer" in prompt

    def test_analyze_document_integration(self, analyzer_instance):
        """
        A more integrated test for the analyze_document method.
        The HybridRetriever is already mocked in the fixture.
        """
        # Configure the mocked retriever instance that is part of the analyzer
        mock_retriever = analyzer_instance.retriever
        mock_rule = MagicMock()
        mock_rule.issue_title = "Test Rule"
        mock_rule.issue_detail = "This is a test rule detail."
        mock_rule.suggestion = "This is a test suggestion."
        mock_retriever.search.return_value = [mock_rule]

        # Mock the LLM's response
        mock_llm_output = """
        ```json
        {
          "findings": [
            {
              "text": "Gait training",
              "risk": "The test rule was violated.",
              "suggestion": "Follow the test suggestion."
            }
          ]
        }
        ```
        """
        analyzer_instance.generator_tokenizer.decode.return_value = mock_llm_output

        sample_document = "Gait training for 100 feet."

        analysis = analyzer_instance.analyze_document(sample_document, discipline="pt")

        # Assertions
        mock_retriever.search.assert_called_once()
        assert "findings" in analysis
        assert len(analysis["findings"]) == 1
        assert analysis["findings"][0]["risk"] == "The test rule was violated."
        print("\nSuccessfully tested analyze_document integration.")
=======
    @patch('src.core.compliance_analyzer.ComplianceAnalyzer.__init__', return_value=None)
    def test_build_prompt(self, mock_init):
        # Create an instance of the analyzer (init is mocked)
        analyzer = ComplianceAnalyzer()
        # Define mock data
        document = "This is a test document."
        entity_list = "'test' (test_entity)"
        context = "This is a test context."
        # Call the method
        prompt = analyzer._build_prompt(document, entity_list, context)
        # Assert the prompt is constructed correctly
        assert "This is a test document." in prompt
        assert "'test' (test_entity)" in prompt
        assert "This is a test context." in prompt
        assert "You are an expert Medicare compliance officer" in prompt
>>>>>>> 341e24e5
<|MERGE_RESOLUTION|>--- conflicted
+++ resolved
@@ -6,16 +6,9 @@
 # Add the project root to the Python path
 sys.path.insert(0, os.path.abspath(os.path.join(os.path.dirname(__file__), '..', '..')))
 
-<<<<<<< HEAD
-# Corrected imports
-from core.compliance_analyzer import ComplianceAnalyzer
-from document_classifier import DocumentClassifier, DocumentType
-from parsing import parse_document_into_sections
-=======
 from src.core.compliance_analyzer import ComplianceAnalyzer 
 from src.document_classifier import DocumentClassifier, DocumentType
 from src.parsing import parse_document_into_sections
->>>>>>> 341e24e5
 from typing import Dict, List
 
 class TestComplianceAnalyzer:
@@ -45,59 +38,6 @@
         unclassified_doc = "This is a regular document."
         assert classifier.classify(unclassified_doc) == DocumentType.UNKNOWN
 
-<<<<<<< HEAD
-    def test_build_prompt(self, analyzer_instance):
-        """Tests the building of the prompt."""
-        document = "This is a test document."
-        entity_list = "'test' (test_entity)"
-        context = "- **Rule:** Test Rule\n  **Detail:** Test detail.\n  **Suggestion:** Test suggestion."
-        prompt = analyzer_instance._build_prompt(document, entity_list, context)
-        assert "This is a test document." in prompt
-        assert "'test' (test_entity)" in prompt
-        assert "Relevant Medicare Compliance Rules" in prompt
-        assert "Test Rule" in prompt
-        assert "You are an expert Medicare compliance officer" in prompt
-
-    def test_analyze_document_integration(self, analyzer_instance):
-        """
-        A more integrated test for the analyze_document method.
-        The HybridRetriever is already mocked in the fixture.
-        """
-        # Configure the mocked retriever instance that is part of the analyzer
-        mock_retriever = analyzer_instance.retriever
-        mock_rule = MagicMock()
-        mock_rule.issue_title = "Test Rule"
-        mock_rule.issue_detail = "This is a test rule detail."
-        mock_rule.suggestion = "This is a test suggestion."
-        mock_retriever.search.return_value = [mock_rule]
-
-        # Mock the LLM's response
-        mock_llm_output = """
-        ```json
-        {
-          "findings": [
-            {
-              "text": "Gait training",
-              "risk": "The test rule was violated.",
-              "suggestion": "Follow the test suggestion."
-            }
-          ]
-        }
-        ```
-        """
-        analyzer_instance.generator_tokenizer.decode.return_value = mock_llm_output
-
-        sample_document = "Gait training for 100 feet."
-
-        analysis = analyzer_instance.analyze_document(sample_document, discipline="pt")
-
-        # Assertions
-        mock_retriever.search.assert_called_once()
-        assert "findings" in analysis
-        assert len(analysis["findings"]) == 1
-        assert analysis["findings"][0]["risk"] == "The test rule was violated."
-        print("\nSuccessfully tested analyze_document integration.")
-=======
     @patch('src.core.compliance_analyzer.ComplianceAnalyzer.__init__', return_value=None)
     def test_build_prompt(self, mock_init):
         # Create an instance of the analyzer (init is mocked)
@@ -111,6 +51,6 @@
         # Assert the prompt is constructed correctly
         assert "This is a test document." in prompt
         assert "'test' (test_entity)" in prompt
-        assert "This is a test context." in prompt
-        assert "You are an expert Medicare compliance officer" in prompt
->>>>>>> 341e24e5
+        assert "Relevant Medicare Compliance Rules" in prompt
+        assert "Test Rule" in prompt
+        assert "You are an expert Medicare compliance officer" in prompt