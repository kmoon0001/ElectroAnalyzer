import os
import sys
from unittest.mock import patch, MagicMock
import pytest

# Add the project root to the Python path
sys.path.insert(0, os.path.abspath(os.path.join(os.path.dirname(__file__), '..', '..')))

from src.core.compliance_analyzer import ComplianceAnalyzer 
from src.document_classifier import DocumentClassifier, DocumentType
from src.parsing import parse_document_into_sections
from typing import Dict, List

class TestComplianceAnalyzer:
<<<<<<< HEAD

    # Note: The 'analyzer_instance' fixture is now function-scoped to ensure
    # that patches are applied correctly to each test function.
    @pytest.fixture(scope="function")
    def analyzer_instance(self):
        """
        Fixture to create a new ComplianceAnalyzer instance for each test function.
        """
        with patch('src.core.compliance_analyzer.HybridRetriever') as mock_hybrid_retriever:
            mock_retriever_instance = MagicMock()
            mock_rule = MagicMock()
            mock_rule.issue_title = "Test Rule"
            mock_retriever_instance.search.return_value = [mock_rule]
            mock_hybrid_retriever.return_value = mock_retriever_instance

            # We patch the heavy components to keep tests fast.
            with patch('src.core.compliance_analyzer.AutoModelForCausalLM.from_pretrained'), \
                 patch('src.core.compliance_analyzer.AutoTokenizer.from_pretrained'), \
                 patch('src.core.compliance_analyzer.pipeline'):
                instance = ComplianceAnalyzer()
                yield instance
=======
    @pytest.fixture
    def mock_analyzer(self):
        """Fixture to create a mocked ComplianceAnalyzer instance."""
        with patch('src.core.compliance_analyzer.ComplianceAnalyzer') as mock_analyzer_class:
            instance = mock_analyzer_class.return_value
            instance.analyze_document.return_value = {"findings": []}
            yield instance
>>>>>>> 4cf1f92d

    def test_document_classification(self):
        """Unit test for document classification logic."""
        classifier = DocumentClassifier()
        eval_doc = "This is a patient evaluation."
        assert classifier.classify(eval_doc) == DocumentType.EVALUATION
        pn_doc = "This is a progress note."
        assert classifier.classify(pn_doc) == DocumentType.PROGRESS_NOTE
        unclassified_doc = "This is a regular document."
        assert classifier.classify(unclassified_doc) is DocumentType.UNKNOWN

    def test_analyze_document_integration(self, mock_analyzer):
        """
        Integration test for the analysis pipeline using a mocked ComplianceAnalyzer.
        Ensures the analyze_document method accepts a full SOAP-format note and returns the expected structure.
        """
        sample_document = '''
        Subjective: Patient reports feeling tired but motivated. States goal is to "walk my daughter down the aisle."
        Objective: Patient participated in 45 minutes of physical therapy. Gait training on level surfaces with rolling walker for 100 feet with moderate assistance. Moderate verbal cueing required for sequencing.
        Assessment: Patient making slow progress towards goals. Would benefit from continued skilled PT.
        Plan: Continue with PT 5x/week.
        '''
        analysis = mock_analyzer.analyze_document(sample_document)
        assert isinstance(analysis, dict)
        assert "findings" in analysis
        assert isinstance(analysis["findings"], list)

    @patch('src.core.compliance_analyzer.ComplianceAnalyzer.__init__', return_value=None)
    def test_build_prompt(self, mock_init):
        """
        Tests prompt building with representative document, entity list, and context.
        Ensures prompt includes critical Medicare compliance keys for best model guidance.
        """
        analyzer = ComplianceAnalyzer()  # Init is mocked.
        document = "This is a test document."
        entity_list = "'test' (test_entity)"
        context = "This is a test context."
        prompt = analyzer._build_prompt(document, entity_list, context)
        assert "This is a test document." in prompt
        assert "'test' (test_entity)" in prompt
        assert "Relevant Medicare Guidelines" in prompt
        assert "Test Rule" in prompt
        assert "You are an expert Medicare compliance officer" in prompt
<|MERGE_RESOLUTION|>--- conflicted
+++ resolved
@@ -6,20 +6,17 @@
 # Add the project root to the Python path
 sys.path.insert(0, os.path.abspath(os.path.join(os.path.dirname(__file__), '..', '..')))
 
-from src.core.compliance_analyzer import ComplianceAnalyzer 
+from src.core.compliance_analyzer import ComplianceAnalyzer
 from src.document_classifier import DocumentClassifier, DocumentType
 from src.parsing import parse_document_into_sections
 from typing import Dict, List
 
 class TestComplianceAnalyzer:
-<<<<<<< HEAD
-
-    # Note: The 'analyzer_instance' fixture is now function-scoped to ensure
-    # that patches are applied correctly to each test function.
     @pytest.fixture(scope="function")
     def analyzer_instance(self):
         """
         Fixture to create a new ComplianceAnalyzer instance for each test function.
+        It patches heavy model and retriever components to keep tests fast and isolated.
         """
         with patch('src.core.compliance_analyzer.HybridRetriever') as mock_hybrid_retriever:
             mock_retriever_instance = MagicMock()
@@ -28,21 +25,21 @@
             mock_retriever_instance.search.return_value = [mock_rule]
             mock_hybrid_retriever.return_value = mock_retriever_instance
 
-            # We patch the heavy components to keep tests fast.
             with patch('src.core.compliance_analyzer.AutoModelForCausalLM.from_pretrained'), \
                  patch('src.core.compliance_analyzer.AutoTokenizer.from_pretrained'), \
                  patch('src.core.compliance_analyzer.pipeline'):
                 instance = ComplianceAnalyzer()
                 yield instance
-=======
+
     @pytest.fixture
     def mock_analyzer(self):
-        """Fixture to create a mocked ComplianceAnalyzer instance."""
+        """
+        Fixture to create a mocked ComplianceAnalyzer instance completely stubbed for fast integration tests.
+        """
         with patch('src.core.compliance_analyzer.ComplianceAnalyzer') as mock_analyzer_class:
             instance = mock_analyzer_class.return_value
             instance.analyze_document.return_value = {"findings": []}
             yield instance
->>>>>>> 4cf1f92d
 
     def test_document_classification(self):
         """Unit test for document classification logic."""
@@ -85,4 +82,4 @@
         assert "'test' (test_entity)" in prompt
         assert "Relevant Medicare Guidelines" in prompt
         assert "Test Rule" in prompt
-        assert "You are an expert Medicare compliance officer" in prompt
+        assert "You are an expert Medicare compliance officer" in prompt