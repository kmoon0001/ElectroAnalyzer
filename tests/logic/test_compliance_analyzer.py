import pytest
import os
import sys
from unittest.mock import patch, MagicMock
import pytest
import os
import sys
from unittest.mock import patch, MagicMock

# Add the project root to the Python path
sys.path.insert(0, os.path.abspath(os.path.join(os.path.dirname(__file__), '..', '..')))

<<<<<<< HEAD
from src.document_classifier import DocumentClassifier, DocumentType
=======
from src.core.compliance_analyzer import ComplianceAnalyzer 
from src.document_classifier import DocumentClassifier, DocumentType
from src.parsing import parse_document_into_sections
>>>>>>> a57ed010
from typing import Dict, List

class TestComplianceAnalyzer:

    @pytest.fixture
    def mock_analyzer(self):
        """Fixture to create a mocked ComplianceAnalyzer instance."""
        with patch('src.core.compliance_analyzer.ComplianceAnalyzer') as mock_analyzer_class:
            instance = mock_analyzer_class.return_value
            instance.analyze_document.return_value = {"findings": []}
            yield instance

    def test_document_classification(self):
        """Tests the document classifier with different inputs."""
        classifier = DocumentClassifier()
        eval_doc = "This is a patient evaluation."
        assert classifier.classify(eval_doc) == DocumentType.EVALUATION
        pn_doc = "This is a progress note."
        assert classifier.classify(pn_doc) == DocumentType.PROGRESS_NOTE
        unclassified_doc = "This is a regular document."
        assert classifier.classify(unclassified_doc) is DocumentType.UNKNOWN

<<<<<<< HEAD
    def test_analyze_document_integration(self, mock_analyzer):
        """
        Integration test for the analysis pipeline with a mocked analyzer.
        """
        sample_document = '''
Subjective: Patient reports feeling tired but motivated. States goal is to "walk my daughter down the aisle."
Objective: Patient participated in 45 minutes of physical therapy. Gait training on level surfaces with rolling walker for 100 feet with moderate assistance. Moderate verbal cueing required for sequencing.
Assessment: Patient making slow progress towards goals. Would benefit from continued skilled PT.
Plan: Continue with PT 5x/week.
'''
        analysis = mock_analyzer.analyze_document(sample_document)

        assert isinstance(analysis, dict)
        assert "findings" in analysis
        assert isinstance(analysis["findings"], list)
=======
    @patch('src.core.compliance_analyzer.ComplianceAnalyzer.__init__', return_value=None)
    def test_build_prompt(self, mock_init):
        # Create an instance of the analyzer (init is mocked)
        analyzer = ComplianceAnalyzer()
        # Define mock data
        document = "This is a test document."
        entity_list = "'test' (test_entity)"
        context = "This is a test context."
        # Call the method
        prompt = analyzer._build_prompt(document, entity_list, context)
        # Assert the prompt is constructed correctly
        assert "This is a test document." in prompt
        assert "'test' (test_entity)" in prompt
        assert "Relevant Medicare Compliance Rules" in prompt
        assert "Test Rule" in prompt
        assert "You are an expert Medicare compliance officer" in prompt
>>>>>>> a57ed010
<|MERGE_RESOLUTION|>--- conflicted
+++ resolved
@@ -1,26 +1,17 @@
-import pytest
 import os
 import sys
 from unittest.mock import patch, MagicMock
 import pytest
-import os
-import sys
-from unittest.mock import patch, MagicMock
 
 # Add the project root to the Python path
 sys.path.insert(0, os.path.abspath(os.path.join(os.path.dirname(__file__), '..', '..')))
 
-<<<<<<< HEAD
-from src.document_classifier import DocumentClassifier, DocumentType
-=======
 from src.core.compliance_analyzer import ComplianceAnalyzer 
 from src.document_classifier import DocumentClassifier, DocumentType
 from src.parsing import parse_document_into_sections
->>>>>>> a57ed010
 from typing import Dict, List
 
 class TestComplianceAnalyzer:
-
     @pytest.fixture
     def mock_analyzer(self):
         """Fixture to create a mocked ComplianceAnalyzer instance."""
@@ -30,7 +21,7 @@
             yield instance
 
     def test_document_classification(self):
-        """Tests the document classifier with different inputs."""
+        """Unit test for document classification logic."""
         classifier = DocumentClassifier()
         eval_doc = "This is a patient evaluation."
         assert classifier.classify(eval_doc) == DocumentType.EVALUATION
@@ -39,37 +30,35 @@
         unclassified_doc = "This is a regular document."
         assert classifier.classify(unclassified_doc) is DocumentType.UNKNOWN
 
-<<<<<<< HEAD
     def test_analyze_document_integration(self, mock_analyzer):
         """
-        Integration test for the analysis pipeline with a mocked analyzer.
+        Integration test for the analysis pipeline using a mocked ComplianceAnalyzer.
+        Ensures the analyze_document method accepts a full SOAP-format note and returns the expected structure.
         """
         sample_document = '''
-Subjective: Patient reports feeling tired but motivated. States goal is to "walk my daughter down the aisle."
-Objective: Patient participated in 45 minutes of physical therapy. Gait training on level surfaces with rolling walker for 100 feet with moderate assistance. Moderate verbal cueing required for sequencing.
-Assessment: Patient making slow progress towards goals. Would benefit from continued skilled PT.
-Plan: Continue with PT 5x/week.
-'''
+        Subjective: Patient reports feeling tired but motivated. States goal is to "walk my daughter down the aisle."
+        Objective: Patient participated in 45 minutes of physical therapy. Gait training on level surfaces with rolling walker for 100 feet with moderate assistance. Moderate verbal cueing required for sequencing.
+        Assessment: Patient making slow progress towards goals. Would benefit from continued skilled PT.
+        Plan: Continue with PT 5x/week.
+        '''
         analysis = mock_analyzer.analyze_document(sample_document)
-
         assert isinstance(analysis, dict)
         assert "findings" in analysis
         assert isinstance(analysis["findings"], list)
-=======
+
     @patch('src.core.compliance_analyzer.ComplianceAnalyzer.__init__', return_value=None)
     def test_build_prompt(self, mock_init):
-        # Create an instance of the analyzer (init is mocked)
-        analyzer = ComplianceAnalyzer()
-        # Define mock data
+        """
+        Tests prompt building with representative document, entity list, and context.
+        Ensures prompt includes critical Medicare compliance keys for best model guidance.
+        """
+        analyzer = ComplianceAnalyzer()  # Init is mocked.
         document = "This is a test document."
         entity_list = "'test' (test_entity)"
         context = "This is a test context."
-        # Call the method
         prompt = analyzer._build_prompt(document, entity_list, context)
-        # Assert the prompt is constructed correctly
         assert "This is a test document." in prompt
         assert "'test' (test_entity)" in prompt
         assert "Relevant Medicare Compliance Rules" in prompt
         assert "Test Rule" in prompt
         assert "You are an expert Medicare compliance officer" in prompt
->>>>>>> a57ed010
