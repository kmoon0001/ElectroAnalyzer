import pytest
from unittest.mock import patch, MagicMock
import numpy as np

# Import the class to be tested
from src.core.hybrid_retriever import HybridRetriever

# --- Mocks ---

@pytest.fixture(scope="function") # Changed scope from "module" to "function"
def mock_sentence_transformer():
    """
    Mocks the SentenceTransformer. By using "function" scope, each test gets a
    fresh mock, so call counts are isolated between tests.
    """
    with patch('src.core.hybrid_retriever.SentenceTransformer') as mock_st:
        mock_model = MagicMock()
        mock_model.encode.return_value = np.random.rand(2, 384).astype('float32')
        mock_st.return_value = mock_model
        yield mock_st

@pytest.fixture
def retriever(mock_sentence_transformer):
    """
    Provides a HybridRetriever instance with mocked rules and dependencies.
    """
<<<<<<< HEAD
    # Mock the rules that the retriever would normally load from the database
    mock_rules = [
        {'id': 1, 'name': 'Goal Specificity', 'content': 'Goals must be measurable.'},
        {'id': 2, 'name': 'Signature Missing', 'content': 'All documents must be signed.'},
=======
    mock_rules = [
        {'id': 1, 'name': 'Goal Specificity', 'content': 'Goals must be measurable and specific.'},
        {'id': 2, 'name': 'Signature Missing', 'content': 'All documents must be signed by the therapist.'},
>>>>>>> 0efad76d
    ]
    
    with patch.object(HybridRetriever, '_load_rules_from_db', return_value=mock_rules):
        retriever_instance = HybridRetriever()
    return retriever_instance

# --- Tests ---

def test_retriever_initialization(retriever):
    """
    Tests that the HybridRetriever initializes correctly with mocked data.
    """
    assert retriever is not None
    assert len(retriever.rules) == 2
    # encode is called once during __init__
    retriever.dense_retriever.encode.assert_called_once()

def test_retriever_search_logic(retriever):
    """
    Tests the core search logic of the retriever.
    """
    # Arrange
    query = "signed patient goals"
    retriever.bm25.get_scores = MagicMock(return_value=np.array([0.1, 0.9]))
    
    mock_tensor = MagicMock()
    mock_tensor.cpu.return_value.numpy.return_value = np.array([0.8, 0.2])

    with patch('src.core.hybrid_retriever.cos_sim', return_value=[mock_tensor]):
        # Act
        results = retriever.retrieve(query)

    # Assert
    assert results is not None
    assert len(results) > 0
<<<<<<< HEAD

    # 2. Check the re-ranking logic. 
    # The BM25 score for rule1 is high (0.9), but the dense score is low (0.2).
    # The BM25 score for rule2 is low (0.1), but the dense score is high (0.8).
    # The hybrid score should reflect a combination of these.
    # A simple test is to ensure the top result is one of our mock rules.
    assert results[0]['name'] in ['Goal Specificity', 'Signature Missing']
=======
    # With function-scoped mocks, this test is now isolated.
    # encode is called once on init, and once again in retrieve.
    assert retriever.dense_retriever.encode.call_count == 2
>>>>>>> 0efad76d
<|MERGE_RESOLUTION|>--- conflicted
+++ resolved
@@ -24,16 +24,9 @@
     """
     Provides a HybridRetriever instance with mocked rules and dependencies.
     """
-<<<<<<< HEAD
-    # Mock the rules that the retriever would normally load from the database
-    mock_rules = [
-        {'id': 1, 'name': 'Goal Specificity', 'content': 'Goals must be measurable.'},
-        {'id': 2, 'name': 'Signature Missing', 'content': 'All documents must be signed.'},
-=======
     mock_rules = [
         {'id': 1, 'name': 'Goal Specificity', 'content': 'Goals must be measurable and specific.'},
         {'id': 2, 'name': 'Signature Missing', 'content': 'All documents must be signed by the therapist.'},
->>>>>>> 0efad76d
     ]
     
     with patch.object(HybridRetriever, '_load_rules_from_db', return_value=mock_rules):
@@ -69,16 +62,6 @@
     # Assert
     assert results is not None
     assert len(results) > 0
-<<<<<<< HEAD
-
-    # 2. Check the re-ranking logic. 
-    # The BM25 score for rule1 is high (0.9), but the dense score is low (0.2).
-    # The BM25 score for rule2 is low (0.1), but the dense score is high (0.8).
-    # The hybrid score should reflect a combination of these.
-    # A simple test is to ensure the top result is one of our mock rules.
-    assert results[0]['name'] in ['Goal Specificity', 'Signature Missing']
-=======
     # With function-scoped mocks, this test is now isolated.
     # encode is called once on init, and once again in retrieve.
-    assert retriever.dense_retriever.encode.call_count == 2
->>>>>>> 0efad76d
+    assert retriever.dense_retriever.encode.call_count == 2