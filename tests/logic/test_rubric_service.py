--- conflicted
+++ resolved
@@ -1,15 +1,8 @@
 import os
 import pytest
-from src.core.rubric_service import RubricService, ComplianceRule
+from src.rubric_service import RubricService, ComplianceRule
 
-<<<<<<< HEAD
-# Define the path to the test rubrics relative to this test file
-# This makes the tests runnable from any directory
-VALID_RUBRIC_PATH = os.path.join("src", "resources", "pt_compliance_rubric.ttl")
-NON_EXISTENT_RUBRIC_PATH = os.path.join("src", "resources", "non_existent_rubric.ttl")
-=======
 # No longer need to define paths as the service loads all rubrics by default.
->>>>>>> 132a2fa6
 
 def test_initialization_with_valid_rubric():
     """
