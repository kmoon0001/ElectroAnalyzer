import pytest
from unittest.mock import MagicMock, patch

# Import the class we are testing
from src.core.llm_analyzer import LLMComplianceAnalyzer
from src.core.llm_service import LLMService
from src.core.prompt_manager import PromptManager

# --- Mocks and Fixtures ---

@pytest.fixture
<<<<<<< HEAD
def mock_retriever():
    retriever = MagicMock()
    # The orchestration test needs a rule with an ID to trigger the fact checker
    retriever.retrieve.return_value = [{"id": "test_rule_1", "issue_title": "Mocked Rule"}]
    return retriever

@pytest.fixture
def mock_ner_pipeline():
    ner = MagicMock()
    ner.extract_entities.return_value = [{"entity_group": "Test", "word": "Entity"}]
    return ner

@pytest.fixture
def mock_llm_service():
    llm = MagicMock()
    llm.generate_analysis.return_value = '{"findings": [{"text": "Problematic text."}]}'
    return llm

@pytest.fixture
def mock_nlg_service():
    nlg = MagicMock()
    nlg.generate_personalized_tip.return_value = "This is a generated tip."
    return nlg

@pytest.fixture
def mock_explanation_engine():
    exp = MagicMock()
    # The orchestration test needs a finding with a rule_id to trigger the fact checker
    exp.add_explanations.return_value = {
        "findings": [{"text": "Problematic text.", "rule_id": "test_rule_1"}]
    }
    return exp
=======
def mock_prompt_manager():
    """A mock for the PromptManager."""
    pm = MagicMock(spec=PromptManager)
    pm.build_prompt.return_value = "This is a formatted prompt."
    return pm

@pytest.fixture
def llm_service_with_mocked_model():
    """
    This fixture is the key to preventing the model download.
    It patches the 'from_pretrained' method in the ctransformers library
    so that it returns a mock object instead of downloading a real model.
    """
    # Patch the method that downloads the model
    with patch('ctransformers.AutoModelForCausalLM.from_pretrained') as mock_from_pretrained:
        # The mock model needs to be callable to simulate generation
        mock_llm = MagicMock()
        mock_llm.return_value = '{"findings": [{"text": "Mocked LLM analysis."}]}'
        mock_from_pretrained.return_value = mock_llm
>>>>>>> 6307ab91

        # Now, instantiate the real LLMService. It will use the mocked download method.
        llm_service = LLMService(
            model_repo_id="TheBloke/Fake-Model-GGUF", # Fake model
            model_filename="fake-model.gguf",
            llm_settings={'generation_params': {}}
        )
        # We can also mock the generate_analysis method directly if we want more control
        llm_service.generate_analysis = MagicMock(return_value='{"findings": [{"text": "Mocked LLM analysis."}]}')
        yield llm_service

@pytest.fixture
def mock_fact_checker_service():
    """Provides a mock for the new FactCheckerService dependency."""
    fc = MagicMock()
    fc.is_finding_plausible.return_value = True
    return fc

# --- Tests ---

<<<<<<< HEAD
def test_compliance_analyzer_initialization(
    mock_retriever, mock_ner_pipeline, mock_llm_service,
    mock_nlg_service, mock_explanation_engine, mock_prompt_manager,
    mock_fact_checker_service  # Add the new fixture
):
    """Tests that the ComplianceAnalyzer correctly initializes with all its dependencies."""
    # Act
    analyzer = ComplianceAnalyzer(
        retriever=mock_retriever,
        ner_pipeline=mock_ner_pipeline,
        llm_service=mock_llm_service,
        nlg_service=mock_nlg_service,
        explanation_engine=mock_explanation_engine,
        prompt_manager=mock_prompt_manager,
        fact_checker_service=mock_fact_checker_service  # Pass the new dependency
    )
    
    # Assert
    assert analyzer.retriever is mock_retriever
    assert analyzer.ner_pipeline is mock_ner_pipeline
    assert analyzer.llm_service is mock_llm_service
    assert analyzer.nlg_service is mock_nlg_service
    assert analyzer.fact_checker_service is mock_fact_checker_service


def test_analyze_document_orchestration(
    mock_retriever, mock_ner_pipeline, mock_llm_service,
    mock_nlg_service, mock_explanation_engine, mock_prompt_manager,
    mock_fact_checker_service # Add the new fixture
):
=======
def test_llm_compliance_analyzer_initialization(llm_service_with_mocked_model, mock_prompt_manager):
    """
    Tests that the LLMComplianceAnalyzer correctly initializes with its dependencies.
    """
    # Act
    analyzer = LLMComplianceAnalyzer(
        llm_service=llm_service_with_mocked_model,
        prompt_manager=mock_prompt_manager
    )
    
    # Assert
    assert analyzer.llm_service is llm_service_with_mocked_model
    assert analyzer.prompt_manager is mock_prompt_manager

def test_analyze_document_orchestration(llm_service_with_mocked_model, mock_prompt_manager):
>>>>>>> 6307ab91
    """
    Tests that analyze_document correctly orchestrates calls to its dependencies (prompt manager and llm service).
    """
    # Arrange
<<<<<<< HEAD
    analyzer = ComplianceAnalyzer(
        retriever=mock_retriever,
        ner_pipeline=mock_ner_pipeline,
        llm_service=mock_llm_service,
        nlg_service=mock_nlg_service,
        explanation_engine=mock_explanation_engine,
        prompt_manager=mock_prompt_manager,
        fact_checker_service=mock_fact_checker_service # Pass the new dependency
=======
    analyzer = LLMComplianceAnalyzer(
        llm_service=llm_service_with_mocked_model,
        prompt_manager=mock_prompt_manager
>>>>>>> 6307ab91
    )
    
    # Act
    result = analyzer.analyze_document("Test document text", "Test context")

    # Assert
<<<<<<< HEAD
    # 1. Verify the orchestration flow
    mock_ner_pipeline.extract_entities.assert_called_once_with("Test document")
    mock_retriever.retrieve.assert_called_once()
    mock_prompt_manager.build_prompt.assert_called_once()
    mock_llm_service.generate_analysis.assert_called_once()
    mock_explanation_engine.add_explanations.assert_called_once()
    mock_fact_checker_service.is_finding_plausible.assert_called_once() # Verify fact checker is called
    mock_nlg_service.generate_personalized_tip.assert_called_once()
=======
    # 1. Verify that the prompt was built
    mock_prompt_manager.build_prompt.assert_called_once_with(
        context="Test context",
        document_text="Test document text"
    )

    # 2. Verify that the llm_service was called with the generated prompt
    llm_service_with_mocked_model.generate_analysis.assert_called_once_with("This is a formatted prompt.")
>>>>>>> 6307ab91

    # 3. Verify the result is the parsed JSON from the mocked LLM
    assert "findings" in result
    assert result["findings"][0]["text"] == "Mocked LLM analysis."<|MERGE_RESOLUTION|>--- conflicted
+++ resolved
@@ -9,40 +9,6 @@
 # --- Mocks and Fixtures ---
 
 @pytest.fixture
-<<<<<<< HEAD
-def mock_retriever():
-    retriever = MagicMock()
-    # The orchestration test needs a rule with an ID to trigger the fact checker
-    retriever.retrieve.return_value = [{"id": "test_rule_1", "issue_title": "Mocked Rule"}]
-    return retriever
-
-@pytest.fixture
-def mock_ner_pipeline():
-    ner = MagicMock()
-    ner.extract_entities.return_value = [{"entity_group": "Test", "word": "Entity"}]
-    return ner
-
-@pytest.fixture
-def mock_llm_service():
-    llm = MagicMock()
-    llm.generate_analysis.return_value = '{"findings": [{"text": "Problematic text."}]}'
-    return llm
-
-@pytest.fixture
-def mock_nlg_service():
-    nlg = MagicMock()
-    nlg.generate_personalized_tip.return_value = "This is a generated tip."
-    return nlg
-
-@pytest.fixture
-def mock_explanation_engine():
-    exp = MagicMock()
-    # The orchestration test needs a finding with a rule_id to trigger the fact checker
-    exp.add_explanations.return_value = {
-        "findings": [{"text": "Problematic text.", "rule_id": "test_rule_1"}]
-    }
-    return exp
-=======
 def mock_prompt_manager():
     """A mock for the PromptManager."""
     pm = MagicMock(spec=PromptManager)
@@ -62,7 +28,6 @@
         mock_llm = MagicMock()
         mock_llm.return_value = '{"findings": [{"text": "Mocked LLM analysis."}]}'
         mock_from_pretrained.return_value = mock_llm
->>>>>>> 6307ab91
 
         # Now, instantiate the real LLMService. It will use the mocked download method.
         llm_service = LLMService(
@@ -74,47 +39,8 @@
         llm_service.generate_analysis = MagicMock(return_value='{"findings": [{"text": "Mocked LLM analysis."}]}')
         yield llm_service
 
-@pytest.fixture
-def mock_fact_checker_service():
-    """Provides a mock for the new FactCheckerService dependency."""
-    fc = MagicMock()
-    fc.is_finding_plausible.return_value = True
-    return fc
-
 # --- Tests ---
 
-<<<<<<< HEAD
-def test_compliance_analyzer_initialization(
-    mock_retriever, mock_ner_pipeline, mock_llm_service,
-    mock_nlg_service, mock_explanation_engine, mock_prompt_manager,
-    mock_fact_checker_service  # Add the new fixture
-):
-    """Tests that the ComplianceAnalyzer correctly initializes with all its dependencies."""
-    # Act
-    analyzer = ComplianceAnalyzer(
-        retriever=mock_retriever,
-        ner_pipeline=mock_ner_pipeline,
-        llm_service=mock_llm_service,
-        nlg_service=mock_nlg_service,
-        explanation_engine=mock_explanation_engine,
-        prompt_manager=mock_prompt_manager,
-        fact_checker_service=mock_fact_checker_service  # Pass the new dependency
-    )
-    
-    # Assert
-    assert analyzer.retriever is mock_retriever
-    assert analyzer.ner_pipeline is mock_ner_pipeline
-    assert analyzer.llm_service is mock_llm_service
-    assert analyzer.nlg_service is mock_nlg_service
-    assert analyzer.fact_checker_service is mock_fact_checker_service
-
-
-def test_analyze_document_orchestration(
-    mock_retriever, mock_ner_pipeline, mock_llm_service,
-    mock_nlg_service, mock_explanation_engine, mock_prompt_manager,
-    mock_fact_checker_service # Add the new fixture
-):
-=======
 def test_llm_compliance_analyzer_initialization(llm_service_with_mocked_model, mock_prompt_manager):
     """
     Tests that the LLMComplianceAnalyzer correctly initializes with its dependencies.
@@ -130,41 +56,19 @@
     assert analyzer.prompt_manager is mock_prompt_manager
 
 def test_analyze_document_orchestration(llm_service_with_mocked_model, mock_prompt_manager):
->>>>>>> 6307ab91
     """
     Tests that analyze_document correctly orchestrates calls to its dependencies (prompt manager and llm service).
     """
     # Arrange
-<<<<<<< HEAD
-    analyzer = ComplianceAnalyzer(
-        retriever=mock_retriever,
-        ner_pipeline=mock_ner_pipeline,
-        llm_service=mock_llm_service,
-        nlg_service=mock_nlg_service,
-        explanation_engine=mock_explanation_engine,
-        prompt_manager=mock_prompt_manager,
-        fact_checker_service=mock_fact_checker_service # Pass the new dependency
-=======
     analyzer = LLMComplianceAnalyzer(
         llm_service=llm_service_with_mocked_model,
         prompt_manager=mock_prompt_manager
->>>>>>> 6307ab91
     )
     
     # Act
     result = analyzer.analyze_document("Test document text", "Test context")
 
     # Assert
-<<<<<<< HEAD
-    # 1. Verify the orchestration flow
-    mock_ner_pipeline.extract_entities.assert_called_once_with("Test document")
-    mock_retriever.retrieve.assert_called_once()
-    mock_prompt_manager.build_prompt.assert_called_once()
-    mock_llm_service.generate_analysis.assert_called_once()
-    mock_explanation_engine.add_explanations.assert_called_once()
-    mock_fact_checker_service.is_finding_plausible.assert_called_once() # Verify fact checker is called
-    mock_nlg_service.generate_personalized_tip.assert_called_once()
-=======
     # 1. Verify that the prompt was built
     mock_prompt_manager.build_prompt.assert_called_once_with(
         context="Test context",
@@ -173,7 +77,6 @@
 
     # 2. Verify that the llm_service was called with the generated prompt
     llm_service_with_mocked_model.generate_analysis.assert_called_once_with("This is a formatted prompt.")
->>>>>>> 6307ab91
 
     # 3. Verify the result is the parsed JSON from the mocked LLM
     assert "findings" in result
