--- conflicted
+++ resolved
@@ -1,10 +1,4 @@
 [pytest]
-<<<<<<< HEAD
-qt_api=pyside6
-log_cli = true
-log_cli_level = INFO
-=======
 qt_api=pyqt6
 markers =
-    slow: marks tests as slow (deselect with '-m "not slow"')
->>>>>>> 132a2fa6
+    slow: marks tests as slow (deselect with '-m "not slow"')