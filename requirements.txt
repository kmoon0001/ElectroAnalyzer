--- conflicted
+++ resolved
@@ -1,50 +1,3 @@
-<<<<<<< HEAD
-# Core Analysis & Data Handling
-pandas
-pdfplumber
-pytesseract
-python-docx
-rdflib
-requests
-scikit-learn
-spacy
-pydantic
-numpy
-cryptography
- 
-# Core Frameworks & LLM
-llama-cpp-python
-sentence-transformers
-faiss-cpu
-transformers
-huggingface-hub
-
-# UI & Plotting
-PyQt6
-PyQt6-sip
-PyQt6-WebEngine
-matplotlib
-
-# XAI & New Features
-shap
-slicer
-fhir.resources
-fairlearn
-
-# Asynchronous Processing
-celery
-
-# API & Server
-fastapi
-
-# Testing & Utilities
-pytest
-pytest-qt
-pytest-mock
-jsonschema
-pyspellchecker
-Pillow
-=======
 # This file aggregates all the requirement files from the requirements/ directory.
 # To install all dependencies, run: pip install -r requirements.txt
 
@@ -55,5 +8,4 @@
 -r requirements/requirements-logic.txt
 -r requirements/testing.txt
 -r requirements/ui.txt
--r requirements/xai.txt
->>>>>>> fd5f50cb
+-r requirements/xai.txt