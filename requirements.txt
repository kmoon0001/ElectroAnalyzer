--- conflicted
+++ resolved
@@ -20,10 +20,9 @@
 openpyxl
 pyyaml
 markdown
-pytesseract
 
 # AI & Machine Learning
-torch 
+torch
 transformers
 sentence-transformers
 ctransformers
@@ -36,12 +35,9 @@
 
 # Database
 SQLAlchemy
-<<<<<<< HEAD
-=======
 rdflib
 aiosqlite
->>>>>>> 4db3b6bb
- 
+
 # Security & Auth
 passlib[bcrypt]
 python-multipart
@@ -60,9 +56,4 @@
 pytest
 pytest-mock
 pytest-qt
-<<<<<<< HEAD
-httpx
-pytesseract
-=======
-pytest-asyncio
->>>>>>> 4db3b6bb
+pytest-asyncio