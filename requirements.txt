--- conflicted
+++ resolved
@@ -1,41 +1,3 @@
-<<<<<<< HEAD
-<<<<<<< Updated upstream
-pandas==2.3.2
-PyQt6==6.9.1
-pdfplumber==0.11.7
-pytesseract==0.3.13
-python-docx==1.2.0
-sentence-transformers==5.1.0
-faiss-cpu==1.12.0
-llama-cpp-python==0.3.16
-rdflib
-||||||| Stash base
-=======
-pandas==2.3.2
-PyQt6==6.9.1
-pdfplumber==0.11.7
-pytesseract==0.3.13
-python-docx==1.2.0
-sentence-transformers==5.1.0
-faiss-cpu==1.12.0
-llama-cpp-python==0.3.16
-rdflib
-requests
-
-# Added for XAI, plotting, and new data format features
-shap
-slicer
-fhir.resources
-transformers
-Pillow
-matplotlib
-openpyxl
-
-# Added for UI Testing
-pytest
-pytest-qt
->>>>>>> Stashed changes
-=======
 # Core Analysis & Data Handling
 pandas
 pdfplumber
@@ -94,5 +56,4 @@
 pyspellchecker
 python-dotenv
 Faker
-Pillow
->>>>>>> 5e283582
+Pillow