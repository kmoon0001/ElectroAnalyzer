# Core Web & API
fastapi
uvicorn
gunicorn
slowapi
requests
httpx

# GUI
PyQt6
matplotlib

# Data & Parsing
pdfplumber
pypdfium2
python-docx
pytesseract
pandas
openpyxl
pyyaml
markdown
pytesseract

# AI & Machine Learning
torch 
transformers
sentence-transformers
ctransformers
faiss-cpu
bitsandbytes
rank_bm25
accelerate
nltk
pyspellchecker

# Database
SQLAlchemy
 
# Security & Auth
passlib[bcrypt]
python-multipart
PyJWT
python-jose[cryptography]

# Numeric & Science
numpy
scipy

# Scheduling
apscheduler

# Testing
pytest
pytest-mock
<<<<<<< HEAD
pytest-qt
httpx
pytesseract
=======
httpx
>>>>>>> cb6a49e2
<|MERGE_RESOLUTION|>--- conflicted
+++ resolved
@@ -52,10 +52,6 @@
 # Testing
 pytest
 pytest-mock
-<<<<<<< HEAD
 pytest-qt
 httpx
-pytesseract
-=======
-httpx
->>>>>>> cb6a49e2
+pytesseract