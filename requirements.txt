# Core Web & API
fastapi
uvicorn
gunicorn
slowapi
requests
httpx

# GUI
PyQt6
matplotlib

# Data & Parsing
pdfplumber
pypdfium2
python-docx
<<<<<<< HEAD
pytesseract
=======
>>>>>>> efc4b42c
pandas
openpyxl
pyyaml
markdown
pytesseract

# AI & Machine Learning
torch 
transformers
sentence-transformers
ctransformers
faiss-cpu
bitsandbytes
rank_bm25
accelerate
nltk
pyspellchecker

# Database
SQLAlchemy
 
# Security & Auth
passlib[bcrypt]
python-multipart
PyJWT
python-jose[cryptography]

# Numeric & Science
numpy
scipy

# Scheduling
apscheduler

# Testing
pytest
<<<<<<< HEAD
pytest-mock
pytest-qt
httpx
pytesseract
=======
pytest-mock
>>>>>>> efc4b42c
<|MERGE_RESOLUTION|>--- conflicted
+++ resolved
@@ -14,10 +14,6 @@
 pdfplumber
 pypdfium2
 python-docx
-<<<<<<< HEAD
-pytesseract
-=======
->>>>>>> efc4b42c
 pandas
 openpyxl
 pyyaml
@@ -54,11 +50,4 @@
 
 # Testing
 pytest
-<<<<<<< HEAD
-pytest-mock
-pytest-qt
-httpx
-pytesseract
-=======
-pytest-mock
->>>>>>> efc4b42c
+pytest-mock