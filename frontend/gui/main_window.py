<<<<<<< HEAD
# Python
import sys
import sqlite3 
import os
import re  
from typing import List, Tuple 
from PyQt6.QtWidgets import (
    QApplication,
    QWidget,
    QLabel,
    QLineEdit, 
=======
import os
import requests
from PySide6.QtWidgets import (
    QWidget,
>>>>>>> ea233540
    QPushButton,
    QVBoxLayout,
    QMessageBox,
    QMainWindow,
    QStatusBar,
    QMenuBar,
    QFileDialog,
    QTextEdit,
    QHBoxLayout,
    QListWidget,
    QListWidgetItem,
)
<<<<<<< HEAD
from PyQt6.QtCore import Qt, QThread, pyqtSignal, QObject
from PyQt6.QtGui import QDragEnterEvent, QDropEvent
from PyQt6.QtPrintSupport import QPrinter, QPrintDialog
from cryptography.hazmat.primitives.hashes import SHA256
from .workers.api_worker import ApiAnalysisWorker
from .dialogs.add_rubric_source_dialog import AddRubricSourceDialog
from .dialogs.library_selection_dialog import LibrarySelectionDialog
from .dialogs.rubric_manager_dialog import RubricManagerDialog
from cryptography.hazmat.primitives.kdf.pbkdf2 import PBKDF2HMAC

# The following libraries are for direct document parsing, which will be moved to the backend.
# They are kept here for now to prevent the DocumentWorker from breaking until it is replaced.
import pdfplumber.utils
import docx.opc.exceptions
import pdfplumber
from docx import Document  # python-docx
import pytesseract
from PIL import Image  # Pillow for image processing with Tesseract
import pandas as pd  # Pandas for Excel and CSV

# NLP libraries removed.

# --- Configuration ---
BASE_DIR = os.path.dirname(os.path.abspath(__file__))
DATABASE_PATH = os.path.join(BASE_DIR, '..', 'data', 'compliance.db')
HASH_ALGORITHM = SHA256()
ITERATIONS = 100000
OFFLINE_ONLY = True

# --- Tesseract OCR Path (Optional, Windows offline) ---
tess_env = os.environ.get("TESSERACT_EXE")
if tess_env and os.path.isfile(tess_env):
    pytesseract.pytesseract.tesseract_cmd = tess_env

# --- AI Model Loading Sections Removed ---
=======
from PySide6.QtWebEngineWidgets import QWebEngineView
>>>>>>> ea233540

from .dialogs.rubric_manager_dialog import RubricManagerDialog

API_URL = "http://127.0.0.1:8000"

class MainApplicationWindow(QMainWindow):
    def __init__(self):
        super().__init__()
        self.initUI()
        self._current_file_path = None

    def initUI(self):
        self.setWindowTitle('Therapy Compliance Analyzer')
        self.setGeometry(100, 100, 1024, 768)
<<<<<<< HEAD
        self.scrub_before_display = True
        self._current_raw_text = ""
        self._current_file_path = ""
        self.analysis_results = None
        self._current_sentences_with_source: List[Tuple[str, str]] = []
=======
>>>>>>> ea233540
        self.setAcceptDrops(True)

        self.menu_bar = QMenuBar(self)
        self.setMenuBar(self.menu_bar)
        self.file_menu = self.menu_bar.addMenu('File')
        self.file_menu.addAction('Exit', self.close)

        self.tools_menu = self.menu_bar.addMenu('Tools')
        self.tools_menu.addAction('Manage Rubrics', self.manage_rubrics)

        self.status_bar = QStatusBar()
        self.setStatusBar(self.status_bar)
        self.status_bar.showMessage('Ready')

        self.central_widget = QWidget()
        self.setCentralWidget(self.central_widget)
        main_layout = QVBoxLayout(self.central_widget)

        button_layout = QHBoxLayout()
        self.upload_button = QPushButton('Upload Document')
        self.upload_button.clicked.connect(self.open_file_dialog)
        button_layout.addWidget(self.upload_button)
        self.clear_button = QPushButton('Clear Display')
        self.clear_button.clicked.connect(self.clear_document_display)
        button_layout.addWidget(self.clear_button)
        main_layout.addLayout(button_layout)

        rubric_layout = QHBoxLayout()
        self.run_analysis_button = QPushButton("Run Analysis")
        self.run_analysis_button.clicked.connect(self.run_analysis)
        rubric_layout.addWidget(self.run_analysis_button)

        self.rubric_list_widget = QListWidget()
        self.rubric_list_widget.setPlaceholderText("Select a Rubric")
        self.rubric_list_widget.setMaximumHeight(100)
        rubric_layout.addWidget(self.rubric_list_widget)
        main_layout.addLayout(rubric_layout)

        self.document_display_area = QTextEdit()
        self.document_display_area.setPlaceholderText("Drag and drop a document here, or use the 'Upload Document' button.")
        self.document_display_area.setReadOnly(True)
        main_layout.addWidget(self.document_display_area)

        self.analysis_results_area = QWebEngineView()
        self.analysis_results_area.setHtml("<p>Rubric analysis results will appear here.</p>")
        main_layout.addWidget(self.analysis_results_area)

        self.central_widget.setLayout(main_layout)
        self.load_rubrics_to_main_list()

    def open_file_dialog(self):
        file_name, _ = QFileDialog.getOpenFileName(self, 'Select Document', '', 'All Files (*.*)')
        if file_name:
            self.process_document(file_name)

<<<<<<< HEAD
    def _toggle_scrub_setting(self, checked: bool):
        self.scrub_before_display = checked
        if self._current_raw_text:
            shown = scrub_phi(self._current_raw_text) if self.scrub_before_display else self._current_raw_text
            self.document_display_area.setText(shown)
            self.status_bar.showMessage(f"Scrub before display set to {'ON' if checked else 'OFF'}.")

    def dragEnterEvent(self, event: QDragEnterEvent):
        if event.mimeData().hasUrls():
            event.acceptProposedAction()
        else:
            super().dragEnterEvent(event)

    def dropEvent(self, event: QDropEvent):
        if event.mimeData().hasUrls():
            for url in event.mimeData().urls():
                file_path = url.toLocalFile()
                self.process_document(file_path)
            event.acceptProposedAction()
        else:
            super().dropEvent(event)

    def _set_busy(self, busy: bool):
        if busy:
            self.progress_bar.setRange(0, 0)
            self.cancel_button.setEnabled(True)
        else:
            self.progress_bar.setRange(0, 1)
            self.cancel_button.setEnabled(False)

    def process_document(self, file_path: str):
        """
        Stores the path of the selected document and updates the UI.
        """
        self._current_file_path = file_path
        self._current_raw_text = f"File loaded: {os.path.basename(file_path)}"
        self.document_display_area.setText(f"Loaded '{os.path.basename(file_path)}'.\n\nClick 'Run Analysis' to process.")
        self.analysis_results_area.clear()
        self.analysis_results = None
        self.status_bar.showMessage(f"Loaded document: {os.path.basename(file_path)}")

    def run_analysis(self):
        """
        Triggers the backend analysis in a background thread.
        """
        if not self._current_file_path:
            QMessageBox.warning(self, "Analysis Error", "Please upload a document to analyze first.")
            return

        self._set_busy(True)
        self.status_bar.showMessage("Sending document to backend for analysis...")
        self.analysis_results_area.setText("Analysis in progress...")

        self.thread = QThread()
        self.worker = ApiAnalysisWorker(file_path=self._current_file_path)
        self.worker.moveToThread(self.thread)

        self.thread.started.connect(self.worker.run)
        self.worker.finished.connect(self.handle_analysis_finished)
        self.worker.error.connect(self.handle_analysis_error)

        self.worker.finished.connect(self.thread.quit)
        self.worker.finished.connect(self.worker.deleteLater)
        self.thread.finished.connect(self.thread.deleteLater)

        self.thread.start()

    def handle_analysis_finished(self, result: dict):
        """
        Handles the successful completion of the backend analysis.
        """
        self._set_busy(False)
        self.status_bar.showMessage("Analysis complete.")

        self.analysis_results = result
        self._current_raw_text = result.get("document", {}).get("text", "")
        self.document_display_area.setText(self._current_raw_text)

        # This will be implemented in the next step
        report_html = self._format_results_as_html(result)
        self.analysis_results_area.setHtml(report_html)

    def _format_results_as_html(self, result: dict) -> str:
        """
        Formats the JSON analysis result into a user-friendly HTML report.
        """
        if not result:
            return "<p>No analysis results received.</p>"

        metrics = result.get("metrics", {})
        analysis = result.get("analysis", {})
        findings = analysis.get("findings", [])

        document = result.get("document", {})
        ai_summary = result.get("ai_summary", "No AI summary was generated.")

        html = f"<h1>Compliance Analysis Report</h1>"
        html += f"<h2>Document Type: {document.get('document_type', 'Unknown')}</h2>"

        # --- AI-Generated Summary ---
        html += "<h2>AI-Powered Analysis Summary</h2>"
        html += f"<div style='background-color: #f0f8ff; border: 1px solid #add8e6; padding: 10px; margin-bottom: 10px;'>{ai_summary}</div>"

        # --- Metrics Summary ---
        html += "<h2>Summary</h2>"
        score = metrics.get('compliance_score', 'N/A')
        html += f"<h3>Overall Compliance Score: {score}/100</h3>"
        html += f"<p><b>Total Risks Found:</b> {metrics.get('risk_count', 0)}</p>"

        html += "<b>Risks by Category:</b><ul>"
        for category, count in metrics.get('by_category', {}).items():
            html += f"<li>{category}: {count}</li>"
        html += "</ul>"

        html += "<b>Risks by Severity:</b><ul>"
        for severity, count in metrics.get('by_severity', {}).items():
            html += f"<li>{severity}: {count}</li>"
        html += "</ul>"

        # --- Detailed Findings ---
        html += "<h2>Detailed Findings & Suggestions</h2>"
        if not findings:
            html += "<p>No specific compliance risks were found based on the rubric.</p>"
        else:
            for finding in findings:
                html += "<div style='border: 1px solid #ccc; padding: 10px; margin-bottom: 10px;'>"
                html += f"<h4>{finding.get('issue_title', 'N/A')}</h4>"
                html += f"<p><b>Severity:</b> {finding.get('severity', 'N/A')} | <b>Category:</b> {finding.get('issue_category', 'N/A')}</p>"
                html += f"<p><b>Details:</b> {finding.get('issue_detail', 'N/A')}</p>"
                html += "<div style='background-color: #e6f7ff; border-left: 3px solid #007bff; padding: 5px; margin-top: 5px;'>"
                html += f"<p><b>Suggestion:</b> {finding.get('suggestion', 'No suggestion available.')}</p>"
                html += "</div></div>"

        return html

    def handle_analysis_error(self, error_message: str):
        """
        Handles errors from the analysis worker.
        """
        self._set_busy(False)
        self.status_bar.showMessage("Analysis failed.")
        self.analysis_results_area.setText(f"An error occurred:\n\n{error_message}")
        QMessageBox.critical(self, "Analysis Error", error_message)

    def clear_document_display(self):
        self.document_display_area.clear()
        self.analysis_results_area.clear()
        self._current_raw_text = ""
        self._current_file_path = ""
        self.analysis_results = None
=======
    def process_document(self, file_path):
        self._current_file_path = file_path
        self.status_bar.showMessage(f"Loaded document: {os.path.basename(file_path)}")
        try:
            # We just display the path, not the content, to keep the frontend simple.
            # The file will be sent to the backend for processing.
            self.document_display_area.setText(f"File ready for analysis:\n{file_path}")
        except Exception as e:
            QMessageBox.critical(self, "Error", f"Failed to handle file:\n{e}")
            self._current_file_path = None

    def clear_document_display(self):
        self.document_display_area.clear()
        self.analysis_results_area.setHtml("")
        self._current_file_path = None
>>>>>>> ea233540
        self.status_bar.showMessage('Display cleared.')

    def manage_rubrics(self):
        dialog = RubricManagerDialog(self)
        dialog.exec()
        self.load_rubrics_to_main_list()

    def load_rubrics_to_main_list(self):
        self.rubric_list_widget.clear()
        try:
            response = requests.get(f"{API_URL}/rubrics/")
            response.raise_for_status()
            rubrics = response.json()
            for rubric in rubrics:
                item = QListWidgetItem(rubric['name'])
                item.setData(Qt.ItemDataRole.UserRole, rubric['id'])
                self.rubric_list_widget.addItem(item)
        except requests.exceptions.RequestException as e:
            QMessageBox.critical(self, "Error", f"Failed to load rubrics from backend:\n{e}")

    def run_rubric_analysis(self):
        if not self._current_file_path:
            QMessageBox.warning(self, "Analysis Error", "Please upload a document to analyze first.")
            return

        selected_items = self.rubric_list_widget.selectedItems()
        if not selected_items:
            QMessageBox.warning(self, "Analysis Error", "Please select a rubric to run the analysis.")
            return

        rubric_id = selected_items[0].data(Qt.ItemDataRole.UserRole)
        self.status_bar.showMessage("Running analysis...")

        try:
            with open(self._current_file_path, 'rb') as f:
                files = {'file': (os.path.basename(self._current_file_path), f)}
                data = {'rubric_id': rubric_id}
                response = requests.post(f"{API_URL}/analyze", files=files, data=data)

            response.raise_for_status()
            self.analysis_results_area.setHtml(response.text)
            self.status_bar.showMessage("Analysis complete.")

        except requests.exceptions.RequestException as e:
            self.status_bar.showMessage("Analysis failed.")
            error_detail = e.response.text if e.response else str(e)
            QMessageBox.critical(self, "Analysis Error", f"Failed to run analysis on backend:\n{error_detail}")
        except Exception as e:
            self.status_bar.showMessage("Analysis failed.")
            QMessageBox.critical(self, "Error", f"An unexpected error occurred:\n{e}")<|MERGE_RESOLUTION|>--- conflicted
+++ resolved
@@ -1,21 +1,7 @@
-<<<<<<< HEAD
-# Python
-import sys
-import sqlite3 
-import os
-import re  
-from typing import List, Tuple 
-from PyQt6.QtWidgets import (
-    QApplication,
-    QWidget,
-    QLabel,
-    QLineEdit, 
-=======
 import os
 import requests
 from PySide6.QtWidgets import (
     QWidget,
->>>>>>> ea233540
     QPushButton,
     QVBoxLayout,
     QMessageBox,
@@ -28,45 +14,7 @@
     QListWidget,
     QListWidgetItem,
 )
-<<<<<<< HEAD
-from PyQt6.QtCore import Qt, QThread, pyqtSignal, QObject
-from PyQt6.QtGui import QDragEnterEvent, QDropEvent
-from PyQt6.QtPrintSupport import QPrinter, QPrintDialog
-from cryptography.hazmat.primitives.hashes import SHA256
-from .workers.api_worker import ApiAnalysisWorker
-from .dialogs.add_rubric_source_dialog import AddRubricSourceDialog
-from .dialogs.library_selection_dialog import LibrarySelectionDialog
-from .dialogs.rubric_manager_dialog import RubricManagerDialog
-from cryptography.hazmat.primitives.kdf.pbkdf2 import PBKDF2HMAC
-
-# The following libraries are for direct document parsing, which will be moved to the backend.
-# They are kept here for now to prevent the DocumentWorker from breaking until it is replaced.
-import pdfplumber.utils
-import docx.opc.exceptions
-import pdfplumber
-from docx import Document  # python-docx
-import pytesseract
-from PIL import Image  # Pillow for image processing with Tesseract
-import pandas as pd  # Pandas for Excel and CSV
-
-# NLP libraries removed.
-
-# --- Configuration ---
-BASE_DIR = os.path.dirname(os.path.abspath(__file__))
-DATABASE_PATH = os.path.join(BASE_DIR, '..', 'data', 'compliance.db')
-HASH_ALGORITHM = SHA256()
-ITERATIONS = 100000
-OFFLINE_ONLY = True
-
-# --- Tesseract OCR Path (Optional, Windows offline) ---
-tess_env = os.environ.get("TESSERACT_EXE")
-if tess_env and os.path.isfile(tess_env):
-    pytesseract.pytesseract.tesseract_cmd = tess_env
-
-# --- AI Model Loading Sections Removed ---
-=======
 from PySide6.QtWebEngineWidgets import QWebEngineView
->>>>>>> ea233540
 
 from .dialogs.rubric_manager_dialog import RubricManagerDialog
 
@@ -81,14 +29,6 @@
     def initUI(self):
         self.setWindowTitle('Therapy Compliance Analyzer')
         self.setGeometry(100, 100, 1024, 768)
-<<<<<<< HEAD
-        self.scrub_before_display = True
-        self._current_raw_text = ""
-        self._current_file_path = ""
-        self.analysis_results = None
-        self._current_sentences_with_source: List[Tuple[str, str]] = []
-=======
->>>>>>> ea233540
         self.setAcceptDrops(True)
 
         self.menu_bar = QMenuBar(self)
@@ -118,7 +58,7 @@
 
         rubric_layout = QHBoxLayout()
         self.run_analysis_button = QPushButton("Run Analysis")
-        self.run_analysis_button.clicked.connect(self.run_analysis)
+        self.run_analysis_button.clicked.connect(self.run_rubric_analysis)
         rubric_layout.addWidget(self.run_analysis_button)
 
         self.rubric_list_widget = QListWidget()
@@ -144,158 +84,6 @@
         if file_name:
             self.process_document(file_name)
 
-<<<<<<< HEAD
-    def _toggle_scrub_setting(self, checked: bool):
-        self.scrub_before_display = checked
-        if self._current_raw_text:
-            shown = scrub_phi(self._current_raw_text) if self.scrub_before_display else self._current_raw_text
-            self.document_display_area.setText(shown)
-            self.status_bar.showMessage(f"Scrub before display set to {'ON' if checked else 'OFF'}.")
-
-    def dragEnterEvent(self, event: QDragEnterEvent):
-        if event.mimeData().hasUrls():
-            event.acceptProposedAction()
-        else:
-            super().dragEnterEvent(event)
-
-    def dropEvent(self, event: QDropEvent):
-        if event.mimeData().hasUrls():
-            for url in event.mimeData().urls():
-                file_path = url.toLocalFile()
-                self.process_document(file_path)
-            event.acceptProposedAction()
-        else:
-            super().dropEvent(event)
-
-    def _set_busy(self, busy: bool):
-        if busy:
-            self.progress_bar.setRange(0, 0)
-            self.cancel_button.setEnabled(True)
-        else:
-            self.progress_bar.setRange(0, 1)
-            self.cancel_button.setEnabled(False)
-
-    def process_document(self, file_path: str):
-        """
-        Stores the path of the selected document and updates the UI.
-        """
-        self._current_file_path = file_path
-        self._current_raw_text = f"File loaded: {os.path.basename(file_path)}"
-        self.document_display_area.setText(f"Loaded '{os.path.basename(file_path)}'.\n\nClick 'Run Analysis' to process.")
-        self.analysis_results_area.clear()
-        self.analysis_results = None
-        self.status_bar.showMessage(f"Loaded document: {os.path.basename(file_path)}")
-
-    def run_analysis(self):
-        """
-        Triggers the backend analysis in a background thread.
-        """
-        if not self._current_file_path:
-            QMessageBox.warning(self, "Analysis Error", "Please upload a document to analyze first.")
-            return
-
-        self._set_busy(True)
-        self.status_bar.showMessage("Sending document to backend for analysis...")
-        self.analysis_results_area.setText("Analysis in progress...")
-
-        self.thread = QThread()
-        self.worker = ApiAnalysisWorker(file_path=self._current_file_path)
-        self.worker.moveToThread(self.thread)
-
-        self.thread.started.connect(self.worker.run)
-        self.worker.finished.connect(self.handle_analysis_finished)
-        self.worker.error.connect(self.handle_analysis_error)
-
-        self.worker.finished.connect(self.thread.quit)
-        self.worker.finished.connect(self.worker.deleteLater)
-        self.thread.finished.connect(self.thread.deleteLater)
-
-        self.thread.start()
-
-    def handle_analysis_finished(self, result: dict):
-        """
-        Handles the successful completion of the backend analysis.
-        """
-        self._set_busy(False)
-        self.status_bar.showMessage("Analysis complete.")
-
-        self.analysis_results = result
-        self._current_raw_text = result.get("document", {}).get("text", "")
-        self.document_display_area.setText(self._current_raw_text)
-
-        # This will be implemented in the next step
-        report_html = self._format_results_as_html(result)
-        self.analysis_results_area.setHtml(report_html)
-
-    def _format_results_as_html(self, result: dict) -> str:
-        """
-        Formats the JSON analysis result into a user-friendly HTML report.
-        """
-        if not result:
-            return "<p>No analysis results received.</p>"
-
-        metrics = result.get("metrics", {})
-        analysis = result.get("analysis", {})
-        findings = analysis.get("findings", [])
-
-        document = result.get("document", {})
-        ai_summary = result.get("ai_summary", "No AI summary was generated.")
-
-        html = f"<h1>Compliance Analysis Report</h1>"
-        html += f"<h2>Document Type: {document.get('document_type', 'Unknown')}</h2>"
-
-        # --- AI-Generated Summary ---
-        html += "<h2>AI-Powered Analysis Summary</h2>"
-        html += f"<div style='background-color: #f0f8ff; border: 1px solid #add8e6; padding: 10px; margin-bottom: 10px;'>{ai_summary}</div>"
-
-        # --- Metrics Summary ---
-        html += "<h2>Summary</h2>"
-        score = metrics.get('compliance_score', 'N/A')
-        html += f"<h3>Overall Compliance Score: {score}/100</h3>"
-        html += f"<p><b>Total Risks Found:</b> {metrics.get('risk_count', 0)}</p>"
-
-        html += "<b>Risks by Category:</b><ul>"
-        for category, count in metrics.get('by_category', {}).items():
-            html += f"<li>{category}: {count}</li>"
-        html += "</ul>"
-
-        html += "<b>Risks by Severity:</b><ul>"
-        for severity, count in metrics.get('by_severity', {}).items():
-            html += f"<li>{severity}: {count}</li>"
-        html += "</ul>"
-
-        # --- Detailed Findings ---
-        html += "<h2>Detailed Findings & Suggestions</h2>"
-        if not findings:
-            html += "<p>No specific compliance risks were found based on the rubric.</p>"
-        else:
-            for finding in findings:
-                html += "<div style='border: 1px solid #ccc; padding: 10px; margin-bottom: 10px;'>"
-                html += f"<h4>{finding.get('issue_title', 'N/A')}</h4>"
-                html += f"<p><b>Severity:</b> {finding.get('severity', 'N/A')} | <b>Category:</b> {finding.get('issue_category', 'N/A')}</p>"
-                html += f"<p><b>Details:</b> {finding.get('issue_detail', 'N/A')}</p>"
-                html += "<div style='background-color: #e6f7ff; border-left: 3px solid #007bff; padding: 5px; margin-top: 5px;'>"
-                html += f"<p><b>Suggestion:</b> {finding.get('suggestion', 'No suggestion available.')}</p>"
-                html += "</div></div>"
-
-        return html
-
-    def handle_analysis_error(self, error_message: str):
-        """
-        Handles errors from the analysis worker.
-        """
-        self._set_busy(False)
-        self.status_bar.showMessage("Analysis failed.")
-        self.analysis_results_area.setText(f"An error occurred:\n\n{error_message}")
-        QMessageBox.critical(self, "Analysis Error", error_message)
-
-    def clear_document_display(self):
-        self.document_display_area.clear()
-        self.analysis_results_area.clear()
-        self._current_raw_text = ""
-        self._current_file_path = ""
-        self.analysis_results = None
-=======
     def process_document(self, file_path):
         self._current_file_path = file_path
         self.status_bar.showMessage(f"Loaded document: {os.path.basename(file_path)}")
@@ -311,7 +99,6 @@
         self.document_display_area.clear()
         self.analysis_results_area.setHtml("")
         self._current_file_path = None
->>>>>>> ea233540
         self.status_bar.showMessage('Display cleared.')
 
     def manage_rubrics(self):
