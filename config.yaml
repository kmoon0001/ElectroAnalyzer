# config.yaml
APP_NAME: Therapy Compliance Analyzer
ENVIRONMENT: production
DB_PATH: ./data/compliance.db
ENCRYPTION_KEY: "" # Replace with your generated key

# OCR settings
ocr:
  preprocessing: true
  deskew: true
  resolution: 300

# Configuration for AI Models and Services (Optimized for Performance)
models:
  # NER Ensemble: A list of models for comprehensive entity recognition
  ner_ensemble:
    - "OpenMed/OpenMed-NER-PathologyDetect-PubMed-v2-109M"  # The Specialist
    - "GanjinZero/bio-distilbert-ner"                       # The Efficient Generalist
  
  # Best-in-class sentence transformer for medical semantic search
  retriever: "pritamdeka/S-PubMedBert-MS-MARCO"
  
  # Quantized, locally-deployable medical text generator
<<<<<<< HEAD
  generator: "mistralai/Magistral-Small-2509-GGUF"
  generator_filename: "Magistral-Small-2509-Q4_K_M.gguf" # A popular quantized version
=======
  generator: "mradermacher/Tiny-LLM-GGUF"
  generator_filename: "Tiny-LLM.Q4_K_M.gguf" # A small, public model for testing
>>>>>>> 6307ab91

  # Small, fast model for fact-checking and validation
  fact_checker: "google/flan-t5-small"

  # Prompt Templates
  analysis_prompt_template: "src/core/prompt_template.txt"
  nlg_prompt_template: "src/core/nlg_prompt_template.txt"
  doc_classifier_prompt: "src/core/doc_classifier_prompt.txt"

# Settings for the generator model
llm_settings:
  gpu_layers: 50  # Offload all possible layers to GPU for GGUF models
  model_type: "llama"
  context_length: 2048
  generation_params:
    max_new_tokens: 1024
    temperature: 0.3
    top_p: 0.95
    repetition_penalty: 1.1

# Retrieval settings
retrieval_settings:
  similarity_top_k: 3

# Database Maintenance
purge_retention_days: 60<|MERGE_RESOLUTION|>--- conflicted
+++ resolved
@@ -21,13 +21,8 @@
   retriever: "pritamdeka/S-PubMedBert-MS-MARCO"
   
   # Quantized, locally-deployable medical text generator
-<<<<<<< HEAD
-  generator: "mistralai/Magistral-Small-2509-GGUF"
-  generator_filename: "Magistral-Small-2509-Q4_K_M.gguf" # A popular quantized version
-=======
   generator: "mradermacher/Tiny-LLM-GGUF"
   generator_filename: "Tiny-LLM.Q4_K_M.gguf" # A small, public model for testing
->>>>>>> 6307ab91
 
   # Small, fast model for fact-checking and validation
   fact_checker: "google/flan-t5-small"
