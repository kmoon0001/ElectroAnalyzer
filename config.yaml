--- conflicted
+++ resolved
@@ -2,20 +2,15 @@
 # This file defines the settings for the application, organized into logical sections.
 # Sensitive values like 'secret_key' should be set via environment variables in production.
 
-<<<<<<< HEAD
-enable_director_dashboard: true
-use_ai_mocks: true
-=======
 use_ai_mocks: true
 enable_director_dashboard: true
->>>>>>> ab2d9e5c
 
 database:
   url: "sqlite:///./compliance.db"
   echo: false
 
 auth:
-  secret_key: "your_secret_key_here" # Should be overridden by environment variable in production
+  secret_key: "your_secret_key_here"  # Should be overridden by environment variable in production
   algorithm: "HS256"
   access_token_expire_minutes: 30
 
@@ -54,9 +49,6 @@
   doc_classifier_prompt: "src/resources/prompts/doc_classifier_prompt.txt"
   analysis_prompt_template: "src/resources/prompts/analysis_prompt_template.txt"
   nlg_prompt_template: "src/resources/prompts/nlg_prompt_template.txt"
-  phi_scrubber:
-    general: "en_core_sci_sm"
-    biomedical: "en_core_sci_sm"
 
 llm:
   model_type: "llama"
@@ -71,12 +63,8 @@
   rrf_k: 60
 
 analysis:
-<<<<<<< HEAD
-  confidence_threshold: 0.7
-=======
   confidence_threshold: 0.7
   deterministic_focus: |
     - Treatment frequency documented
     - Goals reviewed or adjusted
-    - Medical necessity justified
->>>>>>> ab2d9e5c
+    - Medical necessity justified