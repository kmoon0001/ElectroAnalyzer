# config.yaml
APP_NAME: Therapy Compliance Analyzer
ENVIRONMENT: production
DB_PATH: ./data/compliance.db
ENCRYPTION_KEY: "" # Replace with your generated key

# OCR settings
ocr:
  preprocessing: true
  deskew: true
  resolution: 300

# Configuration for AI Models and Services (Optimized for Performance)
models:
  # NER Ensemble: A list of models for comprehensive entity recognition
  ner_ensemble:
    - "OpenMed/OpenMed-NER-PathologyDetect-PubMed-v2-109M"  # The Specialist
    - "GanjinZero/bio-distilbert-ner"                       # The Efficient Generalist
  
  # Best-in-class sentence transformer for medical semantic search
  retriever: "pritamdeka/S-PubMedBert-MS-MARCO"
  
  # Quantized, locally-deployable medical text generator
<<<<<<< HEAD
  generator: "TheBloke/medicine-chat-GGUF"
  generator_filename: "medicine-chat.Q4_K_M.gguf" # A public replacement model
=======
  generator: "mradermacher/Tiny-LLM-GGUF"
  generator_filename: "Tiny-LLM.Q4_K_M.gguf" # A small, public model for testing
>>>>>>> cb6a49e2

  # Small, fast model for fact-checking and validation
  fact_checker: "google/flan-t5-small"

  # Prompt Templates
  analysis_prompt_template: "src/core/prompt_template.txt"
  nlg_prompt_template: "src/core/nlg_prompt_template.txt"
  doc_classifier_prompt: "src/core/doc_classifier_prompt.txt"

# Settings for the generator model
llm_settings:
  gpu_layers: 50  # Offload all possible layers to GPU for GGUF models
  model_type: "llama"
  context_length: 2048
  generation_params:
    max_new_tokens: 1024
    temperature: 0.3
    top_p: 0.95
    repetition_penalty: 1.1

# Retrieval settings
retrieval_settings:
  similarity_top_k: 3

# Database Maintenance
purge_retention_days: 60<|MERGE_RESOLUTION|>--- conflicted
+++ resolved
@@ -12,27 +12,22 @@
 
 # Configuration for AI Models and Services (Optimized for Performance)
 models:
-  # NER Ensemble: A list of models for comprehensive entity recognition
+ # NER Ensemble: A list of models for comprehensive entity recognition
   ner_ensemble:
-    - "OpenMed/OpenMed-NER-PathologyDetect-PubMed-v2-109M"  # The Specialist
-    - "GanjinZero/bio-distilbert-ner"                       # The Efficient Generalist
-  
-  # Best-in-class sentence transformer for medical semantic search
+    - "OpenMed/OpenMed-NER-PathologyDetect-PubMed-v2-109M" # The Specialist
+    - "GanjinZero/bio-distilbert-ner" # The Efficient Generalist
+
+ # Best-in-class sentence transformer for medical semantic search
   retriever: "pritamdeka/S-PubMedBert-MS-MARCO"
-  
-  # Quantized, locally-deployable medical text generator
-<<<<<<< HEAD
+
+ # Quantized, locally-deployable medical text generator
   generator: "TheBloke/medicine-chat-GGUF"
   generator_filename: "medicine-chat.Q4_K_M.gguf" # A public replacement model
-=======
-  generator: "mradermacher/Tiny-LLM-GGUF"
-  generator_filename: "Tiny-LLM.Q4_K_M.gguf" # A small, public model for testing
->>>>>>> cb6a49e2
 
-  # Small, fast model for fact-checking and validation
+ # Small, fast model for fact-checking and validation
   fact_checker: "google/flan-t5-small"
 
-  # Prompt Templates
+ # Prompt Templates
   analysis_prompt_template: "src/core/prompt_template.txt"
   nlg_prompt_template: "src/core/nlg_prompt_template.txt"
   doc_classifier_prompt: "src/core/doc_classifier_prompt.txt"
