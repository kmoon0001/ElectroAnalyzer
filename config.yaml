# --- Therapy Compliance Analyzer Configuration ---
# This file defines the settings for the application, organized into logical sections.
# Sensitive values like 'secret_key' should be set via environment variables in production.

api_url: "http://127.0.0.1:8000"
use_ai_mocks: true
enable_director_dashboard: true
# Correctly structured configuration for the Therapy Compliance Analyzer

database:
  url: "sqlite:///./compliance.db"

auth:
  secret_key: "your_secret_key_here" # Changed to a placeholder
  algorithm: "HS256"
  access_token_expire_minutes: 30

maintenance:
  purge_retention_days: 60

models:
  generator_profiles:
    standard:
      repo: "microsoft/Phi-3-mini-4k-instruct-gguf"
      filename: "Phi-3-mini-4k-instruct.Q4_K_M.gguf"
      max_system_gb: 11.0
    enhanced:
      repo: "meta-llama/Meta-Llama-3-8B-Instruct-GGUF"
      filename: "Meta-Llama-3-8B-Instruct.Q4_K_M.gguf"
      min_system_gb: 11.0
  chat:
    repo: "TheBloke/ClinicalCamel-5B-GGUF"
    filename: "clinical-camel-5b.Q4_K_M.gguf"
    model_type: "llama"
    context_length: 2048
  retriever: "sentence-transformers/all-MiniLM-L6-v2"
  fact_checker: "google/flan-t5-base"
  ner_ensemble:
    - "OpenMed/OpenMed-NER-PathologyDetect-PubMed-v2-109M"
    - "d4data/biomedical-ner-all"
  doc_classifier_prompt: "src/resources/prompts/doc_classifier_prompt.txt"
  analysis_prompt_template: "src/resources/prompts/analysis_prompt_template.txt"
  nlg_prompt_template: "src/resources/prompts/nlg_prompt_template.txt"

llm_settings:
  model_type: "llama"
  context_length: 2048
  generation_params:
    temperature: 0.1
    max_new_tokens: 2048

retrieval_settings:
  dense_model_name: "pritamdeka/S-PubMedBert-MS-MARCO"
  similarity_top_k: 3
  rrf_k: 60

<<<<<<< HEAD
analysis:
  # Parameters controlling the compliance analysis logic.
  confidence_threshold: 0.7


maintenance:
  # Settings for automated database maintenance tasks.
  purge_retention_days: 60
  purge_interval_days: 1
=======
temp_upload_dir: "/tmp/uploads"
api_url: "http://127.0.0.1:8000"
rule_dir: "src/resources/rules"
use_ai_mocks: true
>>>>>>> c414b367
<|MERGE_RESOLUTION|>--- conflicted
+++ resolved
@@ -54,19 +54,16 @@
   similarity_top_k: 3
   rrf_k: 60
 
-<<<<<<< HEAD
 analysis:
   # Parameters controlling the compliance analysis logic.
   confidence_threshold: 0.7
-
 
 maintenance:
   # Settings for automated database maintenance tasks.
   purge_retention_days: 60
   purge_interval_days: 1
-=======
+
 temp_upload_dir: "/tmp/uploads"
 api_url: "http://127.0.0.1:8000"
 rule_dir: "src/resources/rules"
-use_ai_mocks: true
->>>>>>> c414b367
+use_ai_mocks: true